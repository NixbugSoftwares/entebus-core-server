from datetime import datetime, timedelta, timezone
from enum import IntEnum
from secrets import token_hex
from typing import List, Optional
from fastapi import (
    APIRouter,
    Depends,
    Query,
    Response,
    status,
    Form,
)
from sqlalchemy.orm.session import Session
from fastapi.encoders import jsonable_encoder
from pydantic import BaseModel, Field

from app.api.bearer import bearer_executive, bearer_operator
from app.src.constants import (
    MAX_OPERATOR_TOKENS,
    MAX_TOKEN_VALIDITY,
)
from app.src.db import (
    ExecutiveRole,
    Operator,
    OperatorToken,
    sessionMaker,
)
from app.src import argon2, exceptions, validators, getters
from app.src.enums import AccountStatus, PlatformType
from app.src.loggers import logEvent
from app.src.functions import enumStr, makeExceptionResponses

route_operator = APIRouter()
route_executive = APIRouter()


## Output Schema
class MaskedOperatorTokenSchema(BaseModel):
    id: int
    operator_id: int
    company_id: int
    expires_in: int
    platform_type: int
    client_details: Optional[str]
    created_on: datetime
    updated_on: Optional[datetime]


class OperatorTokenSchema(MaskedOperatorTokenSchema):
    access_token: str
    token_type: Optional[str] = "bearer"


## Input Forms
class CreateForm(BaseModel):
    company_id: int = Field(Form())
    username: str = Field(Form(max_length=32))
    password: str = Field(Form(max_length=32))
    platform_type: PlatformType = Field(
        Form(description=enumStr(PlatformType), default=PlatformType.OTHER)
    )
    client_details: str | None = Field(Form(max_length=1024, default=None))


class DeleteFormForEX(BaseModel):
    id: int = Field(Form())


class DeleteForm(BaseModel):
<<<<<<< HEAD
    id: int | None = Field(Form())
=======
    id: int | None = Field(Form(default=None))


class UpdateForm(BaseModel):
    id: int | None = Field(Form(default=None))
>>>>>>> 284a0fd6


## Query Parameters
class OrderIn(IntEnum):
    ASC = 1
    DESC = 2


class OrderBy(IntEnum):
    id = 1
    updated_on = 2
    created_on = 3


<<<<<<< HEAD
class QueryParams(BaseModel):
=======
class QueryParamsForOP(BaseModel):
>>>>>>> 284a0fd6
    operator_id: int | None = Field(Query(default=None))
    platform_type: PlatformType | None = Field(
        Query(default=None, description=enumStr(PlatformType))
    )
    client_details: str | None = Field(Query(default=None))
    # id based
    id: int | None = Field(Query(default=None))
    id_ge: int | None = Field(Query(default=None))
    id_le: int | None = Field(Query(default=None))
    id_list: List[int] | None = Field(Query(default=None))
    # updated_on based
    updated_on_ge: datetime | None = Field(Query(default=None))
    updated_on_le: datetime | None = Field(Query(default=None))
    # created_on based
    created_on_ge: datetime | None = Field(Query(default=None))
    created_on_le: datetime | None = Field(Query(default=None))
    # Ordering
    order_by: OrderBy = Field(Query(default=OrderBy.id, description=enumStr(OrderBy)))
    order_in: OrderIn = Field(Query(default=OrderIn.DESC, description=enumStr(OrderIn)))
    # Pagination
    offset: int = Field(Query(default=0, ge=0))
    limit: int = Field(Query(default=20, gt=0, le=100))


<<<<<<< HEAD
class QueryParamsForEX(QueryParams):
=======
class QueryParamsForEX(QueryParamsForOP):
>>>>>>> 284a0fd6
    company_id: int | None = Field(Query(default=None))


## Function
def searchOperatorToken(
<<<<<<< HEAD
    session: Session, qParam: QueryParamsForEX | QueryParams
=======
    session: Session, qParam: QueryParamsForEX | QueryParamsForOP
>>>>>>> 284a0fd6
) -> List[OperatorToken]:
    query = session.query(OperatorToken)

    # Filters
    if qParam.operator_id is not None:
        query = query.filter(OperatorToken.operator_id == qParam.operator_id)
    if qParam.company_id is not None:
        query = query.filter(OperatorToken.company_id == qParam.company_id)
    if qParam.platform_type is not None:
        query = query.filter(OperatorToken.platform_type == qParam.platform_type)
    if qParam.client_details is not None:
        query = query.filter(
            OperatorToken.client_details.ilike(f"%{qParam.client_details}%")
        )
    # id based
    if qParam.id is not None:
        query = query.filter(OperatorToken.id == qParam.id)
    if qParam.id_ge is not None:
        query = query.filter(OperatorToken.id >= qParam.id_ge)
    if qParam.id_le is not None:
        query = query.filter(OperatorToken.id <= qParam.id_le)
    if qParam.id_list is not None:
        query = query.filter(OperatorToken.id.in_(qParam.id_list))
    # updated_on based
    if qParam.updated_on_ge is not None:
        query = query.filter(OperatorToken.updated_on >= qParam.updated_on_ge)
    if qParam.updated_on_le is not None:
        query = query.filter(OperatorToken.updated_on <= qParam.updated_on_le)
    # created_on based
    if qParam.created_on_ge is not None:
        query = query.filter(OperatorToken.created_on >= qParam.created_on_ge)
    if qParam.created_on_le is not None:
        query = query.filter(OperatorToken.created_on <= qParam.created_on_le)

    # Ordering
    orderingAttribute = getattr(OperatorToken, OrderBy(qParam.order_by).name)
    if qParam.order_in == OrderIn.ASC:
        query = query.order_by(orderingAttribute.asc())
    else:
        query = query.order_by(orderingAttribute.desc())

    # Pagination
    query = query.offset(qParam.offset).limit(qParam.limit)
    return query.all()


## API endpoints [Executive]
@route_executive.get(
    "/company/account/token",
    tags=["Operator token"],
    response_model=List[MaskedOperatorTokenSchema],
    responses=makeExceptionResponses(
        [exceptions.InvalidToken, exceptions.NoPermission]
    ),
    description="""
<<<<<<< HEAD
    Fetches a list of operator tokens belonging to a company, filtered by optional query parameters.

    - Only executives with `manage_op_token` permission can access this endpoint.
    - Supports filtering by token ID, operator ID, platform type, client details, and creation timestamps.
    - Enables pagination using `offset` and `limit`.
    - Allows sorting using `order_by` and `order_in`.
=======
    Fetches a list of operator tokens belonging to a company, filtered by optional query parameters.    
    Only executives with `manage_op_token` permission can access this endpoint.     
    Supports filtering by token ID, operator ID, platform type, client details, and creation timestamps.    
    Enables pagination using offset and limit.   
    Allows sorting using order_by and order_i`.
>>>>>>> 284a0fd6
    """,
)
async def fetch_tokens(
    qParam: QueryParamsForEX = Depends(), bearer=Depends(bearer_executive)
):
    try:
        session = sessionMaker()
        token = validators.executiveToken(bearer.credentials, session)
        role = getters.executiveRole(token, session)
        validators.executivePermission(role, ExecutiveRole.manage_op_token)

        return searchOperatorToken(session, qParam)
    except Exception as e:
        exceptions.handle(e)
    finally:
        session.close()


@route_executive.delete(
    "/company/account/token",
    tags=["Operator token"],
    status_code=status.HTTP_204_NO_CONTENT,
    responses=makeExceptionResponses(
        [exceptions.InvalidToken, exceptions.NoPermission]
    ),
    description="""
<<<<<<< HEAD
    Revokes an access token associated with an operator account.

    - This endpoint deletes an access token based on the operator token ID.
    - The executive with `manage_op_token` permission can delete any operator's token.
    - If the token ID is invalid or already deleted, the operation is silently ignored.
    - Returns 204 No Content upon success.
    - Logs the token revocation event for audit tracking if the id is valid.
    - Requires the operator token ID as an input parameter.
=======
    Revokes an access token associated with an operator account.       
    This endpoint deletes an access token based on the operator token ID.    
    The executive with `manage_op_token` permission can delete any operator's token.    
    If the token ID is invalid or already deleted, the operation is silently ignored.   
    Logs the token revocation event for audit tracking if the id is valid.      
>>>>>>> 284a0fd6
    """,
)
async def delete_token(
    fParam: DeleteFormForEX = Depends(),
    bearer=Depends(bearer_executive),
    request_info=Depends(getters.requestInfo),
):
    try:
        session = sessionMaker()
        token = validators.executiveToken(bearer.credentials, session)
        role = getters.executiveRole(token, session)
        validators.executivePermission(role, ExecutiveRole.manage_op_token)

        tokenToDelete = (
            session.query(OperatorToken).filter(OperatorToken.id == fParam.id).first()
        )
<<<<<<< HEAD
        if tokenToDelete is None:
            return Response(status_code=status.HTTP_204_NO_CONTENT)

        session.delete(tokenToDelete)
        session.commit()
        logEvent(
            token,
            request_info,
            jsonable_encoder(tokenToDelete, exclude={"access_token"}),
        )
=======
        if tokenToDelete is not None:
            session.delete(tokenToDelete)
            session.commit()
            logEvent(
                token,
                request_info,
                jsonable_encoder(tokenToDelete, exclude={"access_token"}),
            )
>>>>>>> 284a0fd6
        return Response(status_code=status.HTTP_204_NO_CONTENT)
    except Exception as e:
        exceptions.handle(e)
    finally:
        session.close()


## API endpoints [Operator]
@route_operator.post(
    "/company/account/token",
    tags=["Token"],
    response_model=OperatorTokenSchema,
    status_code=status.HTTP_201_CREATED,
    responses=makeExceptionResponses(
        [exceptions.InactiveAccount, exceptions.InvalidCredentials]
    ),
    description="""
<<<<<<< HEAD
    Issues a new access token for an operator after validating credentials.

    - This endpoint performs authentication using company_id, username and password submitted as form data.
    - If the credentials are valid and the operator account is active, a new token is generated and returned.
    - Limits active tokens using MAX_OPERATOR_TOKENS (token rotation).
    - Sets expiration with expires_in=MAX_TOKEN_VALIDITY (in seconds).
    - Token will be generated for ACTIVE operators only.
    - Logs the authentication event for audit tracking.
=======
    Issues a new access token for an operator after validating credentials.     
    This endpoint performs authentication using company_id, username and password submitted as form data.   
    If the credentials are valid and the operator account is active, a new token is generated and returned.     
    Limits active tokens using MAX_OPERATOR_TOKENS (token rotation).    
    Sets expiration with expires_in=MAX_TOKEN_VALIDITY (in seconds).    
    Token will be generated for ACTIVE operators only.      
    Logs the authentication event for audit tracking.
>>>>>>> 284a0fd6
    """,
)
async def create_token(
    fParam: CreateForm = Depends(),
    request_info=Depends(getters.requestInfo),
):
    try:
        session = sessionMaker()
        operator = (
            session.query(Operator)
            .filter(Operator.username == fParam.username)
            .filter(Operator.company_id == fParam.company_id)
            .first()
        )
        if operator is None:
            raise exceptions.InvalidCredentials()

        if not argon2.checkPassword(fParam.password, operator.password):
            raise exceptions.InvalidCredentials()
        if operator.status != AccountStatus.ACTIVE:
            raise exceptions.InactiveAccount()

        # Remove excess tokens from DB
        tokens = (
            session.query(OperatorToken)
            .filter(OperatorToken.operator_id == operator.id)
            .order_by(OperatorToken.created_on.desc())
            .all()
        )
        if len(tokens) >= MAX_OPERATOR_TOKENS:
            token = tokens[MAX_OPERATOR_TOKENS - 1]
            session.delete(token)
            session.flush()

        # Create a new token
        expires_at = datetime.now(timezone.utc) + timedelta(seconds=MAX_TOKEN_VALIDITY)
        token = OperatorToken(
            company_id=fParam.company_id,
            operator_id=operator.id,
            expires_in=MAX_TOKEN_VALIDITY,
            expires_at=expires_at,
            platform_type=fParam.platform_type,
            client_details=fParam.client_details,
        )
        session.add(token)
        session.commit()
        logEvent(token, request_info, jsonable_encoder(token, exclude={"access_token"}))
        return token
    except Exception as e:
        exceptions.handle(e)
    finally:
        session.close()


@route_operator.patch(
    "/company/account/token",
    tags=["Token"],
    response_model=OperatorTokenSchema,
<<<<<<< HEAD
    status_code=status.HTTP_200_OK,
    responses=makeExceptionResponses([exceptions.InvalidToken]),
    description="""
    Refreshes an existing operator access token.

    - Extends `expires_at` by `MAX_TOKEN_VALIDITY` seconds.
    - Rotates the `access_token` value (invalidates the old token immediately).
    - Logs the refresh event for auditability.
    """,
)
async def refresh_token(
=======
    responses=makeExceptionResponses(
        [exceptions.InvalidToken, exceptions.NoPermission, exceptions.InvalidIdentifier]
    ),
    description="""
    Refreshes an existing operator access token.    
    If no id is provided, refreshes only the current token (used in this request).      
    If an id is provided: Must match the current token's access_token (prevents unauthorized refreshes, even by the same operator).     
    Extends expires_at by MAX_TOKEN_VALIDITY seconds.   
    Rotates the access_token value (invalidates the old token immediately).   
    Logs the refresh event for auditability.
    """,
)
async def refresh_token(
    fParam: UpdateForm = Depends(),
>>>>>>> 284a0fd6
    bearer=Depends(bearer_operator),
    request_info=Depends(getters.requestInfo),
):
    try:
        session = sessionMaker()
        token = validators.operatorToken(bearer.credentials, session)
<<<<<<< HEAD

        token.expires_in += MAX_TOKEN_VALIDITY
        token.expires_at += timedelta(seconds=MAX_TOKEN_VALIDITY)
        token.access_token = token_hex(32)
        session.commit()
        session.refresh(token)
        logEvent(
            token,
            request_info,
            jsonable_encoder(token, exclude={"access_token"}),
        )
        return token
=======
        if fParam.id is None:
            tokenToUpdate = token
        else:
            tokenToUpdate = (
                session.query(OperatorToken)
                .filter(OperatorToken.id == fParam.id)
                .filter(OperatorToken.company_id == token.company_id)
                .first()
            )
            if tokenToUpdate is None:
                raise exceptions.InvalidIdentifier()
            if tokenToUpdate.access_token != token.access_token:
                raise exceptions.NoPermission()

        tokenToUpdate.expires_in += MAX_TOKEN_VALIDITY
        tokenToUpdate.expires_at += timedelta(seconds=MAX_TOKEN_VALIDITY)
        tokenToUpdate.access_token = token_hex(32)
        session.commit()
        session.refresh(tokenToUpdate)
        logEvent(
            token,
            request_info,
            jsonable_encoder(tokenToUpdate, exclude={"access_token"}),
        )
        return tokenToUpdate
>>>>>>> 284a0fd6
    except Exception as e:
        exceptions.handle(e)
    finally:
        session.close()


@route_operator.delete(
    "/company/account/token",
    tags=["Token"],
    status_code=status.HTTP_204_NO_CONTENT,
    responses=makeExceptionResponses(
        [exceptions.InvalidToken, exceptions.NoPermission]
    ),
    description="""
<<<<<<< HEAD
    Revokes an active access token associated with an operator account.

    - This endpoint deletes an access token based on the token ID (optional).
    - If no ID is provided, it deletes the token used in the request (self-revocation).
    - If an ID is provided, the caller must either:
        Own the token being deleted, or have a role with `manage_op_token` permission.
    - If the token ID is invalid or already deleted, the operation is silently ignored.
    - Returns 204 No Content upon success.
    - Logs the token revocation event for audit tracking.
=======
    Revokes an active access token associated with an operator account.     
    This endpoint deletes an access token based on the token ID (optional).     
    If no ID is provided, it deletes the token used in the request (self-revocation).       
    If an ID is provided, the caller must either, own the token being deleted, or have a role with `manage_token` permission.   
    If the token ID is invalid or already deleted, the operation is silently ignored.   
    Logs the token revocation event for audit tracking.
>>>>>>> 284a0fd6
    """,
)
async def delete_token(
    fParam: DeleteForm = Depends(),
    bearer=Depends(bearer_operator),
    request_info=Depends(getters.requestInfo),
):
    try:
        session = sessionMaker()
        token = validators.operatorToken(bearer.credentials, session)
        role = getters.operatorRole(token, session)

        if fParam.id is None:
            tokenToDelete = token
        else:
            tokenToDelete = (
                session.query(OperatorToken)
                .filter(OperatorToken.id == fParam.id)
<<<<<<< HEAD
=======
                .filter(OperatorToken.company_id == token.company_id)
>>>>>>> 284a0fd6
                .first()
            )
            if tokenToDelete is not None:
                isSelfDelete = token.operator_id == tokenToDelete.operator_id
                hasDeletePermission = bool(role and role.manage_token)
                if not isSelfDelete and not hasDeletePermission:
                    raise exceptions.NoPermission()
            else:
                return Response(status_code=status.HTTP_204_NO_CONTENT)

        session.delete(tokenToDelete)
        session.commit()
        logEvent(
            token,
            request_info,
            jsonable_encoder(tokenToDelete, exclude={"access_token"}),
        )
        return Response(status_code=status.HTTP_204_NO_CONTENT)
    except Exception as e:
        exceptions.handle(e)
    finally:
        session.close()


@route_operator.get(
    "/company/account/token",
    tags=["Token"],
    response_model=List[MaskedOperatorTokenSchema],
    responses=makeExceptionResponses([exceptions.InvalidToken]),
    description="""
<<<<<<< HEAD
    Fetches a list of operator tokens filtered by optional query parameters.

    - Operators without `manage_op_token` permission can only retrieve their own tokens.
    - Supports filtering by ID range, platform type, client details, and creation timestamps.
    - Supports pagination with `offset` and `limit`.
    - Supports sorting using `order_by` and `order_in`.
    """,
)
async def fetch_tokens(
    qParam: QueryParams = Depends(), bearer=Depends(bearer_operator)
=======
    Fetches a list of operator tokens filtered by optional query parameters.    
    Operators without `manage_token` permission can only retrieve their own tokens.  
    Supports filtering by ID range, platform type, client details, and creation timestamps.     
    Supports pagination with offset and limit.      
    Supports sorting using order_by and order_in.
    """,
)
async def fetch_tokens(
    qParam: QueryParamsForOP = Depends(), bearer=Depends(bearer_operator)
>>>>>>> 284a0fd6
):
    try:
        session = sessionMaker()
        token = validators.operatorToken(bearer.credentials, session)
<<<<<<< HEAD

        qParam = QueryParamsForEX(**qParam.model_dump(), company_id=token.company_id)
=======
        role = getters.operatorRole(token, session)
        canManageToken = bool(role and role.manage_token)

        qParam = QueryParamsForEX(**qParam.model_dump(), company_id=token.company_id)
        if not canManageToken:
            qParam.operator_id = token.operator_id
>>>>>>> 284a0fd6
        return searchOperatorToken(session, qParam)
    except Exception as e:
        exceptions.handle(e)
    finally:
        session.close()<|MERGE_RESOLUTION|>--- conflicted
+++ resolved
@@ -67,15 +67,11 @@
 
 
 class DeleteForm(BaseModel):
-<<<<<<< HEAD
-    id: int | None = Field(Form())
-=======
     id: int | None = Field(Form(default=None))
 
 
 class UpdateForm(BaseModel):
     id: int | None = Field(Form(default=None))
->>>>>>> 284a0fd6
 
 
 ## Query Parameters
@@ -90,11 +86,7 @@
     created_on = 3
 
 
-<<<<<<< HEAD
-class QueryParams(BaseModel):
-=======
 class QueryParamsForOP(BaseModel):
->>>>>>> 284a0fd6
     operator_id: int | None = Field(Query(default=None))
     platform_type: PlatformType | None = Field(
         Query(default=None, description=enumStr(PlatformType))
@@ -119,21 +111,13 @@
     limit: int = Field(Query(default=20, gt=0, le=100))
 
 
-<<<<<<< HEAD
-class QueryParamsForEX(QueryParams):
-=======
 class QueryParamsForEX(QueryParamsForOP):
->>>>>>> 284a0fd6
     company_id: int | None = Field(Query(default=None))
 
 
 ## Function
 def searchOperatorToken(
-<<<<<<< HEAD
-    session: Session, qParam: QueryParamsForEX | QueryParams
-=======
     session: Session, qParam: QueryParamsForEX | QueryParamsForOP
->>>>>>> 284a0fd6
 ) -> List[OperatorToken]:
     query = session.query(OperatorToken)
 
@@ -189,20 +173,11 @@
         [exceptions.InvalidToken, exceptions.NoPermission]
     ),
     description="""
-<<<<<<< HEAD
-    Fetches a list of operator tokens belonging to a company, filtered by optional query parameters.
-
-    - Only executives with `manage_op_token` permission can access this endpoint.
-    - Supports filtering by token ID, operator ID, platform type, client details, and creation timestamps.
-    - Enables pagination using `offset` and `limit`.
-    - Allows sorting using `order_by` and `order_in`.
-=======
     Fetches a list of operator tokens belonging to a company, filtered by optional query parameters.    
     Only executives with `manage_op_token` permission can access this endpoint.     
     Supports filtering by token ID, operator ID, platform type, client details, and creation timestamps.    
     Enables pagination using offset and limit.   
     Allows sorting using order_by and order_i`.
->>>>>>> 284a0fd6
     """,
 )
 async def fetch_tokens(
@@ -229,22 +204,11 @@
         [exceptions.InvalidToken, exceptions.NoPermission]
     ),
     description="""
-<<<<<<< HEAD
-    Revokes an access token associated with an operator account.
-
-    - This endpoint deletes an access token based on the operator token ID.
-    - The executive with `manage_op_token` permission can delete any operator's token.
-    - If the token ID is invalid or already deleted, the operation is silently ignored.
-    - Returns 204 No Content upon success.
-    - Logs the token revocation event for audit tracking if the id is valid.
-    - Requires the operator token ID as an input parameter.
-=======
     Revokes an access token associated with an operator account.       
     This endpoint deletes an access token based on the operator token ID.    
     The executive with `manage_op_token` permission can delete any operator's token.    
     If the token ID is invalid or already deleted, the operation is silently ignored.   
     Logs the token revocation event for audit tracking if the id is valid.      
->>>>>>> 284a0fd6
     """,
 )
 async def delete_token(
@@ -261,18 +225,6 @@
         tokenToDelete = (
             session.query(OperatorToken).filter(OperatorToken.id == fParam.id).first()
         )
-<<<<<<< HEAD
-        if tokenToDelete is None:
-            return Response(status_code=status.HTTP_204_NO_CONTENT)
-
-        session.delete(tokenToDelete)
-        session.commit()
-        logEvent(
-            token,
-            request_info,
-            jsonable_encoder(tokenToDelete, exclude={"access_token"}),
-        )
-=======
         if tokenToDelete is not None:
             session.delete(tokenToDelete)
             session.commit()
@@ -281,7 +233,6 @@
                 request_info,
                 jsonable_encoder(tokenToDelete, exclude={"access_token"}),
             )
->>>>>>> 284a0fd6
         return Response(status_code=status.HTTP_204_NO_CONTENT)
     except Exception as e:
         exceptions.handle(e)
@@ -299,16 +250,6 @@
         [exceptions.InactiveAccount, exceptions.InvalidCredentials]
     ),
     description="""
-<<<<<<< HEAD
-    Issues a new access token for an operator after validating credentials.
-
-    - This endpoint performs authentication using company_id, username and password submitted as form data.
-    - If the credentials are valid and the operator account is active, a new token is generated and returned.
-    - Limits active tokens using MAX_OPERATOR_TOKENS (token rotation).
-    - Sets expiration with expires_in=MAX_TOKEN_VALIDITY (in seconds).
-    - Token will be generated for ACTIVE operators only.
-    - Logs the authentication event for audit tracking.
-=======
     Issues a new access token for an operator after validating credentials.     
     This endpoint performs authentication using company_id, username and password submitted as form data.   
     If the credentials are valid and the operator account is active, a new token is generated and returned.     
@@ -316,7 +257,6 @@
     Sets expiration with expires_in=MAX_TOKEN_VALIDITY (in seconds).    
     Token will be generated for ACTIVE operators only.      
     Logs the authentication event for audit tracking.
->>>>>>> 284a0fd6
     """,
 )
 async def create_token(
@@ -375,19 +315,6 @@
     "/company/account/token",
     tags=["Token"],
     response_model=OperatorTokenSchema,
-<<<<<<< HEAD
-    status_code=status.HTTP_200_OK,
-    responses=makeExceptionResponses([exceptions.InvalidToken]),
-    description="""
-    Refreshes an existing operator access token.
-
-    - Extends `expires_at` by `MAX_TOKEN_VALIDITY` seconds.
-    - Rotates the `access_token` value (invalidates the old token immediately).
-    - Logs the refresh event for auditability.
-    """,
-)
-async def refresh_token(
-=======
     responses=makeExceptionResponses(
         [exceptions.InvalidToken, exceptions.NoPermission, exceptions.InvalidIdentifier]
     ),
@@ -402,27 +329,12 @@
 )
 async def refresh_token(
     fParam: UpdateForm = Depends(),
->>>>>>> 284a0fd6
     bearer=Depends(bearer_operator),
     request_info=Depends(getters.requestInfo),
 ):
     try:
         session = sessionMaker()
         token = validators.operatorToken(bearer.credentials, session)
-<<<<<<< HEAD
-
-        token.expires_in += MAX_TOKEN_VALIDITY
-        token.expires_at += timedelta(seconds=MAX_TOKEN_VALIDITY)
-        token.access_token = token_hex(32)
-        session.commit()
-        session.refresh(token)
-        logEvent(
-            token,
-            request_info,
-            jsonable_encoder(token, exclude={"access_token"}),
-        )
-        return token
-=======
         if fParam.id is None:
             tokenToUpdate = token
         else:
@@ -448,7 +360,6 @@
             jsonable_encoder(tokenToUpdate, exclude={"access_token"}),
         )
         return tokenToUpdate
->>>>>>> 284a0fd6
     except Exception as e:
         exceptions.handle(e)
     finally:
@@ -463,24 +374,12 @@
         [exceptions.InvalidToken, exceptions.NoPermission]
     ),
     description="""
-<<<<<<< HEAD
-    Revokes an active access token associated with an operator account.
-
-    - This endpoint deletes an access token based on the token ID (optional).
-    - If no ID is provided, it deletes the token used in the request (self-revocation).
-    - If an ID is provided, the caller must either:
-        Own the token being deleted, or have a role with `manage_op_token` permission.
-    - If the token ID is invalid or already deleted, the operation is silently ignored.
-    - Returns 204 No Content upon success.
-    - Logs the token revocation event for audit tracking.
-=======
     Revokes an active access token associated with an operator account.     
     This endpoint deletes an access token based on the token ID (optional).     
     If no ID is provided, it deletes the token used in the request (self-revocation).       
     If an ID is provided, the caller must either, own the token being deleted, or have a role with `manage_token` permission.   
     If the token ID is invalid or already deleted, the operation is silently ignored.   
     Logs the token revocation event for audit tracking.
->>>>>>> 284a0fd6
     """,
 )
 async def delete_token(
@@ -499,10 +398,7 @@
             tokenToDelete = (
                 session.query(OperatorToken)
                 .filter(OperatorToken.id == fParam.id)
-<<<<<<< HEAD
-=======
                 .filter(OperatorToken.company_id == token.company_id)
->>>>>>> 284a0fd6
                 .first()
             )
             if tokenToDelete is not None:
@@ -533,18 +429,6 @@
     response_model=List[MaskedOperatorTokenSchema],
     responses=makeExceptionResponses([exceptions.InvalidToken]),
     description="""
-<<<<<<< HEAD
-    Fetches a list of operator tokens filtered by optional query parameters.
-
-    - Operators without `manage_op_token` permission can only retrieve their own tokens.
-    - Supports filtering by ID range, platform type, client details, and creation timestamps.
-    - Supports pagination with `offset` and `limit`.
-    - Supports sorting using `order_by` and `order_in`.
-    """,
-)
-async def fetch_tokens(
-    qParam: QueryParams = Depends(), bearer=Depends(bearer_operator)
-=======
     Fetches a list of operator tokens filtered by optional query parameters.    
     Operators without `manage_token` permission can only retrieve their own tokens.  
     Supports filtering by ID range, platform type, client details, and creation timestamps.     
@@ -554,22 +438,16 @@
 )
 async def fetch_tokens(
     qParam: QueryParamsForOP = Depends(), bearer=Depends(bearer_operator)
->>>>>>> 284a0fd6
 ):
     try:
         session = sessionMaker()
         token = validators.operatorToken(bearer.credentials, session)
-<<<<<<< HEAD
-
-        qParam = QueryParamsForEX(**qParam.model_dump(), company_id=token.company_id)
-=======
         role = getters.operatorRole(token, session)
         canManageToken = bool(role and role.manage_token)
 
         qParam = QueryParamsForEX(**qParam.model_dump(), company_id=token.company_id)
         if not canManageToken:
             qParam.operator_id = token.operator_id
->>>>>>> 284a0fd6
         return searchOperatorToken(session, qParam)
     except Exception as e:
         exceptions.handle(e)
