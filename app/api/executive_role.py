from datetime import datetime
from enum import IntEnum
from typing import List, Optional
from fastapi import APIRouter, Depends, Query, Response, status, Form
from fastapi.encoders import jsonable_encoder
from pydantic import BaseModel, Field

from app.api.bearer import bearer_executive
from app.src.db import ExecutiveRole, sessionMaker
from app.src import exceptions, validators, getters
from app.src.loggers import logEvent
from app.src.functions import enumStr, makeExceptionResponses

route_executive = APIRouter()


## Output Schema
class ExecutiveRoleSchema(BaseModel):
    id: int
    name: str
    manage_ex_token: bool
    manage_op_token: bool
    manage_ve_token: bool
    create_executive: bool
    update_executive: bool
    delete_executive: bool
    create_landmark: bool
    update_landmark: bool
    delete_landmark: bool
    create_company: bool
    update_company: bool
    delete_company: bool
    create_operator: bool
    update_operator: bool
    delete_operator: bool
    create_business: bool
    update_business: bool
    delete_business: bool
    create_route: bool
    update_route: bool
    delete_route: bool
    create_bus: bool
    update_bus: bool
    delete_bus: bool
    create_vendor: bool
    update_vendor: bool
    delete_vendor: bool
    create_schedule: bool
    update_schedule: bool
    delete_schedule: bool
    create_service: bool
    update_service: bool
    delete_service: bool
    create_fare: bool
    update_fare: bool
    delete_fare: bool
    create_duty: bool
    update_duty: bool
    delete_duty: bool
    create_ex_role: bool
    update_ex_role: bool
    delete_ex_role: bool
<<<<<<< HEAD
    create_ve_role: bool
    update_ve_role: bool
    delete_ve_role: bool
=======
    create_op_role: bool
    update_op_role: bool
    delete_op_role: bool
>>>>>>> e713fa3f
    updated_on: Optional[datetime]
    created_on: datetime


class CreateForm(BaseModel):
    name: str = Field(Form(max_length=32))
    manage_ex_token: bool = Field(Form(default=False))
    manage_op_token: bool = Field(Form(default=False))
    manage_ve_token: bool = Field(Form(default=False))
    create_executive: bool = Field(Form(default=False))
    update_executive: bool = Field(Form(default=False))
    delete_executive: bool = Field(Form(default=False))
    create_landmark: bool = Field(Form(default=False))
    update_landmark: bool = Field(Form(default=False))
    delete_landmark: bool = Field(Form(default=False))
    create_company: bool = Field(Form(default=False))
    update_company: bool = Field(Form(default=False))
    delete_company: bool = Field(Form(default=False))
    create_operator: bool = Field(Form(default=False))
    update_operator: bool = Field(Form(default=False))
    delete_operator: bool = Field(Form(default=False))
    create_business: bool = Field(Form(default=False))
    update_business: bool = Field(Form(default=False))
    delete_business: bool = Field(Form(default=False))
    create_route: bool = Field(Form(default=False))
    update_route: bool = Field(Form(default=False))
    delete_route: bool = Field(Form(default=False))
    create_bus: bool = Field(Form(default=False))
    update_bus: bool = Field(Form(default=False))
    delete_bus: bool = Field(Form(default=False))
    create_vendor: bool = Field(Form(default=False))
    update_vendor: bool = Field(Form(default=False))
    delete_vendor: bool = Field(Form(default=False))
    create_schedule: bool = Field(Form(default=False))
    update_schedule: bool = Field(Form(default=False))
    delete_schedule: bool = Field(Form(default=False))
    create_service: bool = Field(Form(default=False))
    update_service: bool = Field(Form(default=False))
    delete_service: bool = Field(Form(default=False))
    create_fare: bool = Field(Form(default=False))
    update_fare: bool = Field(Form(default=False))
    delete_fare: bool = Field(Form(default=False))
    create_duty: bool = Field(Form(default=False))
    update_duty: bool = Field(Form(default=False))
    delete_duty: bool = Field(Form(default=False))
    create_ex_role: bool = Field(Form(default=False))
    update_ex_role: bool = Field(Form(default=False))
    delete_ex_role: bool = Field(Form(default=False))
<<<<<<< HEAD
    create_ve_role: bool = Field(Form(default=False))
    update_ve_role: bool = Field(Form(default=False))
    delete_ve_role: bool = Field(Form(default=False))
=======
    create_op_role: bool = Field(Form(default=False))
    update_op_role: bool = Field(Form(default=False))
    delete_op_role: bool = Field(Form(default=False))
>>>>>>> e713fa3f


class UpdateForm(BaseModel):
    id: int = Field(Form())
    name: str | None = Field(Form(max_length=32, default=None))
    manage_ex_token: bool | None = Field(Form(default=None))
    manage_op_token: bool | None = Field(Form(default=None))
    manage_ve_token: bool | None = Field(Form(default=None))
    create_executive: bool | None = Field(Form(default=None))
    update_executive: bool | None = Field(Form(default=None))
    delete_executive: bool | None = Field(Form(default=None))
    create_landmark: bool | None = Field(Form(default=None))
    update_landmark: bool | None = Field(Form(default=None))
    delete_landmark: bool | None = Field(Form(default=None))
    create_company: bool | None = Field(Form(default=None))
    update_company: bool | None = Field(Form(default=None))
    delete_company: bool | None = Field(Form(default=None))
    create_operator: bool | None = Field(Form(default=None))
    update_operator: bool | None = Field(Form(default=None))
    delete_operator: bool | None = Field(Form(default=None))
    create_business: bool | None = Field(Form(default=None))
    update_business: bool | None = Field(Form(default=None))
    delete_business: bool | None = Field(Form(default=None))
    create_route: bool | None = Field(Form(default=None))
    update_route: bool | None = Field(Form(default=None))
    delete_route: bool | None = Field(Form(default=None))
    create_bus: bool | None = Field(Form(default=None))
    update_bus: bool | None = Field(Form(default=None))
    delete_bus: bool | None = Field(Form(default=None))
    create_vendor: bool | None = Field(Form(default=None))
    update_vendor: bool | None = Field(Form(default=None))
    delete_vendor: bool | None = Field(Form(default=None))
    create_schedule: bool | None = Field(Form(default=None))
    update_schedule: bool | None = Field(Form(default=None))
    delete_schedule: bool | None = Field(Form(default=None))
    create_service: bool | None = Field(Form(default=None))
    update_service: bool | None = Field(Form(default=None))
    delete_service: bool | None = Field(Form(default=None))
    create_fare: bool | None = Field(Form(default=None))
    update_fare: bool | None = Field(Form(default=None))
    delete_fare: bool | None = Field(Form(default=None))
    create_duty: bool | None = Field(Form(default=None))
    update_duty: bool | None = Field(Form(default=None))
    delete_duty: bool | None = Field(Form(default=None))
    create_ex_role: bool | None = Field(Form(default=None))
    update_ex_role: bool | None = Field(Form(default=None))
    delete_ex_role: bool | None = Field(Form(default=None))
<<<<<<< HEAD
    create_ve_role: bool | None = Field(Form(default=None))
    update_ve_role: bool | None = Field(Form(default=None))
    delete_ve_role: bool | None = Field(Form(default=None))
=======
    create_op_role: bool | None = Field(Form(default=None))
    update_op_role: bool | None = Field(Form(default=None))
    delete_op_role: bool | None = Field(Form(default=None))
>>>>>>> e713fa3f


class DeleteForm(BaseModel):
    id: int = Field(Form())


## Query Parameters
class OrderIn(IntEnum):
    ASC = 1
    DESC = 2


class OrderBy(IntEnum):
    id = 1
    updated_on = 2
    created_on = 3


class QueryParams(BaseModel):
    # Filters
    name: str | None = Field(Query(default=None))
    # id based
    id: int | None = Field(Query(default=None))
    id_ge: int | None = Field(Query(default=None))
    id_le: int | None = Field(Query(default=None))
    id_list: List[int] | None = Field(Query(default=None))
    # Token management permissions based
    manage_ex_token: bool | None = Field(Query(default=None))
    manage_op_token: bool | None = Field(Query(default=None))
    manage_ve_token: bool | None = Field(Query(default=None))
    # Executive management permissions based
    create_executive: bool | None = Field(Query(default=None))
    update_executive: bool | None = Field(Query(default=None))
    delete_executive: bool | None = Field(Query(default=None))
    # Landmark management permissions based
    create_landmark: bool | None = Field(Query(default=None))
    update_landmark: bool | None = Field(Query(default=None))
    delete_landmark: bool | None = Field(Query(default=None))
    # Company management permissions based
    create_company: bool | None = Field(Query(default=None))
    update_company: bool | None = Field(Query(default=None))
    delete_company: bool | None = Field(Query(default=None))
    # Operator management permissions based
    create_operator: bool | None = Field(Query(default=None))
    update_operator: bool | None = Field(Query(default=None))
    delete_operator: bool | None = Field(Query(default=None))
    # Business management permissions based
    create_business: bool | None = Field(Query(default=None))
    update_business: bool | None = Field(Query(default=None))
    delete_business: bool | None = Field(Query(default=None))
    # Route management permissions based
    create_route: bool | None = Field(Query(default=None))
    update_route: bool | None = Field(Query(default=None))
    delete_route: bool | None = Field(Query(default=None))
    # Bus management permissions based
    create_bus: bool | None = Field(Query(default=None))
    update_bus: bool | None = Field(Query(default=None))
    delete_bus: bool | None = Field(Query(default=None))
    # Vendor management permissions based
    create_vendor: bool | None = Field(Query(default=None))
    update_vendor: bool | None = Field(Query(default=None))
    delete_vendor: bool | None = Field(Query(default=None))
    # Schedule management permissions based
    create_schedule: bool | None = Field(Query(default=None))
    update_schedule: bool | None = Field(Query(default=None))
    delete_schedule: bool | None = Field(Query(default=None))
    # Service management permissions based
    create_service: bool | None = Field(Query(default=None))
    update_service: bool | None = Field(Query(default=None))
    delete_service: bool | None = Field(Query(default=None))
    # Fare management permissions based
    create_fare: bool | None = Field(Query(default=None))
    update_fare: bool | None = Field(Query(default=None))
    delete_fare: bool | None = Field(Query(default=None))
    # Duty management permissions based
    create_duty: bool | None = Field(Query(default=None))
    update_duty: bool | None = Field(Query(default=None))
    delete_duty: bool | None = Field(Query(default=None))
    # Executive role management permissions based
    create_ex_role: bool | None = Field(Query(default=None))
    update_ex_role: bool | None = Field(Query(default=None))
    delete_ex_role: bool | None = Field(Query(default=None))
<<<<<<< HEAD
    # Vendor role management permissions based
    create_ve_role: bool | None = Field(Query(default=None))
    update_ve_role: bool | None = Field(Query(default=None))
    delete_ve_role: bool | None = Field(Query(default=None))
=======
    # Operator role management permissions based
    create_op_role: bool | None = Field(Query(default=None))
    update_op_role: bool | None = Field(Query(default=None))
    delete_op_role: bool | None = Field(Query(default=None))
>>>>>>> e713fa3f
    # updated_on based
    updated_on_ge: datetime | None = Field(Query(default=None))
    updated_on_le: datetime | None = Field(Query(default=None))
    # created_on based
    created_on_ge: datetime | None = Field(Query(default=None))
    created_on_le: datetime | None = Field(Query(default=None))
    # Ordering
    order_by: OrderBy = Field(Query(default=OrderBy.id, description=enumStr(OrderBy)))
    order_in: OrderIn = Field(Query(default=OrderIn.DESC, description=enumStr(OrderIn)))
    # Pagination
    offset: int = Field(Query(default=0, ge=0))
    limit: int = Field(Query(default=20, gt=0, le=100))


## API endpoints [Executive]
@route_executive.post(
    "/role",
    tags=["Role"],
    response_model=ExecutiveRoleSchema,
    status_code=status.HTTP_201_CREATED,
    responses=makeExceptionResponses(
        [exceptions.InvalidToken, exceptions.NoPermission]
    ),
    description="""
    Create a new executive role.     
    Only authorized users with `create_ex_role` permission can create a new role.      
    Duplicate names are not allowed.        
    Log the role creation activity with the associated token.
    """,
)
async def create_role(
    fParam: CreateForm = Depends(),
    bearer=Depends(bearer_executive),
    request_info=Depends(getters.requestInfo),
):
    try:
        session = sessionMaker()
        token = validators.executiveToken(bearer.credentials, session)
        role = getters.executiveRole(token, session)
        validators.executivePermission(role, ExecutiveRole.create_ex_role)

        role = ExecutiveRole(
            name=fParam.name,
            manage_ex_token=fParam.manage_ex_token,
            manage_op_token=fParam.manage_op_token,
            manage_ve_token=fParam.manage_ve_token,
            create_executive=fParam.create_executive,
            update_executive=fParam.update_executive,
            delete_executive=fParam.delete_executive,
            create_landmark=fParam.create_landmark,
            update_landmark=fParam.update_landmark,
            delete_landmark=fParam.delete_landmark,
            create_company=fParam.create_company,
            update_company=fParam.update_company,
            delete_company=fParam.delete_company,
            create_operator=fParam.create_operator,
            update_operator=fParam.update_operator,
            delete_operator=fParam.delete_operator,
            create_business=fParam.create_business,
            update_business=fParam.update_business,
            delete_business=fParam.delete_business,
            create_route=fParam.create_route,
            update_route=fParam.update_route,
            delete_route=fParam.delete_route,
            create_bus=fParam.create_bus,
            update_bus=fParam.update_bus,
            delete_bus=fParam.delete_bus,
            create_vendor=fParam.create_vendor,
            update_vendor=fParam.update_vendor,
            delete_vendor=fParam.delete_vendor,
            create_schedule=fParam.create_schedule,
            update_schedule=fParam.update_schedule,
            delete_schedule=fParam.delete_schedule,
            create_service=fParam.create_service,
            update_service=fParam.update_service,
            delete_service=fParam.delete_service,
            create_fare=fParam.create_fare,
            update_fare=fParam.update_fare,
            delete_fare=fParam.delete_fare,
            create_duty=fParam.create_duty,
            update_duty=fParam.update_duty,
            delete_duty=fParam.delete_duty,
            create_ex_role=fParam.create_ex_role,
            update_ex_role=fParam.update_ex_role,
            delete_ex_role=fParam.delete_ex_role,
<<<<<<< HEAD
            create_ve_role=fParam.create_ve_role,
            update_ve_role=fParam.update_ve_role,
            delete_ve_role=fParam.delete_ve_role,
=======
            create_op_role=fParam.create_op_role,
            update_op_role=fParam.update_op_role,
            delete_op_role=fParam.delete_op_role,
>>>>>>> e713fa3f
        )
        session.add(role)
        session.commit()
        logEvent(token, request_info, jsonable_encoder(role))
        return role
    except Exception as e:
        exceptions.handle(e)
    finally:
        session.close()


@route_executive.patch(
    "/role",
    tags=["Role"],
    response_model=ExecutiveRoleSchema,
    responses=makeExceptionResponses(
        [
            exceptions.InvalidToken,
            exceptions.NoPermission,
            exceptions.InvalidIdentifier,
        ]
    ),
    description="""
    Updates an existing role.       
    Only executives with `update_ex_role` permission can perform this operation.            
    Logs the role updating activity with the associated token.
    """,
)
async def update_role(
    fParam: UpdateForm = Depends(),
    bearer=Depends(bearer_executive),
    request_info=Depends(getters.requestInfo),
):
    try:
        session = sessionMaker()
        token = validators.executiveToken(bearer.credentials, session)
        role = getters.executiveRole(token, session)
        validators.executivePermission(role, ExecutiveRole.update_ex_role)

        role = (
            session.query(ExecutiveRole).filter(ExecutiveRole.id == fParam.id).first()
        )
        if role is None:
            raise exceptions.InvalidIdentifier()

        if fParam.name is not None:
            role.name = fParam.name
        if (
            fParam.manage_ex_token is not None
            and fParam.manage_ex_token != role.manage_ex_token
        ):
            role.manage_ex_token = fParam.manage_ex_token
        if (
            fParam.manage_op_token is not None
            and fParam.manage_op_token != role.manage_op_token
        ):
            role.manage_op_token = fParam.manage_op_token
        if (
            fParam.manage_ve_token is not None
            and fParam.manage_ve_token != role.manage_ve_token
        ):
            role.manage_ve_token = fParam.manage_ve_token
        if (
            fParam.create_executive is not None
            and fParam.create_executive != role.create_executive
        ):
            role.create_executive = fParam.create_executive
        if (
            fParam.update_executive is not None
            and fParam.update_executive != role.update_executive
        ):
            role.update_executive = fParam.update_executive
        if (
            fParam.delete_executive is not None
            and fParam.delete_executive != role.delete_executive
        ):
            role.delete_executive = fParam.delete_executive
        if (
            fParam.create_landmark is not None
            and fParam.create_landmark != role.create_landmark
        ):
            role.create_landmark = fParam.create_landmark
        if (
            fParam.update_landmark is not None
            and fParam.update_landmark != role.update_landmark
        ):
            role.update_landmark = fParam.update_landmark
        if (
            fParam.delete_landmark is not None
            and fParam.delete_landmark != role.delete_landmark
        ):
            role.delete_landmark = fParam.delete_landmark
        if (
            fParam.create_company is not None
            and fParam.create_company != role.create_company
        ):
            role.create_company = fParam.create_company
        if (
            fParam.update_company is not None
            and fParam.update_company != role.update_company
        ):
            role.update_company = fParam.update_company
        if (
            fParam.delete_company is not None
            and fParam.delete_company != role.delete_company
        ):
            role.delete_company = fParam.delete_company
        if (
            fParam.create_operator is not None
            and fParam.create_operator != role.create_operator
        ):
            role.create_operator = fParam.create_operator
        if (
            fParam.update_operator is not None
            and fParam.update_operator != role.update_operator
        ):
            role.update_operator = fParam.update_operator
        if (
            fParam.delete_operator is not None
            and fParam.delete_operator != role.delete_operator
        ):
            role.delete_operator = fParam.delete_operator
        if (
            fParam.create_business is not None
            and fParam.create_business != role.create_business
        ):
            role.create_business = fParam.create_business
        if (
            fParam.update_business is not None
            and fParam.update_business != role.update_business
        ):
            role.update_business = fParam.update_business
        if (
            fParam.delete_business is not None
            and fParam.delete_business != role.delete_business
        ):
            role.delete_business = fParam.delete_business
        if fParam.create_route is not None and fParam.create_route != role.create_route:
            role.create_route = fParam.create_route
        if fParam.update_route is not None and fParam.update_route != role.update_route:
            role.update_route = fParam.update_route
        if fParam.delete_route is not None and fParam.delete_route != role.delete_route:
            role.delete_route = fParam.delete_route
        if fParam.create_bus is not None and fParam.create_bus != role.create_bus:
            role.create_bus = fParam.create_bus
        if fParam.update_bus is not None and fParam.update_bus != role.update_bus:
            role.update_bus = fParam.update_bus
        if fParam.delete_bus is not None and fParam.delete_bus != role.delete_bus:
            role.delete_bus = fParam.delete_bus
        if (
            fParam.create_vendor is not None
            and fParam.create_vendor != role.create_vendor
        ):
            role.create_vendor = fParam.create_vendor
        if (
            fParam.update_vendor is not None
            and fParam.update_vendor != role.update_vendor
        ):
            role.update_vendor = fParam.update_vendor
        if (
            fParam.delete_vendor is not None
            and fParam.delete_vendor != role.delete_vendor
        ):
            role.delete_vendor = fParam.delete_vendor
        if (
            fParam.create_schedule is not None
            and fParam.create_schedule != role.create_schedule
        ):
            role.create_schedule = fParam.create_schedule
        if (
            fParam.update_schedule is not None
            and fParam.update_schedule != role.update_schedule
        ):
            role.update_schedule = fParam.update_schedule
        if (
            fParam.delete_schedule is not None
            and fParam.create_service != role.create_service
        ):
            role.delete_schedule = fParam.delete_schedule
        if (
            fParam.create_service is not None
            and fParam.create_service != role.create_service
        ):
            role.create_service = fParam.create_service
        if (
            fParam.update_service is not None
            and fParam.update_service != role.update_service
        ):
            role.update_service = fParam.update_service
        if (
            fParam.delete_service is not None
            and fParam.delete_service != role.delete_service
        ):
            role.delete_service = fParam.delete_service
        if fParam.create_fare is not None and fParam.create_fare != role.create_fare:
            role.create_fare = fParam.create_fare
        if fParam.update_fare is not None and fParam.update_fare != role.update_fare:
            role.update_fare = fParam.update_fare
        if fParam.delete_fare is not None and fParam.delete_fare != role.delete_fare:
            role.delete_fare = fParam.delete_fare
        if fParam.create_duty is not None and fParam.create_duty != role.create_duty:
            role.create_duty = fParam.create_duty
        if fParam.update_duty is not None and fParam.update_duty != role.update_duty:
            role.update_duty = fParam.update_duty
        if fParam.delete_duty is not None and fParam.delete_duty != role.delete_duty:
            role.delete_duty = fParam.delete_duty
        if (
            fParam.create_ex_role is not None
            and fParam.create_ex_role != role.create_ex_role
        ):
            role.create_ex_role = fParam.create_ex_role
        if (
            fParam.update_ex_role is not None
            and fParam.update_ex_role != role.update_ex_role
        ):
            role.update_ex_role = fParam.update_ex_role
        if (
            fParam.delete_ex_role is not None
            and fParam.delete_ex_role != role.delete_ex_role
        ):
            role.delete_ex_role = fParam.delete_ex_role
<<<<<<< HEAD
        if (
            fParam.create_ve_role is not None
            and fParam.create_ve_role != role.create_ve_role
        ):
            role.create_ve_role = fParam.create_ve_role
        if (
            fParam.update_ve_role is not None
            and fParam.update_ve_role != role.update_ve_role
        ):
            role.update_ve_role = fParam.update_ve_role
        if (
            fParam.delete_ve_role is not None
            and fParam.delete_ve_role != role.delete_ve_role
        ):
            role.delete_ve_role = fParam.delete_ve_role
=======
        if fParam.create_op_role is not None and fParam.create_op_role != role.create_op_role:
            role.create_op_role = fParam.create_op_role
        if fParam.update_op_role is not None and fParam.update_op_role != role.update_op_role:
            role.update_op_role = fParam.update_op_role
        if fParam.delete_op_role is not None and fParam.delete_op_role != role.delete_op_role:
            role.delete_op_role = fParam.delete_op_role
>>>>>>> e713fa3f

        haveUpdates = session.is_modified(role)
        if haveUpdates:
            session.commit()
            session.refresh(role)

        roleData = jsonable_encoder(role)
        if haveUpdates:
            logEvent(token, request_info, roleData)
        return roleData
    except Exception as e:
        exceptions.handle(e)
    finally:
        session.close()


@route_executive.delete(
    "/role",
    tags=["Role"],
    status_code=status.HTTP_204_NO_CONTENT,
    responses=makeExceptionResponses(
        [exceptions.InvalidToken, exceptions.NoPermission]
    ),
    description="""
    Deletes an existing role.       
    Only executives with `delete_ex_role` permission can perform this operation.    
    Validates the role ID before deletion.       
    If the role exists, it is permanently removed from the system.       
    Logs the deletion activity using the executive's token and request metadata.
    """,
)
async def delete_role(
    fParam: DeleteForm = Depends(),
    bearer=Depends(bearer_executive),
    request_info=Depends(getters.requestInfo),
):
    try:
        session = sessionMaker()
        token = validators.executiveToken(bearer.credentials, session)
        role = getters.executiveRole(token, session)
        validators.executivePermission(role, ExecutiveRole.delete_ex_role)

        role = (
            session.query(ExecutiveRole).filter(ExecutiveRole.id == fParam.id).first()
        )
        if role is not None:
            session.delete(role)
            session.commit()
            logEvent(token, request_info, jsonable_encoder(role))
        return Response(status_code=status.HTTP_204_NO_CONTENT)
    except Exception as e:
        exceptions.handle(e)
    finally:
        session.close()


@route_executive.get(
    "/role",
    tags=["Role"],
    response_model=List[ExecutiveRoleSchema],
    responses=makeExceptionResponses([exceptions.InvalidToken]),
    description="""
    Fetches a list of all executive role.       
    Supports filtering by ID, name, permissions and metadata.   
    Supports filtering, sorting, and pagination.     
    Requires a valid executive token.
    """,
)
async def fetch_role(qParam: QueryParams = Depends(), bearer=Depends(bearer_executive)):
    try:
        session = sessionMaker()
        validators.executiveToken(bearer.credentials, session)

        query = session.query(ExecutiveRole)

        # Filters
        if qParam.name is not None:
            query = query.filter(ExecutiveRole.name.ilike(f"%{qParam.name}%"))
        # ID based
        if qParam.id is not None:
            query = query.filter(ExecutiveRole.id == qParam.id)
        if qParam.id_ge is not None:
            query = query.filter(ExecutiveRole.id >= qParam.id_ge)
        if qParam.id_le is not None:
            query = query.filter(ExecutiveRole.id <= qParam.id_le)
        if qParam.id_list is not None:
            query = query.filter(ExecutiveRole.id.in_(qParam.id_list))
        # Token management permissions based
        if qParam.manage_ex_token is not None:
            query = query.filter(
                ExecutiveRole.manage_ex_token == qParam.manage_ex_token
            )
        if qParam.manage_op_token is not None:
            query = query.filter(
                ExecutiveRole.manage_op_token == qParam.manage_op_token
            )
        if qParam.manage_ve_token is not None:
            query = query.filter(
                ExecutiveRole.manage_ve_token == qParam.manage_ve_token
            )
        # Executive management permissions based
        if qParam.create_executive is not None:
            query = query.filter(
                ExecutiveRole.create_executive == qParam.create_executive
            )
        if qParam.update_executive is not None:
            query = query.filter(
                ExecutiveRole.update_executive == qParam.update_executive
            )
        if qParam.delete_executive is not None:
            query = query.filter(
                ExecutiveRole.delete_executive == qParam.delete_executive
            )
        # Landmark permissions based
        if qParam.create_landmark is not None:
            query = query.filter(
                ExecutiveRole.create_landmark == qParam.create_landmark
            )
        if qParam.update_landmark is not None:
            query = query.filter(
                ExecutiveRole.update_landmark == qParam.update_landmark
            )
        if qParam.delete_landmark is not None:
            query = query.filter(
                ExecutiveRole.delete_landmark == qParam.delete_landmark
            )
        # Company permissions based
        if qParam.create_company is not None:
            query = query.filter(ExecutiveRole.create_company == qParam.create_company)
        if qParam.update_company is not None:
            query = query.filter(ExecutiveRole.update_company == qParam.update_company)
        if qParam.delete_company is not None:
            query = query.filter(ExecutiveRole.delete_company == qParam.delete_company)
        # Operator permissions based
        if qParam.create_operator is not None:
            query = query.filter(
                ExecutiveRole.create_operator == qParam.create_operator
            )
        if qParam.update_operator is not None:
            query = query.filter(
                ExecutiveRole.update_operator == qParam.update_operator
            )
        if qParam.delete_operator is not None:
            query = query.filter(
                ExecutiveRole.delete_operator == qParam.delete_operator
            )
        # Business permissions based
        if qParam.create_business is not None:
            query = query.filter(
                ExecutiveRole.create_business == qParam.create_business
            )
        if qParam.update_business is not None:
            query = query.filter(
                ExecutiveRole.update_business == qParam.update_business
            )
        if qParam.delete_business is not None:
            query = query.filter(
                ExecutiveRole.delete_business == qParam.delete_business
            )
        # Route permissions based
        if qParam.create_route is not None:
            query = query.filter(ExecutiveRole.create_route == qParam.create_route)
        if qParam.update_route is not None:
            query = query.filter(ExecutiveRole.update_route == qParam.update_route)
        if qParam.delete_route is not None:
            query = query.filter(ExecutiveRole.delete_route == qParam.delete_route)
        # Bus permissions based
        if qParam.create_bus is not None:
            query = query.filter(ExecutiveRole.create_bus == qParam.create_bus)
        if qParam.update_bus is not None:
            query = query.filter(ExecutiveRole.update_bus == qParam.update_bus)
        if qParam.delete_bus is not None:
            query = query.filter(ExecutiveRole.delete_bus == qParam.delete_bus)
        # Vendor permissions based
        if qParam.create_vendor is not None:
            query = query.filter(ExecutiveRole.create_vendor == qParam.create_vendor)
        if qParam.update_vendor is not None:
            query = query.filter(ExecutiveRole.update_vendor == qParam.update_vendor)
        if qParam.delete_vendor is not None:
            query = query.filter(ExecutiveRole.delete_vendor == qParam.delete_vendor)
        # Schedule permissions based
        if qParam.create_schedule is not None:
            query = query.filter(
                ExecutiveRole.create_schedule == qParam.create_schedule
            )
        if qParam.update_schedule is not None:
            query = query.filter(
                ExecutiveRole.update_schedule == qParam.update_schedule
            )
        if qParam.delete_schedule is not None:
            query = query.filter(
                ExecutiveRole.delete_schedule == qParam.delete_schedule
            )
        # Service permissions based
        if qParam.create_service is not None:
            query = query.filter(ExecutiveRole.create_service == qParam.create_service)
        if qParam.update_service is not None:
            query = query.filter(ExecutiveRole.update_service == qParam.update_service)
        if qParam.delete_service is not None:
            query = query.filter(ExecutiveRole.delete_service == qParam.delete_service)
        # Fare permissions based
        if qParam.create_fare is not None:
            query = query.filter(ExecutiveRole.create_fare == qParam.create_fare)
        if qParam.update_fare is not None:
            query = query.filter(ExecutiveRole.update_fare == qParam.update_fare)
        if qParam.delete_fare is not None:
            query = query.filter(ExecutiveRole.delete_fare == qParam.delete_fare)
        # Duty permissions based
        if qParam.create_duty is not None:
            query = query.filter(ExecutiveRole.create_duty == qParam.create_duty)
        if qParam.update_duty is not None:
            query = query.filter(ExecutiveRole.update_duty == qParam.update_duty)
        if qParam.delete_duty is not None:
            query = query.filter(ExecutiveRole.delete_duty == qParam.delete_duty)
        # Executive role permissions based
        if qParam.create_ex_role is not None:
            query = query.filter(ExecutiveRole.create_ex_role == qParam.create_ex_role)
        if qParam.update_ex_role is not None:
            query = query.filter(ExecutiveRole.update_ex_role == qParam.update_ex_role)
        if qParam.delete_ex_role is not None:
            query = query.filter(ExecutiveRole.delete_ex_role == qParam.delete_ex_role)
<<<<<<< HEAD
        # Vendor role permissions based
        if qParam.create_ve_role is not None:
            query = query.filter(ExecutiveRole.create_ve_role == qParam.create_ve_role)
        if qParam.update_ve_role is not None:
            query = query.filter(ExecutiveRole.update_ve_role == qParam.update_ve_role)
        if qParam.delete_ve_role is not None:
            query = query.filter(ExecutiveRole.delete_ve_role == qParam.delete_ve_role)
=======
        # Operator role permissions based
        if qParam.create_op_role is not None:
            query = query.filter(ExecutiveRole.create_op_role == qParam.create_op_role)
        if qParam.update_op_role is not None:
            query = query.filter(ExecutiveRole.update_op_role == qParam.update_op_role)
        if qParam.delete_op_role is not None:
            query = query.filter(ExecutiveRole.delete_op_role == qParam.delete_op_role)
>>>>>>> e713fa3f
        # updated_on based
        if qParam.updated_on_ge is not None:
            query = query.filter(ExecutiveRole.updated_on >= qParam.updated_on_ge)
        if qParam.updated_on_le is not None:
            query = query.filter(ExecutiveRole.updated_on <= qParam.updated_on_le)
        # created_on based
        if qParam.created_on_ge is not None:
            query = query.filter(ExecutiveRole.created_on >= qParam.created_on_ge)
        if qParam.created_on_le is not None:
            query = query.filter(ExecutiveRole.created_on <= qParam.created_on_le)

        # Ordering
        ordering_attr = getattr(ExecutiveRole, OrderBy(qParam.order_by).name)
        if qParam.order_in == OrderIn.ASC:
            query = query.order_by(ordering_attr.asc())
        else:
            query = query.order_by(ordering_attr.desc())

        # Pagination
        query = query.offset(qParam.offset).limit(qParam.limit)
        return query.all()

    except Exception as e:
        exceptions.handle(e)
    finally:
        session.close()<|MERGE_RESOLUTION|>--- conflicted
+++ resolved
@@ -60,15 +60,12 @@
     create_ex_role: bool
     update_ex_role: bool
     delete_ex_role: bool
-<<<<<<< HEAD
+    create_op_role: bool
+    update_op_role: bool
+    delete_op_role: bool
     create_ve_role: bool
     update_ve_role: bool
     delete_ve_role: bool
-=======
-    create_op_role: bool
-    update_op_role: bool
-    delete_op_role: bool
->>>>>>> e713fa3f
     updated_on: Optional[datetime]
     created_on: datetime
 
@@ -117,15 +114,12 @@
     create_ex_role: bool = Field(Form(default=False))
     update_ex_role: bool = Field(Form(default=False))
     delete_ex_role: bool = Field(Form(default=False))
-<<<<<<< HEAD
+    create_op_role: bool = Field(Form(default=False))
+    update_op_role: bool = Field(Form(default=False))
+    delete_op_role: bool = Field(Form(default=False))
     create_ve_role: bool = Field(Form(default=False))
     update_ve_role: bool = Field(Form(default=False))
     delete_ve_role: bool = Field(Form(default=False))
-=======
-    create_op_role: bool = Field(Form(default=False))
-    update_op_role: bool = Field(Form(default=False))
-    delete_op_role: bool = Field(Form(default=False))
->>>>>>> e713fa3f
 
 
 class UpdateForm(BaseModel):
@@ -173,15 +167,12 @@
     create_ex_role: bool | None = Field(Form(default=None))
     update_ex_role: bool | None = Field(Form(default=None))
     delete_ex_role: bool | None = Field(Form(default=None))
-<<<<<<< HEAD
+    create_op_role: bool | None = Field(Form(default=None))
+    update_op_role: bool | None = Field(Form(default=None))
+    delete_op_role: bool | None = Field(Form(default=None))
     create_ve_role: bool | None = Field(Form(default=None))
     update_ve_role: bool | None = Field(Form(default=None))
     delete_ve_role: bool | None = Field(Form(default=None))
-=======
-    create_op_role: bool | None = Field(Form(default=None))
-    update_op_role: bool | None = Field(Form(default=None))
-    delete_op_role: bool | None = Field(Form(default=None))
->>>>>>> e713fa3f
 
 
 class DeleteForm(BaseModel):
@@ -264,17 +255,14 @@
     create_ex_role: bool | None = Field(Query(default=None))
     update_ex_role: bool | None = Field(Query(default=None))
     delete_ex_role: bool | None = Field(Query(default=None))
-<<<<<<< HEAD
+    # Operator role management permissions based
+    create_op_role: bool | None = Field(Query(default=None))
+    update_op_role: bool | None = Field(Query(default=None))
+    delete_op_role: bool | None = Field(Query(default=None))
     # Vendor role management permissions based
     create_ve_role: bool | None = Field(Query(default=None))
     update_ve_role: bool | None = Field(Query(default=None))
     delete_ve_role: bool | None = Field(Query(default=None))
-=======
-    # Operator role management permissions based
-    create_op_role: bool | None = Field(Query(default=None))
-    update_op_role: bool | None = Field(Query(default=None))
-    delete_op_role: bool | None = Field(Query(default=None))
->>>>>>> e713fa3f
     # updated_on based
     updated_on_ge: datetime | None = Field(Query(default=None))
     updated_on_le: datetime | None = Field(Query(default=None))
@@ -360,15 +348,12 @@
             create_ex_role=fParam.create_ex_role,
             update_ex_role=fParam.update_ex_role,
             delete_ex_role=fParam.delete_ex_role,
-<<<<<<< HEAD
+            create_op_role=fParam.create_op_role,
+            update_op_role=fParam.update_op_role,
+            delete_op_role=fParam.delete_op_role,
             create_ve_role=fParam.create_ve_role,
             update_ve_role=fParam.update_ve_role,
             delete_ve_role=fParam.delete_ve_role,
-=======
-            create_op_role=fParam.create_op_role,
-            update_op_role=fParam.update_op_role,
-            delete_op_role=fParam.delete_op_role,
->>>>>>> e713fa3f
         )
         session.add(role)
         session.commit()
@@ -590,30 +575,27 @@
             and fParam.delete_ex_role != role.delete_ex_role
         ):
             role.delete_ex_role = fParam.delete_ex_role
-<<<<<<< HEAD
-        if (
-            fParam.create_ve_role is not None
-            and fParam.create_ve_role != role.create_ve_role
-        ):
-            role.create_ve_role = fParam.create_ve_role
-        if (
-            fParam.update_ve_role is not None
-            and fParam.update_ve_role != role.update_ve_role
-        ):
-            role.update_ve_role = fParam.update_ve_role
-        if (
-            fParam.delete_ve_role is not None
-            and fParam.delete_ve_role != role.delete_ve_role
-        ):
-            role.delete_ve_role = fParam.delete_ve_role
-=======
         if fParam.create_op_role is not None and fParam.create_op_role != role.create_op_role:
             role.create_op_role = fParam.create_op_role
         if fParam.update_op_role is not None and fParam.update_op_role != role.update_op_role:
             role.update_op_role = fParam.update_op_role
         if fParam.delete_op_role is not None and fParam.delete_op_role != role.delete_op_role:
             role.delete_op_role = fParam.delete_op_role
->>>>>>> e713fa3f
+        if (
+            fParam.create_ve_role is not None
+            and fParam.create_ve_role != role.create_ve_role
+        ):
+            role.create_ve_role = fParam.create_ve_role
+        if (
+            fParam.update_ve_role is not None
+            and fParam.update_ve_role != role.update_ve_role
+        ):
+            role.update_ve_role = fParam.update_ve_role
+        if (
+            fParam.delete_ve_role is not None
+            and fParam.delete_ve_role != role.delete_ve_role
+        ):
+            role.delete_ve_role = fParam.delete_ve_role
 
         haveUpdates = session.is_modified(role)
         if haveUpdates:
@@ -835,7 +817,13 @@
             query = query.filter(ExecutiveRole.update_ex_role == qParam.update_ex_role)
         if qParam.delete_ex_role is not None:
             query = query.filter(ExecutiveRole.delete_ex_role == qParam.delete_ex_role)
-<<<<<<< HEAD
+        # Operator role permissions based
+        if qParam.create_op_role is not None:
+            query = query.filter(ExecutiveRole.create_op_role == qParam.create_op_role)
+        if qParam.update_op_role is not None:
+            query = query.filter(ExecutiveRole.update_op_role == qParam.update_op_role)
+        if qParam.delete_op_role is not None:
+            query = query.filter(ExecutiveRole.delete_op_role == qParam.delete_op_role)
         # Vendor role permissions based
         if qParam.create_ve_role is not None:
             query = query.filter(ExecutiveRole.create_ve_role == qParam.create_ve_role)
@@ -843,15 +831,6 @@
             query = query.filter(ExecutiveRole.update_ve_role == qParam.update_ve_role)
         if qParam.delete_ve_role is not None:
             query = query.filter(ExecutiveRole.delete_ve_role == qParam.delete_ve_role)
-=======
-        # Operator role permissions based
-        if qParam.create_op_role is not None:
-            query = query.filter(ExecutiveRole.create_op_role == qParam.create_op_role)
-        if qParam.update_op_role is not None:
-            query = query.filter(ExecutiveRole.update_op_role == qParam.update_op_role)
-        if qParam.delete_op_role is not None:
-            query = query.filter(ExecutiveRole.delete_op_role == qParam.delete_op_role)
->>>>>>> e713fa3f
         # updated_on based
         if qParam.updated_on_ge is not None:
             query = query.filter(ExecutiveRole.updated_on >= qParam.updated_on_ge)
