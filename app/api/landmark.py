--- conflicted
+++ resolved
@@ -119,11 +119,7 @@
     # Validate the boundary area
     areaInSQmeters = getArea(boundaryGeom)
     if not (MIN_LANDMARK_AREA < areaInSQmeters < MAX_LANDMARK_AREA):
-<<<<<<< HEAD
-        raise exceptions.InvalidLandmarkBoundaryArea()
-=======
         raise exceptions.InvalidBoundaryArea()
->>>>>>> 284a0fd6
     fParam.boundary = wkt.dumps(boundaryGeom)
 
 
@@ -202,10 +198,7 @@
             exceptions.InvalidWKTStringOrType,
             exceptions.InvalidSRID4326,
             exceptions.InvalidAABB,
-<<<<<<< HEAD
-=======
             exceptions.InvalidBoundaryArea,
->>>>>>> 284a0fd6
         ]
     ),
     description="""
@@ -253,11 +246,7 @@
             exceptions.InvalidWKTStringOrType,
             exceptions.InvalidSRID4326,
             exceptions.InvalidAABB,
-<<<<<<< HEAD
-            exceptions.InvalidLandmarkBoundaryArea,
-=======
             exceptions.InvalidBoundaryArea,
->>>>>>> 284a0fd6
             exceptions.BusStopOutsideLandmark,
         ]
     ),
