--- conflicted
+++ resolved
@@ -22,7 +22,6 @@
 from app.src.constants import TMZ_PRIMARY, TMZ_SECONDARY
 from app.src import exceptions, validators, getters
 from app.src.loggers import logEvent
-<<<<<<< HEAD
 from app.src.enums import (
     TicketingMode,
     ServiceStatus,
@@ -30,16 +29,12 @@
     BusStatus,
     CompanyStatus,
 )
-from app.src.functions import enumStr, makeExceptionResponses, updateIfChanged
-=======
-from app.src.enums import TicketingMode, ServiceStatus, FareScope, BusStatus
 from app.src.functions import (
     enumStr,
     makeExceptionResponses,
     updateIfChanged,
     promoteToParent,
 )
->>>>>>> d5bd460a
 from app.src.digital_ticket import v1
 
 route_executive = APIRouter()
