--- conflicted
+++ resolved
@@ -27,32 +27,15 @@
 
 
 ## Output Schema
-<<<<<<< HEAD
-class MaskedBusSchema(BaseModel):
-=======
 class BusSchemaForVE(BaseModel):
->>>>>>> 049a0ac8
     id: int
     company_id: int
     registration_number: str
     name: str
     capacity: int
-<<<<<<< HEAD
-
-class BusSchema(MaskedBusSchema):
-    manufactured_on: datetime
-    insurance_upto: Optional[datetime]
-    pollution_upto: Optional[datetime]
-    fitness_upto: Optional[datetime]
-    road_tax_upto: Optional[datetime]
-    status: int
     updated_on: Optional[datetime]
     created_on: datetime
-=======
-    updated_on: Optional[datetime]
-    created_on: datetime
-
->>>>>>> 049a0ac8
+
 
 class BusSchema(BusSchemaForVE):
     manufactured_on: datetime
@@ -62,10 +45,7 @@
     road_tax_upto: Optional[datetime]
     status: int
 
-<<<<<<< HEAD
-=======
-
->>>>>>> 049a0ac8
+
 ## Input Forms
 class CreateFormForOP(BaseModel):
     registration_number: str = Field(
@@ -116,25 +96,17 @@
 
 
 class QueryParams(BaseModel):
-<<<<<<< HEAD
-    company_id: int | None = Field(Query(default=None))
-    name: str | None = Field(Query(default=None))
-=======
     # filters
     name: str | None = Field(Query(default=None))
     registration_number: str | None = Field(Query(default=None))
->>>>>>> 049a0ac8
     # id based
     id: int | None = Field(Query(default=None))
     id_ge: int | None = Field(Query(default=None))
     id_le: int | None = Field(Query(default=None))
     id_list: List[int] | None = Field(Query(default=None))
-<<<<<<< HEAD
-=======
     # capacity based
     capacity_ge: int | None = Field(Query(default=None))
     capacity_le: int | None = Field(Query(default=None))
->>>>>>> 049a0ac8
     # updated_on based
     updated_on_ge: datetime | None = Field(Query(default=None))
     updated_on_le: datetime | None = Field(Query(default=None))
@@ -149,8 +121,6 @@
     limit: int = Field(Query(default=20, gt=0, le=100))
 
 
-<<<<<<< HEAD
-=======
 class QueryParamsForVE(QueryParams):
     company_id: int | None = Field(Query(default=None))
 
@@ -181,7 +151,6 @@
     company_id: int | None = Field(Query(default=None))
 
 
->>>>>>> 049a0ac8
 ## Function
 def updateBus(bus: Bus, fParam: UpdateForm):
     if fParam.name is not None and bus.name != fParam.name:
@@ -209,15 +178,6 @@
         bus.road_tax_upto = fParam.road_tax_upto
     if fParam.status is not None and bus.status != fParam.status:
         bus.status = fParam.status
-<<<<<<< HEAD
-    return bus
-
-
-def searchBus(session: Session, qParam: QueryParams) -> List[Bus]:
-    query = session.query(Bus)
-
-    # Filters
-=======
 
 
 def searchBus(
@@ -233,7 +193,6 @@
     if qParam.status is not None:
         query = query.filter(Bus.status == qParam.status)
     # id based
->>>>>>> 049a0ac8
     if qParam.id is not None:
         query = query.filter(Bus.id == qParam.id)
     if qParam.id_ge is not None:
@@ -242,12 +201,6 @@
         query = query.filter(Bus.id <= qParam.id_le)
     if qParam.id_list is not None:
         query = query.filter(Bus.id.in_(qParam.id_list))
-<<<<<<< HEAD
-    if qParam.company_id is not None:
-        query = query.filter(Bus.company_id == qParam.company_id)
-    if qParam.name is not None:
-        query = query.filter(Bus.name.ilike(f"%{qParam.name}%"))
-=======
     # capacity based
     if qParam.capacity_ge is not None:
         query = query.filter(Bus.capacity >= qParam.capacity_ge)
@@ -279,34 +232,22 @@
     if qParam.road_tax_upto_le is not None:
         query = query.filter(Bus.road_tax_upto <= qParam.road_tax_upto_le)
     # updated_on based
->>>>>>> 049a0ac8
     if qParam.updated_on_ge is not None:
         query = query.filter(Bus.updated_on >= qParam.updated_on_ge)
     if qParam.updated_on_le is not None:
         query = query.filter(Bus.updated_on <= qParam.updated_on_le)
-<<<<<<< HEAD
-=======
     # created_on based
->>>>>>> 049a0ac8
     if qParam.created_on_ge is not None:
         query = query.filter(Bus.created_on >= qParam.created_on_ge)
     if qParam.created_on_le is not None:
         query = query.filter(Bus.created_on <= qParam.created_on_le)
 
     # Ordering
-<<<<<<< HEAD
-    order_attr = getattr(Bus, OrderBy(qParam.order_by).name)
-    if qParam.order_in == OrderIn.ASC:
-        query = query.order_by(order_attr.asc())
-    else:
-        query = query.order_by(order_attr.desc())
-=======
     orderingAttribute = getattr(Bus, OrderBy(qParam.order_by).name)
     if qParam.order_in == OrderIn.ASC:
         query = query.order_by(orderingAttribute.asc())
     else:
         query = query.order_by(orderingAttribute.desc())
->>>>>>> 049a0ac8
 
     # Pagination
     query = query.offset(qParam.offset).limit(qParam.limit)
@@ -323,16 +264,9 @@
         [exceptions.InvalidToken, exceptions.NoPermission]
     ),
     description="""
-<<<<<<< HEAD
-    Creates a new bus for a company.
-
-    - Only executive with `create_bus` permission can create bus.
-    - Logs the bus account creation activity with the associated token.
-=======
     Creates a new bus for a specified  company.     
     Only executive with `create_bus` permission can create bus.     
     Logs the bus account creation activity with the associated token.
->>>>>>> 049a0ac8
     """,
 )
 async def create_bus(
@@ -379,21 +313,11 @@
         ]
     ),
     description="""
-<<<<<<< HEAD
-    Updates an existing bus belonging to any company.
-
-    - Only executives with `update_bus` permission can perform this operation.
-    - Validates the bus ID before applying updates.
-    - Supports partial updates such as modifying the bus name or capacity.
-    - Changes are saved only if the bus data has been modified.
-    - Logs the bus updating activity with the associated token.
-=======
     Updates an existing bus belonging to any company.       
     Only executives with `update_bus` permission can perform this operation.        
     Supports partial updates such as modifying the bus name or capacity.        
     Changes are saved only if the bus data has been modified.       
     Logs the bus updating activity with the associated token.
->>>>>>> 049a0ac8
     """,
 )
 async def update_bus(
@@ -411,11 +335,7 @@
         if bus is None:
             raise exceptions.InvalidIdentifier
 
-<<<<<<< HEAD
-        bus = updateBus(bus, fParam)
-=======
         updateBus(bus, fParam)
->>>>>>> 049a0ac8
         haveUpdates = session.is_modified(bus)
         if haveUpdates:
             session.commit()
@@ -434,46 +354,6 @@
 @route_executive.delete(
     "/company/bus",
     tags=["Bus"],
-<<<<<<< HEAD
-    response_model=BusSchema,
-    responses=makeExceptionResponses(
-        [
-            exceptions.InvalidToken,
-            exceptions.NoPermission,
-        ]
-    ),
-    description="""
-    Deletes an existing bus belonging to any company.
-
-    - Only executives with `delete_bus` permission can perform this operation.
-    - Validates the bus ID before deletion.
-    - If the bus exists, it is permanently removed from the system.
-    - Logs the deletion activity using the executive's token and request metadata.
-    """,
-)
-async def delete_bus(
-    fParam: DeleteForm = Depends(),
-    bearer=Depends(bearer_executive),
-    request_info=Depends(getters.requestInfo),
-):
-    try:
-        session = sessionMaker()
-        token = validators.executiveToken(bearer.credentials, session)
-        role = getters.executiveRole(token, session)
-        validators.executivePermission(role, ExecutiveRole.delete_bus)
-
-        bus = session.query(Bus).filter(Bus.id == fParam.id).first()
-        if bus is not None:
-            session.delete(bus)
-            session.commit()
-            busData = jsonable_encoder(bus)
-            logEvent(token, request_info, jsonable_encoder(bus))
-        return Response(status_code=status.HTTP_204_NO_CONTENT)
-    except Exception as e:
-        exceptions.handle(e)
-    finally:
-        session.close()
-=======
     status_code=status.HTTP_204_NO_CONTENT,
     responses=makeExceptionResponses(
         [exceptions.InvalidToken, exceptions.NoPermission]
@@ -527,7 +407,6 @@
     try:
         session = sessionMaker()
         validators.executiveToken(bearer.credentials, session)
->>>>>>> 049a0ac8
 
         return searchBus(session, qParam)
     except Exception as e:
@@ -535,28 +414,6 @@
     finally:
         session.close()
 
-<<<<<<< HEAD
-@route_executive.get(
-    "/company/bus",
-    tags=["Bus"],
-    responses=makeExceptionResponses([exceptions.InvalidToken]),
-    response_model=List[BusSchema],
-    description="""
-    Fetches a list of all buses for a company.
-
-    - Only executives with `fetch_bus` permission can perform this operation.
-    - Logs the bus fetching activity using the executive's token and request metadata.
-    """,
-)
-async def fetch_buses(
-    qParam: QueryParams = Depends(),
-    bearer=Depends(bearer_executive),
-):
-    try:
-        session = sessionMaker()
-        validators.executiveToken(bearer.credentials, session)
-
-=======
 
 ## API endpoints [Vendor]
 @route_vendor.get(
@@ -591,7 +448,6 @@
             road_tax_upto_ge=None,
             road_tax_upto_le=None,
         )
->>>>>>> 049a0ac8
         return searchBus(session, qParam)
     except Exception as e:
         exceptions.handle(e)
@@ -609,17 +465,10 @@
         [exceptions.InvalidToken, exceptions.NoPermission]
     ),
     description="""
-<<<<<<< HEAD
-    Creates a new bus for a company.
-
-    - Only operator with `create_bus` permission can create bus.
-    - Logs the bus account creation activity with the associated token.
-=======
     Creates a new bus for for the operator's own company.       
     Only operator with `create_bus` permission can create bus.      
     The company ID is derived from the token, not user input.       
     Logs the bus account creation activity with the associated token.
->>>>>>> 049a0ac8
     """,
 )
 async def create_bus(
@@ -667,22 +516,12 @@
         ]
     ),
     description="""
-<<<<<<< HEAD
-    Updates an existing bus belonging to the operator's associated company.
-
-    - Only operators with `update_bus` permission can perform this operation.
-    - Validates the bus ID and ensures it belongs to the operator's company.
-    - Supports partial updates such as modifying the bus name or capacity.
-    - Changes are saved only if the bus data has been modified.
-    - Logs the bus updating activity using the operator's token and request metadata.
-=======
     Updates an existing bus belonging to the operator's associated company.     
     Only operators with `update_bus` permission can perform this operation.     
     Validates the bus ID and ensures it belongs to the operator's company.      
     Supports partial updates such as modifying the bus name or capacity.        
     Changes are saved only if the bus data has been modified.       
     Logs the bus updating activity using the operator's token and request metadata.
->>>>>>> 049a0ac8
     """,
 )
 async def update_bus(
@@ -724,22 +563,6 @@
 @route_operator.delete(
     "/company/bus",
     tags=["Bus"],
-<<<<<<< HEAD
-    response_model=BusSchema,
-    responses=makeExceptionResponses(
-        [
-            exceptions.InvalidToken,
-            exceptions.NoPermission,
-        ]
-    ),
-    description="""
-    Deletes an existing bus belonging to the operator's associated company.
-
-    - Only operators with `delete_bus` permission can perform this operation.
-    - Validates the bus ID and ensures it belongs to the operator's company.
-    - If the bus exists, it is permanently removed from the system.
-    - Logs the deletion activity using the operator's token and request metadata.
-=======
     status_code=status.HTTP_204_NO_CONTENT,
     responses=makeExceptionResponses(
         [exceptions.InvalidToken, exceptions.NoPermission]
@@ -749,7 +572,6 @@
     Only operators with `delete_bus` permission can perform this operation.     
     Only bus owned by the operator's company can be deleted.        
     Logs the deletion activity using the operator's token and request metadata.
->>>>>>> 049a0ac8
     """,
 )
 async def delete_bus(
@@ -769,8 +591,6 @@
             .filter(Bus.company_id == token.company_id)
             .first()
         )
-<<<<<<< HEAD
-=======
 
         if bus is not None:
             session.delete(bus)
@@ -781,38 +601,12 @@
         exceptions.handle(e)
     finally:
         session.close()
->>>>>>> 049a0ac8
-
-        if bus is not None:
-            session.delete(bus)
-            session.commit()
-            logEvent(token, request_info, jsonable_encoder(bus))
-        return Response(status_code=status.HTTP_204_NO_CONTENT)
-    except Exception as e:
-        exceptions.handle(e)
-    finally:
-        session.close()
-
-<<<<<<< HEAD
-
-=======
->>>>>>> 049a0ac8
+
+
 @route_operator.get(
     "/company/bus",
     tags=["Bus"],
     response_model=List[BusSchema],
-<<<<<<< HEAD
-    description="""
-    Fetches a list of buses associated with the operator's company.
-
-    - Any operators w can perform this operation.
-    - Returns an empty list if the requested company ID does not match the operator's company.
-    """,
-)
-async def fetch_buses(
-    qParam: QueryParams = Depends(),
-    bearer=Depends(bearer_operator),
-=======
     responses=makeExceptionResponses([exceptions.InvalidToken]),
     description="""
     Fetches a list of buses associated with the operator's company.     
@@ -822,49 +616,14 @@
 )
 async def fetch_buses(
     qParam: QueryParamsForOP = Depends(), bearer=Depends(bearer_operator)
->>>>>>> 049a0ac8
 ):
     try:
         session = sessionMaker()
         token = validators.operatorToken(bearer.credentials, session)
 
-<<<<<<< HEAD
-        if qParam.company_id is None:
-            qParam.company_id = token.company_id
-        elif qParam.company_id != token.company_id:
-            return []
+        qParam = QueryParamsForEX(**qParam.model_dump(), company_id=token.company_id)
         return searchBus(session, qParam)
     except Exception as e:
         exceptions.handle(e)
     finally:
-        session.close()
-
-
-## API endpoints [Vendor]
-@route_vendor.get(
-    "/company/bus",
-    tags=["Bus"],
-    response_model=List[MaskedBusSchema],
-    responses=makeExceptionResponses([exceptions.InvalidToken]),
-    description="""
-    Fetches a list of buses across companies based on provided query parameters.
-
-    - Requires a valid vendor token for authentication.
-    - Supports flexible filtering using query parameters such as bus ID, name, or company ID.
-    - Returns all matching buses without restricting to a specific company.
-    - Enables vendors to access bus data for authorized purposes.
-    """,
-)
-async def fetch_tokens(qParam: QueryParams = Depends(), bearer=Depends(bearer_vendor)):
-    try:
-        session = sessionMaker()
-        validators.vendorToken(bearer.credentials, session)
-
-=======
-        qParam = QueryParamsForEX(**qParam.model_dump(), company_id=token.company_id)
->>>>>>> 049a0ac8
-        return searchBus(session, qParam)
-    except Exception as e:
-        exceptions.handle(e)
-    finally:
         session.close()