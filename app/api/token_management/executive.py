--- conflicted
+++ resolved
@@ -1,10 +1,3 @@
-<<<<<<< HEAD
-from typing import Annotated
-from fastapi import APIRouter, Depends, Form, Response, status
-from fastapi.encoders import jsonable_encoder
-from datetime import datetime, timedelta, timezone
-from secrets import token_hex
-=======
 from typing import Annotated, List
 from fastapi import (
     APIRouter,
@@ -14,10 +7,11 @@
     status,
     Query,
 )
+from typing import Annotated
 from fastapi.encoders import jsonable_encoder
 from datetime import datetime, timedelta, timezone
 from enum import IntEnum
->>>>>>> 3e4bbeba
+from secrets import token_hex
 
 from app.api.bearer import bearer_executive
 from app.src.constants import MAX_EXECUTIVE_TOKENS, MAX_TOKEN_VALIDITY
@@ -306,19 +300,10 @@
                 session.query(ExecutiveToken).filter(ExecutiveToken.id == id).first()
             )
             if tokenToDelete is not None:
-<<<<<<< HEAD
-                forSelf = False
-                havePermission = False
-                if token.executive_id == tokenToDelete.executive_id:
-                    forSelf = True
-                if role is not None and role.manage_ex_token is True:
-                    havePermission = True
-=======
                 forSelf = token.executive_id == tokenToDelete.executive_id
                 havePermission = checkExecutivePermission(
                     role, ExecutiveRole.manage_ex_token
                 )
->>>>>>> 3e4bbeba
                 if not forSelf and not havePermission:
                     raise exceptions.NoPermission()
             else:
