<<<<<<< HEAD
from typing import Annotated, List
from fastapi import APIRouter, Depends, Form, status, Query
=======
from typing import Annotated
from fastapi import APIRouter, Depends, Form, Response, status
>>>>>>> d19abb2e
from fastapi.encoders import jsonable_encoder
from datetime import datetime, timedelta, timezone
from enum import IntEnum

from app.api.bearer import bearer_executive
from app.src.constants import MAX_EXECUTIVE_TOKENS, MAX_TOKEN_VALIDITY
from app.src.enums import AccountStatus, PlatformType, OrderIn
from app.src import schemas
from app.src.db import (
    sessionMaker,
    Executive,
    ExecutiveToken,
    ExecutiveRole,
)
from app.src import argon2, exceptions
from app.src.functions import (
    enumStr,
    getExecutiveRole,
    getExecutiveToken,
    getRequestInfo,
    logExecutiveEvent,
    makeExceptionResponses,
    getExecutiveToken,
    getExecutiveRole,
    checkExecutivePermission,
)


route_executive = APIRouter()


## Schemas
class OrderBy(IntEnum):
    id = 1
    created_on = 2


## API endpoints
@route_executive.post(
    "/entebus/account/token",
    tags=["Token"],
    response_model=schemas.ExecutiveToken,
    status_code=status.HTTP_201_CREATED,
    responses=makeExceptionResponses(
        [exceptions.InactiveAccount, exceptions.InvalidCredentials]
    ),
    description="""
    Issues a new access token for an executive after validating credentials.

    - This endpoint performs authentication using username and password submitted as form data. 
    - If the credentials are valid and the executive account is active, a new token is generated and returned.
    - Limits active tokens using MAX_EXECUTIVE_TOKENS (token rotation).
    - Sets expiration with expires_in=MAX_TOKEN_VALIDITY (in seconds).
    - Logs the authentication event for audit tracking.
    """,
)
async def create_token(
    username: Annotated[str, Form(max_length=32)],
    password: Annotated[str, Form(max_length=32)],
    platform_type: Annotated[
        PlatformType, Form(description=enumStr(PlatformType))
    ] = PlatformType.OTHER,
    client_details: Annotated[str | None, Form(max_length=1024)] = None,
    request_info=Depends(getRequestInfo),
):
    try:
        session = sessionMaker()
        executive = (
            session.query(Executive).filter(Executive.username == username).first()
        )
        if executive is None:
            raise exceptions.InvalidCredentials()

        if not argon2.checkPassword(password, executive.password):
            raise exceptions.InvalidCredentials()
        if executive.status != AccountStatus.ACTIVE:
            raise exceptions.InactiveAccount()

        # Remove excess tokens from DB
        tokens = (
            session.query(ExecutiveToken)
            .filter(ExecutiveToken.executive_id == executive.id)
            .order_by(ExecutiveToken.created_on.desc())
            .all()
        )
        if len(tokens) >= MAX_EXECUTIVE_TOKENS:
            token = tokens[MAX_EXECUTIVE_TOKENS - 1]
            session.delete(token)
            session.flush()

        # Create a new token
        expires_at = datetime.now(timezone.utc) + timedelta(seconds=MAX_TOKEN_VALIDITY)
        token = ExecutiveToken(
            executive_id=executive.id,
            expires_in=MAX_TOKEN_VALIDITY,
            expires_at=expires_at,
            platform_type=platform_type,
            client_details=client_details,
        )
        session.add(token)
        session.commit()
        logExecutiveEvent(
            token, request_info, jsonable_encoder(token, exclude={"access_token"})
        )
        return token
    except Exception as e:
        exceptions.handle(e)
    finally:
        session.close()


@route_executive.patch("/entebus/account/token", tags=["Token"])
async def update_token(credential=Depends(bearer_executive)):
    pass


@route_executive.get(
    "/entebus/account/token",
    tags=["Token"],
    response_model=List[schemas.MaskedExecutiveToken],
    responses=makeExceptionResponses([exceptions.InvalidToken]),
    description="""  
    Retrieves access tokens associated with executive accounts.

    - This endpoint allows filtering tokens using below mentioned parameters.
    - If the authenticated user has the manage_ex_token permission, all masked tokens from the ExecutiveToken table are returned.
    - If the authenticated user don't have manage_ex_token permission, only their own masked tokens are returned.
    - Supports pagination with `offset` and `limit` query parameters.
    - Supports ordering by `id` or `created_on`, in ascending or descending order.
    - Returns a list of masked token data, excluding access token content.
    - Useful for reviewing active or historical token usage management.
    """,
)
async def fetch_tokens(
    id: Annotated[int, Query()] = None,
    id_ge: Annotated[int, Query()] = None,
    id_le: Annotated[int, Query()] = None,
    executive_id: Annotated[int, Query()] = None,
    platform_type: Annotated[
        PlatformType, Query(description=enumStr(PlatformType))
    ] = None,
    client_details: Annotated[str, Query()] = None,
    created_on: Annotated[datetime, Query()] = None,
    created_on_ge: Annotated[datetime, Query()] = None,
    created_on_le: Annotated[datetime, Query()] = None,
    offset: Annotated[int, Query(ge=0)] = 0,
    limit: Annotated[int, Query(gt=0, le=100)] = 20,
    order_by: Annotated[OrderBy, Query(description=enumStr(OrderBy))] = OrderBy.id,
    order_in: Annotated[OrderIn, Query(description=enumStr(OrderIn))] = OrderIn.DESC,
    access_token=Depends(bearer_executive),
):
    try:
        session = sessionMaker()
        token = getExecutiveToken(access_token.credentials, session)
        if token is None:
            raise exceptions.InvalidToken()
        role = getExecutiveRole(token, session)
        canManageToken = checkExecutivePermission(role, ExecutiveRole.manage_ex_token)

        query = session.query(ExecutiveToken)
        if executive_id is not None:
            query = query.filter(ExecutiveToken.executive_id == executive_id)
        if canManageToken is False:
            query = query.filter(ExecutiveToken.executive_id == token.executive_id)
        if id is not None:
            query = query.filter(ExecutiveToken.id == id)
        if id_ge is not None:
            query = query.filter(ExecutiveToken.id >= id_ge)
        if id_le is not None:
            query = query.filter(ExecutiveToken.id <= id_le)
        if platform_type is not None:
            query = query.filter(ExecutiveToken.platform_type == platform_type)
        if client_details is not None:
            query = query.filter(
                ExecutiveToken.client_details.ilike(f"%{client_details}%")
            )
        if created_on is not None:
            query = query.filter(ExecutiveToken.created_on == created_on)
        if created_on_ge is not None:
            query = query.filter(ExecutiveToken.created_on >= created_on_ge)
        if created_on_le is not None:
            query = query.filter(ExecutiveToken.created_on <= created_on_le)

        # Apply ordering
        orderQuery = getattr(ExecutiveToken, OrderBy(order_by).name)
        if order_in == OrderIn.ASC:
            query = query.order_by(orderQuery.asc())
        else:
            query = query.order_by(orderQuery.desc())

        tokens = query.limit(limit).offset(offset).all()
        return tokens
    except Exception as e:
        exceptions.handle(e)
    finally:
        session.close()


@route_executive.delete(
    "/entebus/account/token",
    tags=["Token"],
    status_code=status.HTTP_204_NO_CONTENT,
    responses=makeExceptionResponses(
        [exceptions.InvalidToken, exceptions.NoPermission]
    ),
    description="""
    Revokes an active access token associated with an executive account.

    - This endpoint deletes an access token based on the token ID (optional).
    - If no ID is provided, it deletes the token used in the request (self-revocation).
    - If an ID is provided, the caller must either: 
        Own the token being deleted, or have a role with `manage_ex_token` permission.
    - If the token ID is invalid or already deleted, the operation is silently ignored.
    - Returns 204 No Content upon success.
    - Logs the token revocation event for audit tracking.
    """,
)
async def delete_token(
    id: Annotated[int, Form()] = None,
    access_token=Depends(bearer_executive),
    request_info=Depends(getRequestInfo),
):
    try:
        session = sessionMaker()
        token = getExecutiveToken(access_token.credentials, session)
        if token is None:
            raise exceptions.InvalidToken()
        role = getExecutiveRole(token, session)

        if id is None:
            tokenToDelete = token
        else:
            tokenToDelete = (
                session.query(ExecutiveToken).filter(ExecutiveToken.id == id).first()
            )
            if tokenToDelete is not None:
                forSelf = False
                havePermission = False
                if token.executive_id == tokenToDelete.executive_id:
                    forSelf = True
                if role is not None and role.manage_ex_token is True:
                    havePermission = True
                if not forSelf and not havePermission:
                    raise exceptions.NoPermission()
            else:
                return Response(status_code=status.HTTP_204_NO_CONTENT)

        session.delete(tokenToDelete)
        session.commit()
        logExecutiveEvent(
            token,
            request_info,
            jsonable_encoder(tokenToDelete, exclude={"access_token"}),
        )
        return Response(status_code=status.HTTP_204_NO_CONTENT)
    except Exception as e:
        exceptions.handle(e)
    finally:
        session.close()<|MERGE_RESOLUTION|>--- conflicted
+++ resolved
@@ -1,10 +1,12 @@
-<<<<<<< HEAD
 from typing import Annotated, List
-from fastapi import APIRouter, Depends, Form, status, Query
-=======
-from typing import Annotated
-from fastapi import APIRouter, Depends, Form, Response, status
->>>>>>> d19abb2e
+from fastapi import (
+    APIRouter,
+    Depends,
+    Form,
+    Response,
+    status,
+    Query,
+)
 from fastapi.encoders import jsonable_encoder
 from datetime import datetime, timedelta, timezone
 from enum import IntEnum
