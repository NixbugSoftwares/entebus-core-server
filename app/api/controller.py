--- conflicted
+++ resolved
@@ -1,14 +1,5 @@
 from fastapi import FastAPI
 
-<<<<<<< HEAD
-from app.api import executive_token
-from app.api import operator_token
-from app.api import vendor_token
-from app.api import landmark, bus_stop
-from app.api import executive_account
-from app.api import company
-from app.api import business
-=======
 from app.api import (
     executive_token,
     company,
@@ -18,9 +9,9 @@
     bus_stop,
     executive_account,
     operator_account,
+    business,
 )
 
->>>>>>> 054485f5
 
 app_executive = FastAPI()
 app_vendor = FastAPI()
@@ -44,9 +35,7 @@
 
 app_executive.include_router(company.route_executive)
 
-<<<<<<< HEAD
-app_executive.include_router(business.route_executive)
-=======
 app_operator.include_router(operator_account.route_operator)
 app_executive.include_router(operator_account.route_executive)
->>>>>>> 054485f5
+
+app_executive.include_router(business.route_executive)