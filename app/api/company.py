from datetime import datetime
from enum import IntEnum
from typing import List, Optional
from fastapi import APIRouter, Depends, Query, Response, status, Form
from sqlalchemy.orm.session import Session
from fastapi.encoders import jsonable_encoder
from pydantic import BaseModel, Field
from pydantic_extra_types.phone_numbers import PhoneNumber
from pydantic import EmailStr
from shapely.geometry import Point
from shapely import wkt, wkb
from sqlalchemy import func
from geoalchemy2 import Geography

from app.api.bearer import bearer_executive, bearer_operator, bearer_vendor
from app.src.db import (
    Company,
    ExecutiveRole,
    OperatorRole,
    Wallet,
    CompanyWallet,
    sessionMaker,
)
from app.src import exceptions, validators, getters
from app.src.enums import CompanyStatus, CompanyType
from app.src.loggers import logEvent
<<<<<<< HEAD
from app.src.functions import enumStr, makeExceptionResponses
from app.src.functions import promoteToParent
=======
from app.src.functions import enumStr, makeExceptionResponses, updateIfChanged
>>>>>>> abcb15d6

route_executive = APIRouter()
route_vendor = APIRouter()
route_operator = APIRouter()
route_public = APIRouter()


## Output Schema
class CompanySchemaForVE(BaseModel):
    id: int
    name: str
    type: int
    updated_on: Optional[datetime]
    created_on: datetime


class CompanySchema(CompanySchemaForVE):
    status: int
    address: str
    contact_person: str
    phone_number: str
    email_id: str
    location: str


## Input Forms
class CreateForm(BaseModel):
    name: str = Field(Form(max_length=32))
    status: CompanyStatus = Field(
        Form(
            description=enumStr(CompanyStatus), default=CompanyStatus.UNDER_VERIFICATION
        )
    )
    type: CompanyType = Field(
        Form(description=enumStr(CompanyType), default=CompanyType.OTHER)
    )
    address: str = Field(Form(max_length=512))
    contact_person: str = Field(Form(max_length=32))
    phone_number: PhoneNumber = Field(
        Form(max_length=32, description="Phone number in RFC3966 format")
    )
    email_id: EmailStr = Field(
        Form(max_length=256, description="Email in RFC 5322 format")
    )
    location: str = Field(Form(description="Accepts only SRID 4326 (WGS84)"))


class UpdateFormForOP(BaseModel):
    id: int | None = Field(Form(default=None))
    address: str | None = Field(Form(max_length=512, default=None))
    contact_person: str | None = Field(Form(max_length=32, default=None))
    phone_number: PhoneNumber | None = Field(
        Form(max_length=32, default=None, description="Phone number in RFC3966 format")
    )
    email_id: EmailStr | None = Field(
        Form(max_length=256, default=None, description="Email in RFC 5322 format")
    )
    location: str | None = Field(
        Form(default=None, description="Accepts only SRID 4326 (WGS84)")
    )


class UpdateFormForEX(UpdateFormForOP):
    id: int = Field(Form())
    name: str | None = Field(Form(max_length=32, default=None))
    status: CompanyStatus | None = Field(
        Form(description=enumStr(CompanyStatus), default=None)
    )
    type: CompanyType | None = Field(
        Form(description=enumStr(CompanyType), default=None)
    )


class DeleteForm(BaseModel):
    id: int = Field(Form())


## Query Parameters
class OrderIn(IntEnum):
    ASC = 1
    DESC = 2


class OrderBy(IntEnum):
    id = 1
    location = 2
    updated_on = 3
    created_on = 4


class QueryParamsForVE(BaseModel):
    name: str | None = Field(Query(default=None))
    type: CompanyType | None = Field(
        Query(default=None, description=enumStr(CompanyType))
    )
    location: str | None = Field(
        Query(default=None, description="Accepts only SRID 4326 (WGS84)")
    )
    # id based
    id: int | None = Field(Query(default=None))
    id_ge: int | None = Field(Query(default=None))
    id_le: int | None = Field(Query(default=None))
    id_list: List[int] | None = Field(Query(default=None))
    # updated_on based
    updated_on_ge: datetime | None = Field(Query(default=None))
    updated_on_le: datetime | None = Field(Query(default=None))
    # created_on based
    created_on_ge: datetime | None = Field(Query(default=None))
    created_on_le: datetime | None = Field(Query(default=None))
    # Ordering
    order_by: OrderBy = Field(Query(default=OrderBy.id, description=enumStr(OrderBy)))
    order_in: OrderIn = Field(Query(default=OrderIn.DESC, description=enumStr(OrderIn)))
    # Pagination
    offset: int = Field(Query(default=0, ge=0))
    limit: int = Field(Query(default=20, gt=0, le=100))


class QueryParamsForEX(QueryParamsForVE):
    status: CompanyStatus | None = Field(
        Query(default=None, description=enumStr(CompanyStatus))
    )
    address: str | None = Field(Query(default=None))
    contact_person: str | None = Field(Query(default=None))
    phone_number: str | None = Field(Query(default=None))
    email_id: str | None = Field(Query(default=None))


## Function
def updateCompany(
    session: Session, company: Company, fParam: UpdateFormForEX | UpdateFormForOP
):
    companyStatusTransition = {
        CompanyStatus.UNDER_VERIFICATION: [
            CompanyStatus.VERIFIED,
            CompanyStatus.SUSPENDED,
        ],
        CompanyStatus.VERIFIED: [CompanyStatus.SUSPENDED],
        CompanyStatus.SUSPENDED: [CompanyStatus.VERIFIED],
    }

    if isinstance(fParam, UpdateFormForEX):
        updateIfChanged(company, fParam, [Company.type.key])
        if fParam.name is not None and company.name != fParam.name:
            wallet = (
                session.query(Wallet)
                .join(CompanyWallet, Wallet.id == CompanyWallet.wallet_id)
                .filter(CompanyWallet.company_id == fParam.id)
                .first()
            )
            walletName = fParam.name + " wallet"
            wallet.name = walletName
            company.name = fParam.name
        if fParam.status is not None and company.status != fParam.status:
            validators.stateTransition(
                companyStatusTransition, company.status, fParam.status, Company.status
            )
            company.status = fParam.status

    updateIfChanged(
        company,
        fParam,
        [
            Company.address.key,
            Company.contact_person.key,
            Company.phone_number.key,
            Company.email_id.key,
        ],
    )
    if fParam.location is not None:
        locationGeom = validators.WKTstring(fParam.location, Point)
        validators.SRID4326(locationGeom)
        fParam.location = wkt.dumps(locationGeom)

        currentLocation = (wkb.loads(bytes(company.location.data))).wkt
        if currentLocation != fParam.location:
            company.location = fParam.location


def searchCompany(
    session: Session, qParam: QueryParamsForEX | QueryParamsForVE
) -> List[Company]:
    query = session.query(Company)

    # Pre-processing
    if qParam.location is not None:
        geometry = validators.WKTstring(qParam.location, Point)
        validators.SRID4326(geometry)
        qParam.location = wkt.dumps(geometry)

    # Filters
    if qParam.name is not None:
        query = query.filter(Company.name.ilike(f"%{qParam.name}%"))
    if qParam.status is not None:
        query = query.filter(Company.status == qParam.status)
    if qParam.type is not None:
        query = query.filter(Company.type == qParam.type)
    if qParam.address is not None:
        query = query.filter(Company.address.ilike(f"%{qParam.address}%"))
    if qParam.contact_person is not None:
        query = query.filter(Company.contact_person.ilike(f"%{qParam.contact_person}%"))
    if qParam.phone_number is not None:
        query = query.filter(Company.phone_number.ilike(f"%{qParam.phone_number}%"))
    if qParam.email_id is not None:
        query = query.filter(Company.email_id.ilike(f"%{qParam.email_id}%"))
    # id based
    if qParam.id is not None:
        query = query.filter(Company.id == qParam.id)
    if qParam.id_ge is not None:
        query = query.filter(Company.id >= qParam.id_ge)
    if qParam.id_le is not None:
        query = query.filter(Company.id <= qParam.id_le)
    if qParam.id_list is not None:
        query = query.filter(Company.id.in_(qParam.id_list))
    # updated_on based
    if qParam.updated_on_ge is not None:
        query = query.filter(Company.updated_on >= qParam.updated_on_ge)
    if qParam.updated_on_le is not None:
        query = query.filter(Company.updated_on <= qParam.updated_on_le)
    # created_on based
    if qParam.created_on_ge is not None:
        query = query.filter(Company.created_on >= qParam.created_on_ge)
    if qParam.created_on_le is not None:
        query = query.filter(Company.created_on <= qParam.created_on_le)

    # Ordering
    if qParam.order_by == OrderBy.location and qParam.location:
        orderingAttribute = func.ST_Distance(
            Company.location.cast(Geography), func.ST_GeogFromText(qParam.location)
        )
    else:
        orderingAttribute = getattr(Company, OrderBy(qParam.order_by).name)
    if qParam.order_in == OrderIn.ASC:
        query = query.order_by(orderingAttribute.asc())
    else:
        query = query.order_by(orderingAttribute.desc())

    # Pagination
    query = query.offset(qParam.offset).limit(qParam.limit)
    companies = query.all()

    # Post-processing
    for company in companies:
        company.location = (wkb.loads(bytes(company.location.data))).wkt
    return companies


## API endpoints [Executive]
@route_executive.post(
    "/company",
    tags=["Company"],
    response_model=CompanySchema,
    status_code=status.HTTP_201_CREATED,
    responses=makeExceptionResponses(
        [
            exceptions.InvalidToken,
            exceptions.NoPermission,
            exceptions.InvalidWKTStringOrType,
            exceptions.InvalidSRID4326,
        ]
    ),
    description="""
    Create a new company.  
    Requires executive permissions with `create_company` role.  
    Validates location format and ensures all required fields are provided.
    """,
)
async def create_company(
    fParam: CreateForm = Depends(),
    bearer=Depends(bearer_executive),
    request_info=Depends(getters.requestInfo),
):
    try:
        session = sessionMaker()
        token = validators.executiveToken(bearer.credentials, session)
        role = getters.executiveRole(token, session)
        validators.executivePermission(role, ExecutiveRole.create_company)

        locationGeom = validators.WKTstring(fParam.location, Point)
        validators.SRID4326(locationGeom)
        fParam.location = wkt.dumps(locationGeom)

        company = Company(
            name=fParam.name,
            status=fParam.status,
            type=fParam.type,
            address=fParam.address,
            contact_person=fParam.contact_person,
            phone_number=fParam.phone_number,
            email_id=fParam.email_id,
            location=fParam.location,
        )
        session.add(company)

        # Create Wallet
        walletName = fParam.name + " wallet"
        wallet = Wallet(
            name=walletName,
            balance=0,
        )
        session.add(wallet)
        session.flush()

        # Link Company to Wallet
        companyWallet = CompanyWallet(
            wallet_id=wallet.id,
            company_id=company.id,
        )
        session.add(companyWallet)
        session.commit()
        session.refresh(company)

        companyData = jsonable_encoder(company, exclude={"location"})
        companyData["location"] = (wkb.loads(bytes(company.location.data))).wkt
        logEvent(token, request_info, companyData)
        return companyData
    except Exception as e:
        exceptions.handle(e)
    finally:
        session.close()


@route_executive.patch(
    "/company",
    tags=["Company"],
    response_model=CompanySchema,
    responses=makeExceptionResponses(
        [
            exceptions.InvalidToken,
            exceptions.NoPermission,
            exceptions.InvalidIdentifier,
            exceptions.InvalidWKTStringOrType,
            exceptions.InvalidSRID4326,
            exceptions.InvalidStateTransition("status"),
        ]
    ),
    description="""
    Update an existing company record.  
    Requires executive permissions with `update_company` role.  
    Updates only the provided fields and validates the location if present.
    
    Allowed status transitions:
        UNDER_VERIFICATION → VERIFIED
        UNDER_VERIFICATION → SUSPENDED
        VERIFIED ↔ SUSPENDED
    """,
)
async def update_company(
    fParam: UpdateFormForEX = Depends(),
    bearer=Depends(bearer_executive),
    request_info=Depends(getters.requestInfo),
):
    try:
        session = sessionMaker()
        token = validators.executiveToken(bearer.credentials, session)
        role = getters.executiveRole(token, session)
        validators.executivePermission(role, ExecutiveRole.update_company)

        company = session.query(Company).filter(Company.id == fParam.id).first()
        if company is None:
            raise exceptions.InvalidIdentifier()

        updateCompany(session, company, fParam)
        haveUpdates = session.is_modified(company)
        if haveUpdates:
            session.commit()
            session.refresh(company)

        companyData = jsonable_encoder(company, exclude={"location"})
        companyData["location"] = (wkb.loads(bytes(company.location.data))).wkt
        if haveUpdates:
            logEvent(token, request_info, companyData)
        return companyData
    except Exception as e:
        exceptions.handle(e)
    finally:
        session.close()


@route_executive.delete(
    "/company",
    tags=["Company"],
    status_code=status.HTTP_204_NO_CONTENT,
    responses=makeExceptionResponses(
        [exceptions.InvalidToken, exceptions.NoPermission]
    ),
    description="""
    Delete an existing company by ID.  
    Requires executive permissions with `delete_company` role.  
    Deletes the company and logs the deletion event.
    """,
)
async def delete_company(
    fParam: DeleteForm = Depends(),
    bearer=Depends(bearer_executive),
    request_info=Depends(getters.requestInfo),
):
    try:
        session = sessionMaker()
        token = validators.executiveToken(bearer.credentials, session)
        role = getters.executiveRole(token, session)
        validators.executivePermission(role, ExecutiveRole.delete_company)

        company = session.query(Company).filter(Company.id == fParam.id).first()
        if company is not None:
            session.delete(company)
            session.commit()
            companyData = jsonable_encoder(company, exclude={"location"})
            companyData["location"] = (wkb.loads(bytes(company.location.data))).wkt
            logEvent(token, request_info, companyData)
        return Response(status_code=status.HTTP_204_NO_CONTENT)
    except Exception as e:
        exceptions.handle(e)
    finally:
        session.close()


@route_executive.get(
    "/company",
    tags=["Company"],
    response_model=List[CompanySchema],
    responses=makeExceptionResponses(
        [
            exceptions.InvalidToken,
            exceptions.InvalidWKTStringOrType,
            exceptions.InvalidSRID4326,
        ]
    ),
    description="""
    Fetch a list of companies with optional filters like ID, name, type, location, etc.  
    Supports sorting and pagination.  
    Requires a valid executive token.
    """,
)
async def fetch_company(
    qParam: QueryParamsForEX = Depends(), bearer=Depends(bearer_executive)
):
    try:
        session = sessionMaker()
        validators.executiveToken(bearer.credentials, session)

        return searchCompany(session, qParam)
    except Exception as e:
        exceptions.handle(e)
    finally:
        session.close()


## API endpoints [Vendor]
@route_vendor.get(
    "/company",
    tags=["Company"],
    response_model=List[CompanySchemaForVE],
    responses=makeExceptionResponses(
        [
            exceptions.InvalidToken,
            exceptions.InvalidWKTStringOrType,
            exceptions.InvalidSRID4326,
        ]
    ),
    description="""
    Fetch a list of verified companies for vendor view.  
    Filters out sensitive fields like contact info.  
    Requires a valid vendor token.
    """,
)
async def fetch_company(
    qParam: QueryParamsForVE = Depends(), bearer=Depends(bearer_vendor)
):
    try:
        session = sessionMaker()
        validators.vendorToken(bearer.credentials, session)
        qParam = promoteToParent(
            qParam,
            QueryParamsForEX,
            status=CompanyStatus.VERIFIED,
        )
        return searchCompany(session, qParam)
    except Exception as e:
        exceptions.handle(e)
    finally:
        session.close()


## API endpoints [Operator]
@route_operator.patch(
    "/company",
    tags=["Company"],
    response_model=CompanySchema,
    responses=makeExceptionResponses(
        [
            exceptions.InvalidToken,
            exceptions.NoPermission,
            exceptions.InvalidIdentifier,
            exceptions.InvalidWKTStringOrType,
            exceptions.InvalidSRID4326,
        ]
    ),
    description="""
    Update the operator's own company profile.  
    Requires operator permissions with `update_company` role.  
    Only allows modifying the company associated with the operator.
    """,
)
async def update_company(
    fParam: UpdateFormForOP = Depends(),
    bearer=Depends(bearer_operator),
    request_info=Depends(getters.requestInfo),
):
    try:
        session = sessionMaker()
        token = validators.operatorToken(bearer.credentials, session)
        role = getters.operatorRole(token, session)
        validators.operatorPermission(role, OperatorRole.update_company)

        if fParam.id is None:
            fParam.id = token.company_id

        company = session.query(Company).filter(Company.id == fParam.id).first()
        if company is None or company.id != token.company_id:
            raise exceptions.InvalidIdentifier()

        updateCompany(session, company, fParam)
        haveUpdates = session.is_modified(company)
        if haveUpdates:
            session.commit()
            session.refresh(company)

        companyData = jsonable_encoder(company, exclude={"location"})
        companyData["location"] = (wkb.loads(bytes(company.location.data))).wkt
        if haveUpdates:
            logEvent(token, request_info, companyData)
        return companyData
    except Exception as e:
        exceptions.handle(e)
    finally:
        session.close()


@route_operator.get(
    "/company",
    tags=["Company"],
    response_model=List[CompanySchema],
    responses=makeExceptionResponses(
        [
            exceptions.InvalidToken,
            exceptions.InvalidWKTStringOrType,
            exceptions.InvalidSRID4326,
        ]
    ),
    description="""
    Fetch the company information associated with the current operator.  
    Returns a list with a single item.  
    Requires a valid operator token.
    """,
)
async def fetch_company(bearer=Depends(bearer_operator)):
    try:
        session = sessionMaker()
        token = validators.operatorToken(bearer.credentials, session)

        company = session.query(Company).filter(Company.id == token.company_id).first()
        companyData = jsonable_encoder(company, exclude={"location"})
        companyData["location"] = (wkb.loads(bytes(company.location.data))).wkt
        return [companyData]
    except Exception as e:
        exceptions.handle(e)
    finally:
        session.close()


## API endpoints [Public]
@route_public.get(
    "/company",
    tags=["Company"],
    response_model=List[CompanySchemaForVE],
    responses=makeExceptionResponses(
        [exceptions.InvalidWKTStringOrType, exceptions.InvalidSRID4326]
    ),
    description="""
    Fetch the company information with optional filters like name, type, location, etc.  
    Supports sorting and pagination.  
    Requires no authentication.
    """,
)
async def fetch_company(qParam: QueryParamsForEX = Depends()):
    try:
        session = sessionMaker()
        return searchCompany(session, qParam)
    except Exception as e:
        exceptions.handle(e)
    finally:
        session.close()
<|MERGE_RESOLUTION|>--- conflicted
+++ resolved
@@ -1,624 +1,620 @@
-from datetime import datetime
-from enum import IntEnum
-from typing import List, Optional
-from fastapi import APIRouter, Depends, Query, Response, status, Form
-from sqlalchemy.orm.session import Session
-from fastapi.encoders import jsonable_encoder
-from pydantic import BaseModel, Field
-from pydantic_extra_types.phone_numbers import PhoneNumber
-from pydantic import EmailStr
-from shapely.geometry import Point
-from shapely import wkt, wkb
-from sqlalchemy import func
-from geoalchemy2 import Geography
-
-from app.api.bearer import bearer_executive, bearer_operator, bearer_vendor
-from app.src.db import (
-    Company,
-    ExecutiveRole,
-    OperatorRole,
-    Wallet,
-    CompanyWallet,
-    sessionMaker,
-)
-from app.src import exceptions, validators, getters
-from app.src.enums import CompanyStatus, CompanyType
-from app.src.loggers import logEvent
-<<<<<<< HEAD
-from app.src.functions import enumStr, makeExceptionResponses
-from app.src.functions import promoteToParent
-=======
-from app.src.functions import enumStr, makeExceptionResponses, updateIfChanged
->>>>>>> abcb15d6
-
-route_executive = APIRouter()
-route_vendor = APIRouter()
-route_operator = APIRouter()
-route_public = APIRouter()
-
-
-## Output Schema
-class CompanySchemaForVE(BaseModel):
-    id: int
-    name: str
-    type: int
-    updated_on: Optional[datetime]
-    created_on: datetime
-
-
-class CompanySchema(CompanySchemaForVE):
-    status: int
-    address: str
-    contact_person: str
-    phone_number: str
-    email_id: str
-    location: str
-
-
-## Input Forms
-class CreateForm(BaseModel):
-    name: str = Field(Form(max_length=32))
-    status: CompanyStatus = Field(
-        Form(
-            description=enumStr(CompanyStatus), default=CompanyStatus.UNDER_VERIFICATION
-        )
-    )
-    type: CompanyType = Field(
-        Form(description=enumStr(CompanyType), default=CompanyType.OTHER)
-    )
-    address: str = Field(Form(max_length=512))
-    contact_person: str = Field(Form(max_length=32))
-    phone_number: PhoneNumber = Field(
-        Form(max_length=32, description="Phone number in RFC3966 format")
-    )
-    email_id: EmailStr = Field(
-        Form(max_length=256, description="Email in RFC 5322 format")
-    )
-    location: str = Field(Form(description="Accepts only SRID 4326 (WGS84)"))
-
-
-class UpdateFormForOP(BaseModel):
-    id: int | None = Field(Form(default=None))
-    address: str | None = Field(Form(max_length=512, default=None))
-    contact_person: str | None = Field(Form(max_length=32, default=None))
-    phone_number: PhoneNumber | None = Field(
-        Form(max_length=32, default=None, description="Phone number in RFC3966 format")
-    )
-    email_id: EmailStr | None = Field(
-        Form(max_length=256, default=None, description="Email in RFC 5322 format")
-    )
-    location: str | None = Field(
-        Form(default=None, description="Accepts only SRID 4326 (WGS84)")
-    )
-
-
-class UpdateFormForEX(UpdateFormForOP):
-    id: int = Field(Form())
-    name: str | None = Field(Form(max_length=32, default=None))
-    status: CompanyStatus | None = Field(
-        Form(description=enumStr(CompanyStatus), default=None)
-    )
-    type: CompanyType | None = Field(
-        Form(description=enumStr(CompanyType), default=None)
-    )
-
-
-class DeleteForm(BaseModel):
-    id: int = Field(Form())
-
-
-## Query Parameters
-class OrderIn(IntEnum):
-    ASC = 1
-    DESC = 2
-
-
-class OrderBy(IntEnum):
-    id = 1
-    location = 2
-    updated_on = 3
-    created_on = 4
-
-
-class QueryParamsForVE(BaseModel):
-    name: str | None = Field(Query(default=None))
-    type: CompanyType | None = Field(
-        Query(default=None, description=enumStr(CompanyType))
-    )
-    location: str | None = Field(
-        Query(default=None, description="Accepts only SRID 4326 (WGS84)")
-    )
-    # id based
-    id: int | None = Field(Query(default=None))
-    id_ge: int | None = Field(Query(default=None))
-    id_le: int | None = Field(Query(default=None))
-    id_list: List[int] | None = Field(Query(default=None))
-    # updated_on based
-    updated_on_ge: datetime | None = Field(Query(default=None))
-    updated_on_le: datetime | None = Field(Query(default=None))
-    # created_on based
-    created_on_ge: datetime | None = Field(Query(default=None))
-    created_on_le: datetime | None = Field(Query(default=None))
-    # Ordering
-    order_by: OrderBy = Field(Query(default=OrderBy.id, description=enumStr(OrderBy)))
-    order_in: OrderIn = Field(Query(default=OrderIn.DESC, description=enumStr(OrderIn)))
-    # Pagination
-    offset: int = Field(Query(default=0, ge=0))
-    limit: int = Field(Query(default=20, gt=0, le=100))
-
-
-class QueryParamsForEX(QueryParamsForVE):
-    status: CompanyStatus | None = Field(
-        Query(default=None, description=enumStr(CompanyStatus))
-    )
-    address: str | None = Field(Query(default=None))
-    contact_person: str | None = Field(Query(default=None))
-    phone_number: str | None = Field(Query(default=None))
-    email_id: str | None = Field(Query(default=None))
-
-
-## Function
-def updateCompany(
-    session: Session, company: Company, fParam: UpdateFormForEX | UpdateFormForOP
-):
-    companyStatusTransition = {
-        CompanyStatus.UNDER_VERIFICATION: [
-            CompanyStatus.VERIFIED,
-            CompanyStatus.SUSPENDED,
-        ],
-        CompanyStatus.VERIFIED: [CompanyStatus.SUSPENDED],
-        CompanyStatus.SUSPENDED: [CompanyStatus.VERIFIED],
-    }
-
-    if isinstance(fParam, UpdateFormForEX):
-        updateIfChanged(company, fParam, [Company.type.key])
-        if fParam.name is not None and company.name != fParam.name:
-            wallet = (
-                session.query(Wallet)
-                .join(CompanyWallet, Wallet.id == CompanyWallet.wallet_id)
-                .filter(CompanyWallet.company_id == fParam.id)
-                .first()
-            )
-            walletName = fParam.name + " wallet"
-            wallet.name = walletName
-            company.name = fParam.name
-        if fParam.status is not None and company.status != fParam.status:
-            validators.stateTransition(
-                companyStatusTransition, company.status, fParam.status, Company.status
-            )
-            company.status = fParam.status
-
-    updateIfChanged(
-        company,
-        fParam,
-        [
-            Company.address.key,
-            Company.contact_person.key,
-            Company.phone_number.key,
-            Company.email_id.key,
-        ],
-    )
-    if fParam.location is not None:
-        locationGeom = validators.WKTstring(fParam.location, Point)
-        validators.SRID4326(locationGeom)
-        fParam.location = wkt.dumps(locationGeom)
-
-        currentLocation = (wkb.loads(bytes(company.location.data))).wkt
-        if currentLocation != fParam.location:
-            company.location = fParam.location
-
-
-def searchCompany(
-    session: Session, qParam: QueryParamsForEX | QueryParamsForVE
-) -> List[Company]:
-    query = session.query(Company)
-
-    # Pre-processing
-    if qParam.location is not None:
-        geometry = validators.WKTstring(qParam.location, Point)
-        validators.SRID4326(geometry)
-        qParam.location = wkt.dumps(geometry)
-
-    # Filters
-    if qParam.name is not None:
-        query = query.filter(Company.name.ilike(f"%{qParam.name}%"))
-    if qParam.status is not None:
-        query = query.filter(Company.status == qParam.status)
-    if qParam.type is not None:
-        query = query.filter(Company.type == qParam.type)
-    if qParam.address is not None:
-        query = query.filter(Company.address.ilike(f"%{qParam.address}%"))
-    if qParam.contact_person is not None:
-        query = query.filter(Company.contact_person.ilike(f"%{qParam.contact_person}%"))
-    if qParam.phone_number is not None:
-        query = query.filter(Company.phone_number.ilike(f"%{qParam.phone_number}%"))
-    if qParam.email_id is not None:
-        query = query.filter(Company.email_id.ilike(f"%{qParam.email_id}%"))
-    # id based
-    if qParam.id is not None:
-        query = query.filter(Company.id == qParam.id)
-    if qParam.id_ge is not None:
-        query = query.filter(Company.id >= qParam.id_ge)
-    if qParam.id_le is not None:
-        query = query.filter(Company.id <= qParam.id_le)
-    if qParam.id_list is not None:
-        query = query.filter(Company.id.in_(qParam.id_list))
-    # updated_on based
-    if qParam.updated_on_ge is not None:
-        query = query.filter(Company.updated_on >= qParam.updated_on_ge)
-    if qParam.updated_on_le is not None:
-        query = query.filter(Company.updated_on <= qParam.updated_on_le)
-    # created_on based
-    if qParam.created_on_ge is not None:
-        query = query.filter(Company.created_on >= qParam.created_on_ge)
-    if qParam.created_on_le is not None:
-        query = query.filter(Company.created_on <= qParam.created_on_le)
-
-    # Ordering
-    if qParam.order_by == OrderBy.location and qParam.location:
-        orderingAttribute = func.ST_Distance(
-            Company.location.cast(Geography), func.ST_GeogFromText(qParam.location)
-        )
-    else:
-        orderingAttribute = getattr(Company, OrderBy(qParam.order_by).name)
-    if qParam.order_in == OrderIn.ASC:
-        query = query.order_by(orderingAttribute.asc())
-    else:
-        query = query.order_by(orderingAttribute.desc())
-
-    # Pagination
-    query = query.offset(qParam.offset).limit(qParam.limit)
-    companies = query.all()
-
-    # Post-processing
-    for company in companies:
-        company.location = (wkb.loads(bytes(company.location.data))).wkt
-    return companies
-
-
-## API endpoints [Executive]
-@route_executive.post(
-    "/company",
-    tags=["Company"],
-    response_model=CompanySchema,
-    status_code=status.HTTP_201_CREATED,
-    responses=makeExceptionResponses(
-        [
-            exceptions.InvalidToken,
-            exceptions.NoPermission,
-            exceptions.InvalidWKTStringOrType,
-            exceptions.InvalidSRID4326,
-        ]
-    ),
-    description="""
-    Create a new company.  
-    Requires executive permissions with `create_company` role.  
-    Validates location format and ensures all required fields are provided.
-    """,
-)
-async def create_company(
-    fParam: CreateForm = Depends(),
-    bearer=Depends(bearer_executive),
-    request_info=Depends(getters.requestInfo),
-):
-    try:
-        session = sessionMaker()
-        token = validators.executiveToken(bearer.credentials, session)
-        role = getters.executiveRole(token, session)
-        validators.executivePermission(role, ExecutiveRole.create_company)
-
-        locationGeom = validators.WKTstring(fParam.location, Point)
-        validators.SRID4326(locationGeom)
-        fParam.location = wkt.dumps(locationGeom)
-
-        company = Company(
-            name=fParam.name,
-            status=fParam.status,
-            type=fParam.type,
-            address=fParam.address,
-            contact_person=fParam.contact_person,
-            phone_number=fParam.phone_number,
-            email_id=fParam.email_id,
-            location=fParam.location,
-        )
-        session.add(company)
-
-        # Create Wallet
-        walletName = fParam.name + " wallet"
-        wallet = Wallet(
-            name=walletName,
-            balance=0,
-        )
-        session.add(wallet)
-        session.flush()
-
-        # Link Company to Wallet
-        companyWallet = CompanyWallet(
-            wallet_id=wallet.id,
-            company_id=company.id,
-        )
-        session.add(companyWallet)
-        session.commit()
-        session.refresh(company)
-
-        companyData = jsonable_encoder(company, exclude={"location"})
-        companyData["location"] = (wkb.loads(bytes(company.location.data))).wkt
-        logEvent(token, request_info, companyData)
-        return companyData
-    except Exception as e:
-        exceptions.handle(e)
-    finally:
-        session.close()
-
-
-@route_executive.patch(
-    "/company",
-    tags=["Company"],
-    response_model=CompanySchema,
-    responses=makeExceptionResponses(
-        [
-            exceptions.InvalidToken,
-            exceptions.NoPermission,
-            exceptions.InvalidIdentifier,
-            exceptions.InvalidWKTStringOrType,
-            exceptions.InvalidSRID4326,
-            exceptions.InvalidStateTransition("status"),
-        ]
-    ),
-    description="""
-    Update an existing company record.  
-    Requires executive permissions with `update_company` role.  
-    Updates only the provided fields and validates the location if present.
-    
-    Allowed status transitions:
-        UNDER_VERIFICATION → VERIFIED
-        UNDER_VERIFICATION → SUSPENDED
-        VERIFIED ↔ SUSPENDED
-    """,
-)
-async def update_company(
-    fParam: UpdateFormForEX = Depends(),
-    bearer=Depends(bearer_executive),
-    request_info=Depends(getters.requestInfo),
-):
-    try:
-        session = sessionMaker()
-        token = validators.executiveToken(bearer.credentials, session)
-        role = getters.executiveRole(token, session)
-        validators.executivePermission(role, ExecutiveRole.update_company)
-
-        company = session.query(Company).filter(Company.id == fParam.id).first()
-        if company is None:
-            raise exceptions.InvalidIdentifier()
-
-        updateCompany(session, company, fParam)
-        haveUpdates = session.is_modified(company)
-        if haveUpdates:
-            session.commit()
-            session.refresh(company)
-
-        companyData = jsonable_encoder(company, exclude={"location"})
-        companyData["location"] = (wkb.loads(bytes(company.location.data))).wkt
-        if haveUpdates:
-            logEvent(token, request_info, companyData)
-        return companyData
-    except Exception as e:
-        exceptions.handle(e)
-    finally:
-        session.close()
-
-
-@route_executive.delete(
-    "/company",
-    tags=["Company"],
-    status_code=status.HTTP_204_NO_CONTENT,
-    responses=makeExceptionResponses(
-        [exceptions.InvalidToken, exceptions.NoPermission]
-    ),
-    description="""
-    Delete an existing company by ID.  
-    Requires executive permissions with `delete_company` role.  
-    Deletes the company and logs the deletion event.
-    """,
-)
-async def delete_company(
-    fParam: DeleteForm = Depends(),
-    bearer=Depends(bearer_executive),
-    request_info=Depends(getters.requestInfo),
-):
-    try:
-        session = sessionMaker()
-        token = validators.executiveToken(bearer.credentials, session)
-        role = getters.executiveRole(token, session)
-        validators.executivePermission(role, ExecutiveRole.delete_company)
-
-        company = session.query(Company).filter(Company.id == fParam.id).first()
-        if company is not None:
-            session.delete(company)
-            session.commit()
-            companyData = jsonable_encoder(company, exclude={"location"})
-            companyData["location"] = (wkb.loads(bytes(company.location.data))).wkt
-            logEvent(token, request_info, companyData)
-        return Response(status_code=status.HTTP_204_NO_CONTENT)
-    except Exception as e:
-        exceptions.handle(e)
-    finally:
-        session.close()
-
-
-@route_executive.get(
-    "/company",
-    tags=["Company"],
-    response_model=List[CompanySchema],
-    responses=makeExceptionResponses(
-        [
-            exceptions.InvalidToken,
-            exceptions.InvalidWKTStringOrType,
-            exceptions.InvalidSRID4326,
-        ]
-    ),
-    description="""
-    Fetch a list of companies with optional filters like ID, name, type, location, etc.  
-    Supports sorting and pagination.  
-    Requires a valid executive token.
-    """,
-)
-async def fetch_company(
-    qParam: QueryParamsForEX = Depends(), bearer=Depends(bearer_executive)
-):
-    try:
-        session = sessionMaker()
-        validators.executiveToken(bearer.credentials, session)
-
-        return searchCompany(session, qParam)
-    except Exception as e:
-        exceptions.handle(e)
-    finally:
-        session.close()
-
-
-## API endpoints [Vendor]
-@route_vendor.get(
-    "/company",
-    tags=["Company"],
-    response_model=List[CompanySchemaForVE],
-    responses=makeExceptionResponses(
-        [
-            exceptions.InvalidToken,
-            exceptions.InvalidWKTStringOrType,
-            exceptions.InvalidSRID4326,
-        ]
-    ),
-    description="""
-    Fetch a list of verified companies for vendor view.  
-    Filters out sensitive fields like contact info.  
-    Requires a valid vendor token.
-    """,
-)
-async def fetch_company(
-    qParam: QueryParamsForVE = Depends(), bearer=Depends(bearer_vendor)
-):
-    try:
-        session = sessionMaker()
-        validators.vendorToken(bearer.credentials, session)
-        qParam = promoteToParent(
-            qParam,
-            QueryParamsForEX,
-            status=CompanyStatus.VERIFIED,
-        )
-        return searchCompany(session, qParam)
-    except Exception as e:
-        exceptions.handle(e)
-    finally:
-        session.close()
-
-
-## API endpoints [Operator]
-@route_operator.patch(
-    "/company",
-    tags=["Company"],
-    response_model=CompanySchema,
-    responses=makeExceptionResponses(
-        [
-            exceptions.InvalidToken,
-            exceptions.NoPermission,
-            exceptions.InvalidIdentifier,
-            exceptions.InvalidWKTStringOrType,
-            exceptions.InvalidSRID4326,
-        ]
-    ),
-    description="""
-    Update the operator's own company profile.  
-    Requires operator permissions with `update_company` role.  
-    Only allows modifying the company associated with the operator.
-    """,
-)
-async def update_company(
-    fParam: UpdateFormForOP = Depends(),
-    bearer=Depends(bearer_operator),
-    request_info=Depends(getters.requestInfo),
-):
-    try:
-        session = sessionMaker()
-        token = validators.operatorToken(bearer.credentials, session)
-        role = getters.operatorRole(token, session)
-        validators.operatorPermission(role, OperatorRole.update_company)
-
-        if fParam.id is None:
-            fParam.id = token.company_id
-
-        company = session.query(Company).filter(Company.id == fParam.id).first()
-        if company is None or company.id != token.company_id:
-            raise exceptions.InvalidIdentifier()
-
-        updateCompany(session, company, fParam)
-        haveUpdates = session.is_modified(company)
-        if haveUpdates:
-            session.commit()
-            session.refresh(company)
-
-        companyData = jsonable_encoder(company, exclude={"location"})
-        companyData["location"] = (wkb.loads(bytes(company.location.data))).wkt
-        if haveUpdates:
-            logEvent(token, request_info, companyData)
-        return companyData
-    except Exception as e:
-        exceptions.handle(e)
-    finally:
-        session.close()
-
-
-@route_operator.get(
-    "/company",
-    tags=["Company"],
-    response_model=List[CompanySchema],
-    responses=makeExceptionResponses(
-        [
-            exceptions.InvalidToken,
-            exceptions.InvalidWKTStringOrType,
-            exceptions.InvalidSRID4326,
-        ]
-    ),
-    description="""
-    Fetch the company information associated with the current operator.  
-    Returns a list with a single item.  
-    Requires a valid operator token.
-    """,
-)
-async def fetch_company(bearer=Depends(bearer_operator)):
-    try:
-        session = sessionMaker()
-        token = validators.operatorToken(bearer.credentials, session)
-
-        company = session.query(Company).filter(Company.id == token.company_id).first()
-        companyData = jsonable_encoder(company, exclude={"location"})
-        companyData["location"] = (wkb.loads(bytes(company.location.data))).wkt
-        return [companyData]
-    except Exception as e:
-        exceptions.handle(e)
-    finally:
-        session.close()
-
-
-## API endpoints [Public]
-@route_public.get(
-    "/company",
-    tags=["Company"],
-    response_model=List[CompanySchemaForVE],
-    responses=makeExceptionResponses(
-        [exceptions.InvalidWKTStringOrType, exceptions.InvalidSRID4326]
-    ),
-    description="""
-    Fetch the company information with optional filters like name, type, location, etc.  
-    Supports sorting and pagination.  
-    Requires no authentication.
-    """,
-)
-async def fetch_company(qParam: QueryParamsForEX = Depends()):
-    try:
-        session = sessionMaker()
-        return searchCompany(session, qParam)
-    except Exception as e:
-        exceptions.handle(e)
-    finally:
-        session.close()
+from datetime import datetime
+from enum import IntEnum
+from typing import List, Optional
+from fastapi import APIRouter, Depends, Query, Response, status, Form
+from sqlalchemy.orm.session import Session
+from fastapi.encoders import jsonable_encoder
+from pydantic import BaseModel, Field
+from pydantic_extra_types.phone_numbers import PhoneNumber
+from pydantic import EmailStr
+from shapely.geometry import Point
+from shapely import wkt, wkb
+from sqlalchemy import func
+from geoalchemy2 import Geography
+
+from app.api.bearer import bearer_executive, bearer_operator, bearer_vendor
+from app.src.db import (
+    Company,
+    ExecutiveRole,
+    OperatorRole,
+    Wallet,
+    CompanyWallet,
+    sessionMaker,
+)
+from app.src import exceptions, validators, getters
+from app.src.enums import CompanyStatus, CompanyType
+from app.src.loggers import logEvent
+from app.src.functions import enumStr, makeExceptionResponses, updateIfChanged
+from app.src.functions import promoteToParent
+
+route_executive = APIRouter()
+route_vendor = APIRouter()
+route_operator = APIRouter()
+route_public = APIRouter()
+
+
+## Output Schema
+class CompanySchemaForVE(BaseModel):
+    id: int
+    name: str
+    type: int
+    updated_on: Optional[datetime]
+    created_on: datetime
+
+
+class CompanySchema(CompanySchemaForVE):
+    status: int
+    address: str
+    contact_person: str
+    phone_number: str
+    email_id: str
+    location: str
+
+
+## Input Forms
+class CreateForm(BaseModel):
+    name: str = Field(Form(max_length=32))
+    status: CompanyStatus = Field(
+        Form(
+            description=enumStr(CompanyStatus), default=CompanyStatus.UNDER_VERIFICATION
+        )
+    )
+    type: CompanyType = Field(
+        Form(description=enumStr(CompanyType), default=CompanyType.OTHER)
+    )
+    address: str = Field(Form(max_length=512))
+    contact_person: str = Field(Form(max_length=32))
+    phone_number: PhoneNumber = Field(
+        Form(max_length=32, description="Phone number in RFC3966 format")
+    )
+    email_id: EmailStr = Field(
+        Form(max_length=256, description="Email in RFC 5322 format")
+    )
+    location: str = Field(Form(description="Accepts only SRID 4326 (WGS84)"))
+
+
+class UpdateFormForOP(BaseModel):
+    id: int | None = Field(Form(default=None))
+    address: str | None = Field(Form(max_length=512, default=None))
+    contact_person: str | None = Field(Form(max_length=32, default=None))
+    phone_number: PhoneNumber | None = Field(
+        Form(max_length=32, default=None, description="Phone number in RFC3966 format")
+    )
+    email_id: EmailStr | None = Field(
+        Form(max_length=256, default=None, description="Email in RFC 5322 format")
+    )
+    location: str | None = Field(
+        Form(default=None, description="Accepts only SRID 4326 (WGS84)")
+    )
+
+
+class UpdateFormForEX(UpdateFormForOP):
+    id: int = Field(Form())
+    name: str | None = Field(Form(max_length=32, default=None))
+    status: CompanyStatus | None = Field(
+        Form(description=enumStr(CompanyStatus), default=None)
+    )
+    type: CompanyType | None = Field(
+        Form(description=enumStr(CompanyType), default=None)
+    )
+
+
+class DeleteForm(BaseModel):
+    id: int = Field(Form())
+
+
+## Query Parameters
+class OrderIn(IntEnum):
+    ASC = 1
+    DESC = 2
+
+
+class OrderBy(IntEnum):
+    id = 1
+    location = 2
+    updated_on = 3
+    created_on = 4
+
+
+class QueryParamsForVE(BaseModel):
+    name: str | None = Field(Query(default=None))
+    type: CompanyType | None = Field(
+        Query(default=None, description=enumStr(CompanyType))
+    )
+    location: str | None = Field(
+        Query(default=None, description="Accepts only SRID 4326 (WGS84)")
+    )
+    # id based
+    id: int | None = Field(Query(default=None))
+    id_ge: int | None = Field(Query(default=None))
+    id_le: int | None = Field(Query(default=None))
+    id_list: List[int] | None = Field(Query(default=None))
+    # updated_on based
+    updated_on_ge: datetime | None = Field(Query(default=None))
+    updated_on_le: datetime | None = Field(Query(default=None))
+    # created_on based
+    created_on_ge: datetime | None = Field(Query(default=None))
+    created_on_le: datetime | None = Field(Query(default=None))
+    # Ordering
+    order_by: OrderBy = Field(Query(default=OrderBy.id, description=enumStr(OrderBy)))
+    order_in: OrderIn = Field(Query(default=OrderIn.DESC, description=enumStr(OrderIn)))
+    # Pagination
+    offset: int = Field(Query(default=0, ge=0))
+    limit: int = Field(Query(default=20, gt=0, le=100))
+
+
+class QueryParamsForEX(QueryParamsForVE):
+    status: CompanyStatus | None = Field(
+        Query(default=None, description=enumStr(CompanyStatus))
+    )
+    address: str | None = Field(Query(default=None))
+    contact_person: str | None = Field(Query(default=None))
+    phone_number: str | None = Field(Query(default=None))
+    email_id: str | None = Field(Query(default=None))
+
+
+## Function
+def updateCompany(
+    session: Session, company: Company, fParam: UpdateFormForEX | UpdateFormForOP
+):
+    companyStatusTransition = {
+        CompanyStatus.UNDER_VERIFICATION: [
+            CompanyStatus.VERIFIED,
+            CompanyStatus.SUSPENDED,
+        ],
+        CompanyStatus.VERIFIED: [CompanyStatus.SUSPENDED],
+        CompanyStatus.SUSPENDED: [CompanyStatus.VERIFIED],
+    }
+
+    if isinstance(fParam, UpdateFormForEX):
+        updateIfChanged(company, fParam, [Company.type.key])
+        if fParam.name is not None and company.name != fParam.name:
+            wallet = (
+                session.query(Wallet)
+                .join(CompanyWallet, Wallet.id == CompanyWallet.wallet_id)
+                .filter(CompanyWallet.company_id == fParam.id)
+                .first()
+            )
+            walletName = fParam.name + " wallet"
+            wallet.name = walletName
+            company.name = fParam.name
+        if fParam.status is not None and company.status != fParam.status:
+            validators.stateTransition(
+                companyStatusTransition, company.status, fParam.status, Company.status
+            )
+            company.status = fParam.status
+
+    updateIfChanged(
+        company,
+        fParam,
+        [
+            Company.address.key,
+            Company.contact_person.key,
+            Company.phone_number.key,
+            Company.email_id.key,
+        ],
+    )
+    if fParam.location is not None:
+        locationGeom = validators.WKTstring(fParam.location, Point)
+        validators.SRID4326(locationGeom)
+        fParam.location = wkt.dumps(locationGeom)
+
+        currentLocation = (wkb.loads(bytes(company.location.data))).wkt
+        if currentLocation != fParam.location:
+            company.location = fParam.location
+
+
+def searchCompany(
+    session: Session, qParam: QueryParamsForEX | QueryParamsForVE
+) -> List[Company]:
+    query = session.query(Company)
+
+    # Pre-processing
+    if qParam.location is not None:
+        geometry = validators.WKTstring(qParam.location, Point)
+        validators.SRID4326(geometry)
+        qParam.location = wkt.dumps(geometry)
+
+    # Filters
+    if qParam.name is not None:
+        query = query.filter(Company.name.ilike(f"%{qParam.name}%"))
+    if qParam.status is not None:
+        query = query.filter(Company.status == qParam.status)
+    if qParam.type is not None:
+        query = query.filter(Company.type == qParam.type)
+    if qParam.address is not None:
+        query = query.filter(Company.address.ilike(f"%{qParam.address}%"))
+    if qParam.contact_person is not None:
+        query = query.filter(Company.contact_person.ilike(f"%{qParam.contact_person}%"))
+    if qParam.phone_number is not None:
+        query = query.filter(Company.phone_number.ilike(f"%{qParam.phone_number}%"))
+    if qParam.email_id is not None:
+        query = query.filter(Company.email_id.ilike(f"%{qParam.email_id}%"))
+    # id based
+    if qParam.id is not None:
+        query = query.filter(Company.id == qParam.id)
+    if qParam.id_ge is not None:
+        query = query.filter(Company.id >= qParam.id_ge)
+    if qParam.id_le is not None:
+        query = query.filter(Company.id <= qParam.id_le)
+    if qParam.id_list is not None:
+        query = query.filter(Company.id.in_(qParam.id_list))
+    # updated_on based
+    if qParam.updated_on_ge is not None:
+        query = query.filter(Company.updated_on >= qParam.updated_on_ge)
+    if qParam.updated_on_le is not None:
+        query = query.filter(Company.updated_on <= qParam.updated_on_le)
+    # created_on based
+    if qParam.created_on_ge is not None:
+        query = query.filter(Company.created_on >= qParam.created_on_ge)
+    if qParam.created_on_le is not None:
+        query = query.filter(Company.created_on <= qParam.created_on_le)
+
+    # Ordering
+    if qParam.order_by == OrderBy.location and qParam.location:
+        orderingAttribute = func.ST_Distance(
+            Company.location.cast(Geography), func.ST_GeogFromText(qParam.location)
+        )
+    else:
+        orderingAttribute = getattr(Company, OrderBy(qParam.order_by).name)
+    if qParam.order_in == OrderIn.ASC:
+        query = query.order_by(orderingAttribute.asc())
+    else:
+        query = query.order_by(orderingAttribute.desc())
+
+    # Pagination
+    query = query.offset(qParam.offset).limit(qParam.limit)
+    companies = query.all()
+
+    # Post-processing
+    for company in companies:
+        company.location = (wkb.loads(bytes(company.location.data))).wkt
+    return companies
+
+
+## API endpoints [Executive]
+@route_executive.post(
+    "/company",
+    tags=["Company"],
+    response_model=CompanySchema,
+    status_code=status.HTTP_201_CREATED,
+    responses=makeExceptionResponses(
+        [
+            exceptions.InvalidToken,
+            exceptions.NoPermission,
+            exceptions.InvalidWKTStringOrType,
+            exceptions.InvalidSRID4326,
+        ]
+    ),
+    description="""
+    Create a new company.  
+    Requires executive permissions with `create_company` role.  
+    Validates location format and ensures all required fields are provided.
+    """,
+)
+async def create_company(
+    fParam: CreateForm = Depends(),
+    bearer=Depends(bearer_executive),
+    request_info=Depends(getters.requestInfo),
+):
+    try:
+        session = sessionMaker()
+        token = validators.executiveToken(bearer.credentials, session)
+        role = getters.executiveRole(token, session)
+        validators.executivePermission(role, ExecutiveRole.create_company)
+
+        locationGeom = validators.WKTstring(fParam.location, Point)
+        validators.SRID4326(locationGeom)
+        fParam.location = wkt.dumps(locationGeom)
+
+        company = Company(
+            name=fParam.name,
+            status=fParam.status,
+            type=fParam.type,
+            address=fParam.address,
+            contact_person=fParam.contact_person,
+            phone_number=fParam.phone_number,
+            email_id=fParam.email_id,
+            location=fParam.location,
+        )
+        session.add(company)
+
+        # Create Wallet
+        walletName = fParam.name + " wallet"
+        wallet = Wallet(
+            name=walletName,
+            balance=0,
+        )
+        session.add(wallet)
+        session.flush()
+
+        # Link Company to Wallet
+        companyWallet = CompanyWallet(
+            wallet_id=wallet.id,
+            company_id=company.id,
+        )
+        session.add(companyWallet)
+        session.commit()
+        session.refresh(company)
+
+        companyData = jsonable_encoder(company, exclude={"location"})
+        companyData["location"] = (wkb.loads(bytes(company.location.data))).wkt
+        logEvent(token, request_info, companyData)
+        return companyData
+    except Exception as e:
+        exceptions.handle(e)
+    finally:
+        session.close()
+
+
+@route_executive.patch(
+    "/company",
+    tags=["Company"],
+    response_model=CompanySchema,
+    responses=makeExceptionResponses(
+        [
+            exceptions.InvalidToken,
+            exceptions.NoPermission,
+            exceptions.InvalidIdentifier,
+            exceptions.InvalidWKTStringOrType,
+            exceptions.InvalidSRID4326,
+            exceptions.InvalidStateTransition("status"),
+        ]
+    ),
+    description="""
+    Update an existing company record.  
+    Requires executive permissions with `update_company` role.  
+    Updates only the provided fields and validates the location if present.
+    
+    Allowed status transitions:
+        UNDER_VERIFICATION → VERIFIED
+        UNDER_VERIFICATION → SUSPENDED
+        VERIFIED ↔ SUSPENDED
+    """,
+)
+async def update_company(
+    fParam: UpdateFormForEX = Depends(),
+    bearer=Depends(bearer_executive),
+    request_info=Depends(getters.requestInfo),
+):
+    try:
+        session = sessionMaker()
+        token = validators.executiveToken(bearer.credentials, session)
+        role = getters.executiveRole(token, session)
+        validators.executivePermission(role, ExecutiveRole.update_company)
+
+        company = session.query(Company).filter(Company.id == fParam.id).first()
+        if company is None:
+            raise exceptions.InvalidIdentifier()
+
+        updateCompany(session, company, fParam)
+        haveUpdates = session.is_modified(company)
+        if haveUpdates:
+            session.commit()
+            session.refresh(company)
+
+        companyData = jsonable_encoder(company, exclude={"location"})
+        companyData["location"] = (wkb.loads(bytes(company.location.data))).wkt
+        if haveUpdates:
+            logEvent(token, request_info, companyData)
+        return companyData
+    except Exception as e:
+        exceptions.handle(e)
+    finally:
+        session.close()
+
+
+@route_executive.delete(
+    "/company",
+    tags=["Company"],
+    status_code=status.HTTP_204_NO_CONTENT,
+    responses=makeExceptionResponses(
+        [exceptions.InvalidToken, exceptions.NoPermission]
+    ),
+    description="""
+    Delete an existing company by ID.  
+    Requires executive permissions with `delete_company` role.  
+    Deletes the company and logs the deletion event.
+    """,
+)
+async def delete_company(
+    fParam: DeleteForm = Depends(),
+    bearer=Depends(bearer_executive),
+    request_info=Depends(getters.requestInfo),
+):
+    try:
+        session = sessionMaker()
+        token = validators.executiveToken(bearer.credentials, session)
+        role = getters.executiveRole(token, session)
+        validators.executivePermission(role, ExecutiveRole.delete_company)
+
+        company = session.query(Company).filter(Company.id == fParam.id).first()
+        if company is not None:
+            session.delete(company)
+            session.commit()
+            companyData = jsonable_encoder(company, exclude={"location"})
+            companyData["location"] = (wkb.loads(bytes(company.location.data))).wkt
+            logEvent(token, request_info, companyData)
+        return Response(status_code=status.HTTP_204_NO_CONTENT)
+    except Exception as e:
+        exceptions.handle(e)
+    finally:
+        session.close()
+
+
+@route_executive.get(
+    "/company",
+    tags=["Company"],
+    response_model=List[CompanySchema],
+    responses=makeExceptionResponses(
+        [
+            exceptions.InvalidToken,
+            exceptions.InvalidWKTStringOrType,
+            exceptions.InvalidSRID4326,
+        ]
+    ),
+    description="""
+    Fetch a list of companies with optional filters like ID, name, type, location, etc.  
+    Supports sorting and pagination.  
+    Requires a valid executive token.
+    """,
+)
+async def fetch_company(
+    qParam: QueryParamsForEX = Depends(), bearer=Depends(bearer_executive)
+):
+    try:
+        session = sessionMaker()
+        validators.executiveToken(bearer.credentials, session)
+
+        return searchCompany(session, qParam)
+    except Exception as e:
+        exceptions.handle(e)
+    finally:
+        session.close()
+
+
+## API endpoints [Vendor]
+@route_vendor.get(
+    "/company",
+    tags=["Company"],
+    response_model=List[CompanySchemaForVE],
+    responses=makeExceptionResponses(
+        [
+            exceptions.InvalidToken,
+            exceptions.InvalidWKTStringOrType,
+            exceptions.InvalidSRID4326,
+        ]
+    ),
+    description="""
+    Fetch a list of verified companies for vendor view.  
+    Filters out sensitive fields like contact info.  
+    Requires a valid vendor token.
+    """,
+)
+async def fetch_company(
+    qParam: QueryParamsForVE = Depends(), bearer=Depends(bearer_vendor)
+):
+    try:
+        session = sessionMaker()
+        validators.vendorToken(bearer.credentials, session)
+        qParam = promoteToParent(
+            qParam,
+            QueryParamsForEX,
+            status=CompanyStatus.VERIFIED,
+        )
+        return searchCompany(session, qParam)
+    except Exception as e:
+        exceptions.handle(e)
+    finally:
+        session.close()
+
+
+## API endpoints [Operator]
+@route_operator.patch(
+    "/company",
+    tags=["Company"],
+    response_model=CompanySchema,
+    responses=makeExceptionResponses(
+        [
+            exceptions.InvalidToken,
+            exceptions.NoPermission,
+            exceptions.InvalidIdentifier,
+            exceptions.InvalidWKTStringOrType,
+            exceptions.InvalidSRID4326,
+        ]
+    ),
+    description="""
+    Update the operator's own company profile.  
+    Requires operator permissions with `update_company` role.  
+    Only allows modifying the company associated with the operator.
+    """,
+)
+async def update_company(
+    fParam: UpdateFormForOP = Depends(),
+    bearer=Depends(bearer_operator),
+    request_info=Depends(getters.requestInfo),
+):
+    try:
+        session = sessionMaker()
+        token = validators.operatorToken(bearer.credentials, session)
+        role = getters.operatorRole(token, session)
+        validators.operatorPermission(role, OperatorRole.update_company)
+
+        if fParam.id is None:
+            fParam.id = token.company_id
+
+        company = session.query(Company).filter(Company.id == fParam.id).first()
+        if company is None or company.id != token.company_id:
+            raise exceptions.InvalidIdentifier()
+
+        updateCompany(session, company, fParam)
+        haveUpdates = session.is_modified(company)
+        if haveUpdates:
+            session.commit()
+            session.refresh(company)
+
+        companyData = jsonable_encoder(company, exclude={"location"})
+        companyData["location"] = (wkb.loads(bytes(company.location.data))).wkt
+        if haveUpdates:
+            logEvent(token, request_info, companyData)
+        return companyData
+    except Exception as e:
+        exceptions.handle(e)
+    finally:
+        session.close()
+
+
+@route_operator.get(
+    "/company",
+    tags=["Company"],
+    response_model=List[CompanySchema],
+    responses=makeExceptionResponses(
+        [
+            exceptions.InvalidToken,
+            exceptions.InvalidWKTStringOrType,
+            exceptions.InvalidSRID4326,
+        ]
+    ),
+    description="""
+    Fetch the company information associated with the current operator.  
+    Returns a list with a single item.  
+    Requires a valid operator token.
+    """,
+)
+async def fetch_company(bearer=Depends(bearer_operator)):
+    try:
+        session = sessionMaker()
+        token = validators.operatorToken(bearer.credentials, session)
+
+        company = session.query(Company).filter(Company.id == token.company_id).first()
+        companyData = jsonable_encoder(company, exclude={"location"})
+        companyData["location"] = (wkb.loads(bytes(company.location.data))).wkt
+        return [companyData]
+    except Exception as e:
+        exceptions.handle(e)
+    finally:
+        session.close()
+
+
+## API endpoints [Public]
+@route_public.get(
+    "/company",
+    tags=["Company"],
+    response_model=List[CompanySchemaForVE],
+    responses=makeExceptionResponses(
+        [exceptions.InvalidWKTStringOrType, exceptions.InvalidSRID4326]
+    ),
+    description="""
+    Fetch the company information with optional filters like name, type, location, etc.  
+    Supports sorting and pagination.  
+    Requires no authentication.
+    """,
+)
+async def fetch_company(qParam: QueryParamsForEX = Depends()):
+    try:
+        session = sessionMaker()
+        return searchCompany(session, qParam)
+    except Exception as e:
+        exceptions.handle(e)
+    finally:
+        session.close()