from datetime import datetime
from enum import IntEnum
from typing import List, Optional
from fastapi import (
    APIRouter,
    Depends,
    Query,
    Response,
    status,
    Form,
)
from sqlalchemy.orm.session import Session
from fastapi.encoders import jsonable_encoder
from pydantic import BaseModel, Field
from pydantic_extra_types.phone_numbers import PhoneNumber
from pydantic import EmailStr
from shapely.geometry import Point
from shapely import wkt, wkb
from sqlalchemy import func
from geoalchemy2 import Geography

from app.api.bearer import bearer_executive, bearer_operator, bearer_vendor
from app.src.db import Company, ExecutiveRole, OperatorRole, sessionMaker
from app.src import exceptions, validators, getters
from app.src.enums import CompanyStatus, CompanyType
from app.src.loggers import logEvent
from app.src.functions import enumStr, makeExceptionResponses

route_executive = APIRouter()
route_vendor = APIRouter()
route_operator = APIRouter()


## Output Schema
class CompanySchemaForVE(BaseModel):
    id: int
    name: str
    type: int
    updated_on: Optional[datetime]
    created_on: datetime


class CompanySchema(CompanySchemaForVE):
    status: int
    address: str
    contact_person: str
    phone_number: str
    email_id: str
    location: str


## Input Forms
class CreateForm(BaseModel):
    name: str = Field(Form(max_length=32))
    status: CompanyStatus = Field(
        Form(
            description=enumStr(CompanyStatus), default=CompanyStatus.UNDER_VERIFICATION
        )
    )
    type: CompanyType = Field(
        Form(description=enumStr(CompanyType), default=CompanyType.OTHER)
    )
    address: str = Field(Form(max_length=512))
    contact_person: str = Field(Form(max_length=32))
    phone_number: PhoneNumber = Field(
        Form(max_length=32, description="Phone number in RFC3966 format")
    )
    email_id: EmailStr = Field(
        Form(max_length=256, description="Email in RFC 5322 format")
    )
    location: str = Field(Form(description="Accepts only SRID 4326 (WGS84)"))


class UpdateFormForOP(BaseModel):
    id: int | None = Field(Form(default=None))
    address: str | None = Field(Form(max_length=512, default=None))
    contact_person: str | None = Field(Form(max_length=32, default=None))
    phone_number: PhoneNumber | None = Field(
        Form(max_length=32, default=None, description="Phone number in RFC3966 format")
    )
    email_id: EmailStr | None = Field(
        Form(max_length=256, default=None, description="Email in RFC 5322 format")
    )
    location: str | None = Field(
        Form(default=None, description="Accepts only SRID 4326 (WGS84)")
    )


class UpdateFormForEX(UpdateFormForOP):
    id: int = Field(Form())
    name: str | None = Field(Form(max_length=32, default=None))
    status: CompanyStatus | None = Field(
        Form(description=enumStr(CompanyStatus), default=None)
    )
    type: CompanyType | None = Field(
        Form(description=enumStr(CompanyType), default=None)
    )


class DeleteForm(BaseModel):
    id: int = Field(Form())


## Query Parameters
class OrderIn(IntEnum):
    ASC = 1
    DESC = 2


class OrderBy(IntEnum):
    id = 1
    location = 2
    updated_on = 3
    created_on = 4


class QueryParamsForVE(BaseModel):
    name: str | None = Field(Query(default=None))
    type: CompanyType | None = Field(
        Query(default=None, description=enumStr(CompanyType))
    )
    location: str | None = Field(
        Query(default=None, description="Accepts only SRID 4326 (WGS84)")
    )
    # id based
    id: int | None = Field(Query(default=None))
    id_ge: int | None = Field(Query(default=None))
    id_le: int | None = Field(Query(default=None))
    id_list: List[int] | None = Field(Query(default=None))
    # updated_on based
    updated_on_ge: datetime | None = Field(Query(default=None))
    updated_on_le: datetime | None = Field(Query(default=None))
    # created_on based
    created_on_ge: datetime | None = Field(Query(default=None))
    created_on_le: datetime | None = Field(Query(default=None))
    # Ordering
    order_by: OrderBy = Field(Query(default=OrderBy.id, description=enumStr(OrderBy)))
    order_in: OrderIn = Field(Query(default=OrderIn.DESC, description=enumStr(OrderIn)))
    # Pagination
    offset: int = Field(Query(default=0, ge=0))
    limit: int = Field(Query(default=20, gt=0, le=100))


class QueryParamsForEX(QueryParamsForVE):
    status: CompanyStatus | None = Field(
        Query(default=None, description=enumStr(CompanyStatus))
    )
    address: str | None = Field(Query(default=None))
    contact_person: str | None = Field(Query(default=None))
    phone_number: str | None = Field(Query(default=None))
    email_id: str | None = Field(Query(default=None))


## Function
def updateCompany(company: Company, fParam: UpdateFormForEX | UpdateFormForOP):
    companyStatusTransition = {
        CompanyStatus.UNDER_VERIFICATION: [
            CompanyStatus.VERIFIED,
            CompanyStatus.SUSPENDED,
        ],
        CompanyStatus.VERIFIED: [CompanyStatus.SUSPENDED],
        CompanyStatus.SUSPENDED: [CompanyStatus.VERIFIED],
    }

    if isinstance(fParam, UpdateFormForEX):
        if fParam.name is not None and company.name != fParam.name:
            company.name = fParam.name
        if fParam.status is not None and company.status != fParam.status:
            validators.stateTransition(
                companyStatusTransition, company.status, fParam.status, Company.status
            )
            company.status = fParam.status
        if fParam.type is not None and company.type != fParam.type:
            company.type = fParam.type

    if fParam.address is not None and company.address != fParam.address:
        company.address = fParam.address
    if (
        fParam.contact_person is not None
        and company.contact_person != fParam.contact_person
    ):
        company.contact_person = fParam.contact_person
    if fParam.phone_number is not None and company.phone_number != fParam.phone_number:
        company.phone_number = fParam.phone_number
    if fParam.email_id is not None and company.email_id != fParam.email_id:
        company.email_id = fParam.email_id
    if fParam.location is not None:
        locationGeom = validators.WKTstring(fParam.location, Point)
        validators.SRID4326(locationGeom)
        fParam.location = wkt.dumps(locationGeom)

        currentLocation = (wkb.loads(bytes(company.location.data))).wkt
        if currentLocation != fParam.location:
            company.location = fParam.location


def searchCompany(
    session: Session, qParam: QueryParamsForEX | QueryParamsForVE
) -> List[Company]:
    query = session.query(Company)

    # Pre-processing
    if qParam.location is not None:
        geometry = validators.WKTstring(qParam.location, Point)
        validators.SRID4326(geometry)
        qParam.location = wkt.dumps(geometry)

    # Filters
    if qParam.name is not None:
        query = query.filter(Company.name.ilike(f"%{qParam.name}%"))
    if qParam.status is not None:
        query = query.filter(Company.status == qParam.status)
    if qParam.type is not None:
        query = query.filter(Company.type == qParam.type)
    if qParam.address is not None:
        query = query.filter(Company.address.ilike(f"%{qParam.address}%"))
    if qParam.contact_person is not None:
        query = query.filter(Company.contact_person.ilike(f"%{qParam.contact_person}%"))
    if qParam.phone_number is not None:
        query = query.filter(Company.phone_number.ilike(f"%{qParam.phone_number}%"))
    if qParam.email_id is not None:
        query = query.filter(Company.email_id.ilike(f"%{qParam.email_id}%"))
    # id based
    if qParam.id is not None:
        query = query.filter(Company.id == qParam.id)
    if qParam.id_ge is not None:
        query = query.filter(Company.id >= qParam.id_ge)
    if qParam.id_le is not None:
        query = query.filter(Company.id <= qParam.id_le)
    if qParam.id_list is not None:
        query = query.filter(Company.id.in_(qParam.id_list))
    # updated_on based
    if qParam.updated_on_ge is not None:
        query = query.filter(Company.updated_on >= qParam.updated_on_ge)
    if qParam.updated_on_le is not None:
        query = query.filter(Company.updated_on <= qParam.updated_on_le)
    # created_on based
    if qParam.created_on_ge is not None:
        query = query.filter(Company.created_on >= qParam.created_on_ge)
    if qParam.created_on_le is not None:
        query = query.filter(Company.created_on <= qParam.created_on_le)

    # Ordering
    if qParam.order_by == OrderBy.location and qParam.location:
        orderingAttribute = func.ST_Distance(
            Company.location.cast(Geography), func.ST_GeogFromText(qParam.location)
        )
    else:
        orderingAttribute = getattr(Company, OrderBy(qParam.order_by).name)
    if qParam.order_in == OrderIn.ASC:
        query = query.order_by(orderingAttribute.asc())
    else:
        query = query.order_by(orderingAttribute.desc())

    # Pagination
    query = query.offset(qParam.offset).limit(qParam.limit)
    companies = query.all()

    # Post-processing
    for company in companies:
        company.location = (wkb.loads(bytes(company.location.data))).wkt
    return companies


## API endpoints [Executive]
@route_executive.post(
    "/company",
    tags=["Company"],
    response_model=CompanySchema,
    status_code=status.HTTP_201_CREATED,
    responses=makeExceptionResponses(
        [
            exceptions.InvalidToken,
            exceptions.NoPermission,
            exceptions.InvalidWKTStringOrType,
            exceptions.InvalidSRID4326,
        ]
    ),
    description="""
    Create a new company.  
    Requires executive permissions with `create_company` role.  
    Validates location format and ensures all required fields are provided.
    """,
)
async def create_company(
    fParam: CreateForm = Depends(),
    bearer=Depends(bearer_executive),
    request_info=Depends(getters.requestInfo),
):
    try:
        session = sessionMaker()
        token = validators.executiveToken(bearer.credentials, session)
        role = getters.executiveRole(token, session)
        validators.executivePermission(role, ExecutiveRole.create_company)

        locationGeom = validators.WKTstring(fParam.location, Point)
        validators.SRID4326(locationGeom)
        fParam.location = wkt.dumps(locationGeom)

        company = Company(
            name=fParam.name,
            status=fParam.status,
            type=fParam.type,
            address=fParam.address,
            contact_person=fParam.contact_person,
            phone_number=fParam.phone_number,
            email_id=fParam.email_id,
            location=fParam.location,
        )
        session.add(company)
        session.commit()
        logEvent(token, request_info, jsonable_encoder(company))
        return company
    except Exception as e:
        exceptions.handle(e)
    finally:
        session.close()


@route_executive.patch(
    "/company",
    tags=["Company"],
    response_model=CompanySchema,
    responses=makeExceptionResponses(
        [
            exceptions.InvalidToken,
            exceptions.NoPermission,
            exceptions.InvalidIdentifier,
            exceptions.InvalidWKTStringOrType,
            exceptions.InvalidSRID4326,
            exceptions.InvalidStateTransition,
        ]
    ),
    description="""
    Update an existing company record.  
    Requires executive permissions with `update_company` role.  
    Updates only the provided fields and validates the location if present.
    
    Allowed status transitions:
        UNDER_VERIFICATION → VERIFIED
        UNDER_VERIFICATION → SUSPENDED
        VERIFIED ↔ SUSPENDED
    """,
)
async def update_company(
    fParam: UpdateFormForEX = Depends(),
    bearer=Depends(bearer_executive),
    request_info=Depends(getters.requestInfo),
):
    try:
        session = sessionMaker()
        token = validators.executiveToken(bearer.credentials, session)
        role = getters.executiveRole(token, session)
        validators.executivePermission(role, ExecutiveRole.update_company)

        company = session.query(Company).filter(Company.id == fParam.id).first()
        if company is None:
            raise exceptions.InvalidIdentifier()

        updateCompany(company, fParam)
        haveUpdates = session.is_modified(company)
        if haveUpdates:
            session.commit()
            session.refresh(company)

        companyData = jsonable_encoder(company, exclude={"location"})
        companyData["location"] = (wkb.loads(bytes(company.location.data))).wkt
        if haveUpdates:
            logEvent(token, request_info, companyData)
        return companyData
    except Exception as e:
        exceptions.handle(e)
    finally:
        session.close()


@route_executive.delete(
    "/company",
    tags=["Company"],
    status_code=status.HTTP_204_NO_CONTENT,
    responses=makeExceptionResponses(
        [exceptions.InvalidToken, exceptions.NoPermission]
    ),
    description="""
    Delete an existing company by ID.  
    Requires executive permissions with `delete_company` role.  
    Deletes the company and logs the deletion event.
    """,
)
async def delete_company(
    fParam: DeleteForm = Depends(),
    bearer=Depends(bearer_executive),
    request_info=Depends(getters.requestInfo),
):
    try:
        session = sessionMaker()
        token = validators.executiveToken(bearer.credentials, session)
        role = getters.executiveRole(token, session)
        validators.executivePermission(role, ExecutiveRole.delete_company)

        company = session.query(Company).filter(Company.id == fParam.id).first()
        if company is not None:
            session.delete(company)
            session.commit()
            companyData = jsonable_encoder(company, exclude={"location"})
            companyData["location"] = (wkb.loads(bytes(company.location.data))).wkt
            logEvent(token, request_info, companyData)
        return Response(status_code=status.HTTP_204_NO_CONTENT)
    except Exception as e:
        exceptions.handle(e)
    finally:
        session.close()


@route_executive.get(
    "/company",
    tags=["Company"],
    response_model=List[CompanySchema],
    responses=makeExceptionResponses(
        [
            exceptions.InvalidToken,
            exceptions.InvalidWKTStringOrType,
            exceptions.InvalidSRID4326,
        ]
    ),
    description="""
    Fetch a list of companies with optional filters like ID, name, type, location, etc.  
    Supports sorting and pagination.  
    Requires a valid executive token.
    """,
)
async def fetch_company(
    qParam: QueryParamsForEX = Depends(), bearer=Depends(bearer_executive)
):
    try:
        session = sessionMaker()
        validators.executiveToken(bearer.credentials, session)

        return searchCompany(session, qParam)
    except Exception as e:
        exceptions.handle(e)
    finally:
        session.close()


## API endpoints [Vendor]
@route_vendor.get(
    "/company",
    tags=["Company"],
    response_model=List[CompanySchemaForVE],
    responses=makeExceptionResponses(
        [
            exceptions.InvalidToken,
            exceptions.InvalidWKTStringOrType,
            exceptions.InvalidSRID4326,
        ]
    ),
    description="""
    Fetch a list of verified companies for vendor view.  
    Filters out sensitive fields like contact info.  
    Requires a valid vendor token.
    """,
)
async def fetch_company(
    qParam: QueryParamsForVE = Depends(), bearer=Depends(bearer_vendor)
):
    try:
        session = sessionMaker()
        validators.vendorToken(bearer.credentials, session)

        qParam = QueryParamsForEX(
            **qParam.model_dump(),
            status=CompanyStatus.VERIFIED,
            address=None,
            contact_person=None,
            phone_number=None,
            email_id=None,
        )
        return searchCompany(session, qParam)
    except Exception as e:
        exceptions.handle(e)
    finally:
        session.close()


## API endpoints [Operator]
@route_operator.patch(
    "/company",
    tags=["Company"],
    response_model=CompanySchema,
    responses=makeExceptionResponses(
        [
            exceptions.InvalidToken,
            exceptions.NoPermission,
            exceptions.InvalidIdentifier,
            exceptions.InvalidWKTStringOrType,
            exceptions.InvalidSRID4326,
        ]
    ),
    description="""
    Update the operator's own company profile.  
    Requires operator permissions with `update_company` role.  
    Only allows modifying the company associated with the operator.
    """,
)
async def update_company(
    fParam: UpdateFormForOP = Depends(),
    bearer=Depends(bearer_operator),
    request_info=Depends(getters.requestInfo),
):
    try:
        session = sessionMaker()
        token = validators.operatorToken(bearer.credentials, session)
        role = getters.operatorRole(token, session)
        validators.operatorPermission(role, OperatorRole.update_company)

        if fParam.id is None:
            fParam.id = token.company_id

        company = session.query(Company).filter(Company.id == fParam.id).first()
        if company is None or company.id != token.company_id:
            raise exceptions.InvalidIdentifier()

        updateCompany(company, fParam)
        haveUpdates = session.is_modified(company)
        if haveUpdates:
            session.commit()
            session.refresh(company)

        companyData = jsonable_encoder(company, exclude={"location"})
        companyData["location"] = (wkb.loads(bytes(company.location.data))).wkt
        if haveUpdates:
            logEvent(token, request_info, companyData)
        return companyData
    except Exception as e:
        exceptions.handle(e)
    finally:
        session.close()


@route_operator.get(
    "/company",
    tags=["Company"],
    response_model=List[CompanySchema],
    responses=makeExceptionResponses(
        [
            exceptions.InvalidToken,
<<<<<<< HEAD
            exceptions.InvalidWKTStringOrType,
            exceptions.InvalidSRID4326,
=======
            exceptions.InvalidIdentifier,
>>>>>>> 284a0fd6
        ]
    ),
    description="""
    Fetch the company information associated with the current operator.  
    Returns a list with a single item.  
    Requires a valid operator token.
    """,
)
async def fetch_company(bearer=Depends(bearer_operator)):
    try:
        session = sessionMaker()
        token = validators.operatorToken(bearer.credentials, session)

        company = session.query(Company).filter(Company.id == token.company_id).first()
        companyData = jsonable_encoder(company, exclude={"location"})
        companyData["location"] = (wkb.loads(bytes(company.location.data))).wkt
        return [companyData]
    except Exception as e:
        exceptions.handle(e)
    finally:
        session.close()<|MERGE_RESOLUTION|>--- conflicted
+++ resolved
@@ -545,12 +545,7 @@
     responses=makeExceptionResponses(
         [
             exceptions.InvalidToken,
-<<<<<<< HEAD
-            exceptions.InvalidWKTStringOrType,
-            exceptions.InvalidSRID4326,
-=======
             exceptions.InvalidIdentifier,
->>>>>>> 284a0fd6
         ]
     ),
     description="""
