from datetime import datetime
from enum import IntEnum
from typing import List, Optional
from fastapi import (
    APIRouter,
    Depends,
    Query,
    Response,
    status,
    Form,
)
from sqlalchemy.orm.session import Session
from fastapi.encoders import jsonable_encoder
from pydantic import BaseModel, Field
from pydantic_extra_types.phone_numbers import PhoneNumber
from pydantic import EmailStr
from shapely.geometry import Point
from shapely import wkt, wkb
from sqlalchemy import func
from geoalchemy2 import Geography

from app.api.bearer import bearer_executive, bearer_operator, bearer_vendor
from app.src.db import Company, ExecutiveRole, OperatorRole, sessionMaker
from app.src import exceptions, validators, getters
from app.src.enums import CompanyStatus, CompanyType
from app.src.loggers import logEvent
from app.src.functions import enumStr, makeExceptionResponses

route_executive = APIRouter()
route_vendor = APIRouter()
route_operator = APIRouter()


## Output Schema
class CompanySchemaForVE(BaseModel):
    id: int
    name: str
    type: int
    updated_on: Optional[datetime]
    created_on: datetime


class CompanySchema(CompanySchemaForVE):
    status: int
    address: str
    contact_person: str
    phone_number: str
    email_id: str
    location: str


## Input Forms
class CreateForm(BaseModel):
    name: str = Field(Form(max_length=32))
    status: CompanyStatus = Field(
        Form(
            description=enumStr(CompanyStatus), default=CompanyStatus.UNDER_VERIFICATION
        )
    )
    type: CompanyType = Field(
        Form(description=enumStr(CompanyType), default=CompanyType.OTHER)
    )
    address: str = Field(Form(max_length=512))
    contact_person: str = Field(Form(max_length=32))
    phone_number: PhoneNumber = Field(
        Form(max_length=32, description="Phone number in RFC3966 format")
    )
    email_id: EmailStr = Field(
        Form(max_length=256, description="Email in RFC 5322 format")
    )
    location: str = Field(Form(description="Accepts only SRID 4326 (WGS84)"))


class UpdateFormForOP(BaseModel):
    id: int | None = Field(Form(default=None))
    address: str | None = Field(Form(max_length=512, default=None))
    contact_person: str | None = Field(Form(max_length=32, default=None))
    phone_number: PhoneNumber | None = Field(
        Form(max_length=32, default=None, description="Phone number in RFC3966 format")
    )
    email_id: EmailStr | None = Field(
        Form(max_length=256, default=None, description="Email in RFC 5322 format")
    )
    location: str | None = Field(
        Form(default=None, description="Accepts only SRID 4326 (WGS84)")
    )


class UpdateFormForEX(UpdateFormForOP):
    id: int = Field(Form())
    name: str | None = Field(Form(max_length=32, default=None))
    status: CompanyStatus | None = Field(
        Form(description=enumStr(CompanyStatus), default=None)
    )
    type: CompanyType | None = Field(
        Form(description=enumStr(CompanyType), default=None)
    )


class DeleteForm(BaseModel):
    id: int = Field(Form())


## Query Parameters
class OrderIn(IntEnum):
    ASC = 1
    DESC = 2


class OrderBy(IntEnum):
    id = 1
    location = 2
    updated_on = 3
    created_on = 4


<<<<<<< HEAD
class QueryParamsForVE(BaseModel):
=======
class QueryParamsForOP(BaseModel):
    id: int | None = Field(Query(default=None))


class QueryParamsForVE(QueryParamsForOP):
>>>>>>> 5a267724
    name: str | None = Field(Query(default=None))
    type: CompanyType | None = Field(
        Query(default=None, description=enumStr(CompanyType))
    )
    location: str | None = Field(
        Query(default=None, description="Accepts only SRID 4326 (WGS84)")
    )
    # id based
<<<<<<< HEAD
    id: int | None = Field(Query(default=None))
=======
>>>>>>> 5a267724
    id_ge: int | None = Field(Query(default=None))
    id_le: int | None = Field(Query(default=None))
    id_list: List[int] | None = Field(Query(default=None))
    # updated_on based
    updated_on_ge: datetime | None = Field(Query(default=None))
    updated_on_le: datetime | None = Field(Query(default=None))
    # created_on based
    created_on_ge: datetime | None = Field(Query(default=None))
    created_on_le: datetime | None = Field(Query(default=None))
    # Ordering
    order_by: OrderBy = Field(Query(default=OrderBy.id, description=enumStr(OrderBy)))
    order_in: OrderIn = Field(Query(default=OrderIn.DESC, description=enumStr(OrderIn)))
    # Pagination
    offset: int = Field(Query(default=0, ge=0))
    limit: int = Field(Query(default=20, gt=0, le=100))


class QueryParamsForEX(QueryParamsForVE):
    status: CompanyStatus | None = Field(
        Query(default=None, description=enumStr(CompanyStatus))
    )
    address: str | None = Field(Query(default=None))
    contact_person: str | None = Field(Query(default=None))
    phone_number: PhoneNumber | None = Field(
        Query(default=None, description="Phone number in RFC3966 format")
    )
    email_id: EmailStr | None = Field(
        Query(default=None, description="Email in RFC 5322 format")
    )


## Function
def updateCompany(company: Company, fParam: UpdateFormForEX | UpdateFormForOP):
    companyStatusTransition = {
        CompanyStatus.UNDER_VERIFICATION: [
            CompanyStatus.VERIFIED,
            CompanyStatus.SUSPENDED,
        ],
        CompanyStatus.VERIFIED: [CompanyStatus.SUSPENDED],
        CompanyStatus.SUSPENDED: [CompanyStatus.VERIFIED],
    }

    if isinstance(fParam, UpdateFormForEX):
        if fParam.name is not None and company.name != fParam.name:
            company.name = fParam.name
        if fParam.status is not None and company.status != fParam.status:
            validators.stateTransition(
                companyStatusTransition, company.status, fParam.status, Company.status
            )
            company.status = fParam.status
        if fParam.type is not None and company.type != fParam.type:
            company.type = fParam.type

    if fParam.address is not None and company.address != fParam.address:
        company.address = fParam.address
    if (
        fParam.contact_person is not None
        and company.contact_person != fParam.contact_person
    ):
        company.contact_person = fParam.contact_person
    if fParam.phone_number is not None and company.phone_number != fParam.phone_number:
        company.phone_number = fParam.phone_number
    if fParam.email_id is not None and company.email_id != fParam.email_id:
        company.email_id = fParam.email_id
    if fParam.location is not None:
        geometry = validators.WKTstring(fParam.location, Point)
        validators.SRID4326(geometry)
        fParam.location = wkt.dumps(geometry)

        currentLocation = (wkb.loads(bytes(company.location.data))).wkt
        if currentLocation != fParam.location:
            company.location = fParam.location


def searchCompany(
    session: Session, qParam: QueryParamsForEX | QueryParamsForVE
) -> List[Company]:
    query = session.query(Company)

    # Pre-processing
    if qParam.location is not None:
        geometry = validators.WKTstring(qParam.location, Point)
        validators.SRID4326(geometry)
        qParam.location = wkt.dumps(geometry)

    # Filters
    if qParam.name is not None:
        query = query.filter(Company.name.ilike(f"%{qParam.name}%"))
    if qParam.status is not None:
        query = query.filter(Company.status == qParam.status)
    if qParam.type is not None:
        query = query.filter(Company.type == qParam.type)
    if qParam.address is not None:
        query = query.filter(Company.address.ilike(f"%{qParam.address}%"))
    if qParam.contact_person is not None:
        query = query.filter(Company.contact_person.ilike(f"%{qParam.contact_person}%"))
    if qParam.phone_number is not None:
        query = query.filter(Company.phone_number.ilike(f"%{qParam.phone_number}%"))
    if qParam.email_id is not None:
        query = query.filter(Company.email_id.ilike(f"%{qParam.email_id}%"))
    # id based
    if qParam.id is not None:
        query = query.filter(Company.id == qParam.id)
    if qParam.id_ge is not None:
        query = query.filter(Company.id >= qParam.id_ge)
    if qParam.id_le is not None:
        query = query.filter(Company.id <= qParam.id_le)
    if qParam.id_list is not None:
        query = query.filter(Company.id.in_(qParam.id_list))
    # updated_on based
    if qParam.updated_on_ge is not None:
        query = query.filter(Company.updated_on >= qParam.updated_on_ge)
    if qParam.updated_on_le is not None:
        query = query.filter(Company.updated_on <= qParam.updated_on_le)
    # created_on based
    if qParam.created_on_ge is not None:
        query = query.filter(Company.created_on >= qParam.created_on_ge)
    if qParam.created_on_le is not None:
        query = query.filter(Company.created_on <= qParam.created_on_le)

    # Ordering
    if qParam.order_by == OrderBy.location and qParam.location:
        orderingAttribute = func.ST_Distance(
            Company.location.cast(Geography), func.ST_GeogFromText(qParam.location)
        )
    else:
        orderingAttribute = getattr(Company, OrderBy(qParam.order_by).name)
    if qParam.order_in == OrderIn.ASC:
        query = query.order_by(orderingAttribute.asc())
    else:
        query = query.order_by(orderingAttribute.desc())

    # Pagination
    query = query.offset(qParam.offset).limit(qParam.limit)
    companies = query.all()

    # Post-processing
    for company in companies:
        company.location = (wkb.loads(bytes(company.location.data))).wkt
    return companies


## API endpoints [Executive]
@route_executive.post(
    "/company",
    tags=["Company"],
    response_model=CompanySchema,
    status_code=status.HTTP_201_CREATED,
    responses=makeExceptionResponses(
        [
            exceptions.InvalidToken,
            exceptions.NoPermission,
            exceptions.InvalidWKTStringOrType,
            exceptions.InvalidSRID4326,
        ]
    ),
    description="""
    Create a new company.  
    Requires executive permissions with `create_company` role.  
    Validates location format and ensures all required fields are provided.
    """,
)
async def create_company(
    fParam: CreateForm = Depends(),
    bearer=Depends(bearer_executive),
    request_info=Depends(getters.requestInfo),
):
    try:
        session = sessionMaker()
        token = validators.executiveToken(bearer.credentials, session)
        role = getters.executiveRole(token, session)
        validators.executivePermission(role, ExecutiveRole.create_company)

        if fParam.location is not None:
            geometry = validators.WKTstring(fParam.location, Point)
            validators.SRID4326(geometry)
            fParam.location = wkt.dumps(geometry)

        company = Company(
            name=fParam.name,
            status=fParam.status,
            type=fParam.type,
            address=fParam.address,
            contact_person=fParam.contact_person,
            phone_number=fParam.phone_number,
            email_id=fParam.email_id,
            location=fParam.location,
        )
        session.add(company)
        session.commit()
        logEvent(token, request_info, jsonable_encoder(company))
        return company
    except Exception as e:
        exceptions.handle(e)
    finally:
        session.close()


@route_executive.patch(
    "/company",
    tags=["Company"],
    response_model=CompanySchema,
    responses=makeExceptionResponses(
        [
            exceptions.InvalidToken,
            exceptions.NoPermission,
            exceptions.InvalidIdentifier,
            exceptions.InvalidWKTStringOrType,
            exceptions.InvalidSRID4326,
            exceptions.InvalidStateTransition,
        ]
    ),
    description="""
    Update an existing company record.  
    Requires executive permissions with `update_company` role.  
    Updates only the provided fields and validates the location if present.
    
    Allowed status transitions:
        UNDER_VERIFICATION → VERIFIED
        UNDER_VERIFICATION → SUSPENDED
        VERIFIED ↔ SUSPENDED
    """,
)
async def update_company(
    fParam: UpdateFormForEX = Depends(),
    bearer=Depends(bearer_executive),
    request_info=Depends(getters.requestInfo),
):
    try:
        session = sessionMaker()
        token = validators.executiveToken(bearer.credentials, session)
        role = getters.executiveRole(token, session)
        validators.executivePermission(role, ExecutiveRole.update_company)

        company = session.query(Company).filter(Company.id == fParam.id).first()
        if company is None:
            raise exceptions.InvalidIdentifier()

        updateCompany(company, fParam)
        haveUpdates = session.is_modified(company)
        if haveUpdates:
            session.commit()
            session.refresh(company)

        companyData = jsonable_encoder(company, exclude={"location"})
        companyData["location"] = (wkb.loads(bytes(company.location.data))).wkt
        if haveUpdates:
            logEvent(token, request_info, companyData)
        return companyData
    except Exception as e:
        exceptions.handle(e)
    finally:
        session.close()


@route_executive.delete(
    "/company",
    tags=["Company"],
    status_code=status.HTTP_204_NO_CONTENT,
    responses=makeExceptionResponses(
        [exceptions.InvalidToken, exceptions.NoPermission]
    ),
    description="""
    Delete an existing company by ID.  
    Requires executive permissions with `delete_company` role.  
    Deletes the company and logs the deletion event.
    """,
)
async def delete_company(
    fParam: DeleteForm = Depends(),
    bearer=Depends(bearer_executive),
    request_info=Depends(getters.requestInfo),
):
    try:
        session = sessionMaker()
        token = validators.executiveToken(bearer.credentials, session)
        role = getters.executiveRole(token, session)
        validators.executivePermission(role, ExecutiveRole.delete_company)

        company = session.query(Company).filter(Company.id == fParam.id).first()
        if company is not None:
            session.delete(company)
            session.commit()
            companyData = jsonable_encoder(company, exclude={"location"})
            companyData["location"] = (wkb.loads(bytes(company.location.data))).wkt
            logEvent(token, request_info, companyData)
        return Response(status_code=status.HTTP_204_NO_CONTENT)
    except Exception as e:
        exceptions.handle(e)
    finally:
        session.close()


@route_executive.get(
    "/company",
    tags=["Company"],
    response_model=List[CompanySchema],
    responses=makeExceptionResponses(
        [
            exceptions.InvalidToken,
            exceptions.InvalidWKTStringOrType,
            exceptions.InvalidSRID4326,
        ]
    ),
    description="""
    Fetch a list of companies with optional filters like ID, name, type, location, etc.  
    Supports sorting and pagination.  
    Requires a valid executive token.
    """,
)
async def fetch_company(
    qParam: QueryParamsForEX = Depends(), bearer=Depends(bearer_executive)
):
    try:
        session = sessionMaker()
        validators.executiveToken(bearer.credentials, session)

        return searchCompany(session, qParam)
    except Exception as e:
        exceptions.handle(e)
    finally:
        session.close()


## API endpoints [Vendor]
@route_vendor.get(
    "/company",
    tags=["Company"],
    response_model=List[CompanySchemaForVE],
    responses=makeExceptionResponses(
        [
            exceptions.InvalidToken,
            exceptions.InvalidWKTStringOrType,
            exceptions.InvalidSRID4326,
        ]
    ),
    description="""
    Fetch a list of verified companies for vendor view.  
    Filters out sensitive fields like contact info.  
    Requires a valid vendor token.
    """,
)
async def fetch_company(
    qParam: QueryParamsForVE = Depends(), bearer=Depends(bearer_vendor)
):
    try:
        session = sessionMaker()
        validators.vendorToken(bearer.credentials, session)

        qParam = QueryParamsForEX(
            **qParam.model_dump(),
            status=CompanyStatus.VERIFIED,
            address=None,
            contact_person=None,
            phone_number=None,
            email_id=None,
        )
        return searchCompany(session, qParam)
    except Exception as e:
        exceptions.handle(e)
    finally:
        session.close()


## API endpoints [Operator]
@route_operator.patch(
    "/company",
    tags=["Company"],
    response_model=CompanySchema,
    responses=makeExceptionResponses(
        [
            exceptions.InvalidToken,
            exceptions.NoPermission,
            exceptions.InvalidIdentifier,
            exceptions.InvalidWKTStringOrType,
            exceptions.InvalidSRID4326,
        ]
    ),
    description="""
    Update the operator's own company profile.  
    Requires operator permissions with `update_company` role.  
    Only allows modifying the company associated with the operator.
    """,
)
async def update_company(
    fParam: UpdateFormForOP = Depends(),
    bearer=Depends(bearer_operator),
    request_info=Depends(getters.requestInfo),
):
    try:
        session = sessionMaker()
        token = validators.operatorToken(bearer.credentials, session)
        role = getters.operatorRole(token, session)
        validators.operatorPermission(role, OperatorRole.update_company)

        if fParam.id is None:
            fParam.id = token.company_id

        company = session.query(Company).filter(Company.id == fParam.id).first()
        if company is None or company.id != token.company_id:
            raise exceptions.InvalidIdentifier()

        updateCompany(company, fParam)
        haveUpdates = session.is_modified(company)
        if haveUpdates:
            session.commit()
            session.refresh(company)

        companyData = jsonable_encoder(company, exclude={"location"})
        companyData["location"] = (wkb.loads(bytes(company.location.data))).wkt
        if haveUpdates:
            logEvent(token, request_info, companyData)
        return companyData
    except Exception as e:
        exceptions.handle(e)
    finally:
        session.close()


@route_operator.get(
    "/company",
    tags=["Company"],
    response_model=List[CompanySchema],
    responses=makeExceptionResponses(
        [
            exceptions.InvalidToken,
<<<<<<< HEAD
            exceptions.InvalidWKTStringOrType,
            exceptions.InvalidSRID4326,
=======
>>>>>>> 5a267724
        ]
    ),
    description="""
    Fetch the company information associated with the current operator.  
<<<<<<< HEAD
    Returns a list with a single item.  
    Requires a valid operator token.
    """,
)
async def fetch_company(bearer=Depends(bearer_operator)):
=======
    Returns operator's own company if no ID provided.    
    If ID provided, must match operator's company.     
    Requires a valid operator token.
    """,
)
async def fetch_company(
    qParam: QueryParamsForOP = Depends(), bearer=Depends(bearer_operator)
):
>>>>>>> 5a267724
    try:
        session = sessionMaker()
        token = validators.operatorToken(bearer.credentials, session)

<<<<<<< HEAD
        company = session.query(Company).filter(Company.id == token.company_id).first()
        companyData = jsonable_encoder(company, exclude={"location"})
        companyData["location"] = (wkb.loads(bytes(company.location.data))).wkt
=======
        if qParam.id is None:
            qParam.id = token.company_id
        if qParam.id != token.company_id:
            raise exceptions.InvalidIdentifier()
        company = session.query(Company).filter(Company.id == qParam.id).first()
        if company is not None:
            companyData = jsonable_encoder(company, exclude={"location"})
            companyData["location"] = (wkb.loads(bytes(company.location.data))).wkt
>>>>>>> 5a267724
        return [companyData]
    except Exception as e:
        exceptions.handle(e)
    finally:
        session.close()<|MERGE_RESOLUTION|>--- conflicted
+++ resolved
@@ -114,15 +114,11 @@
     created_on = 4
 
 
-<<<<<<< HEAD
-class QueryParamsForVE(BaseModel):
-=======
 class QueryParamsForOP(BaseModel):
     id: int | None = Field(Query(default=None))
 
 
 class QueryParamsForVE(QueryParamsForOP):
->>>>>>> 5a267724
     name: str | None = Field(Query(default=None))
     type: CompanyType | None = Field(
         Query(default=None, description=enumStr(CompanyType))
@@ -131,10 +127,6 @@
         Query(default=None, description="Accepts only SRID 4326 (WGS84)")
     )
     # id based
-<<<<<<< HEAD
-    id: int | None = Field(Query(default=None))
-=======
->>>>>>> 5a267724
     id_ge: int | None = Field(Query(default=None))
     id_le: int | None = Field(Query(default=None))
     id_list: List[int] | None = Field(Query(default=None))
@@ -561,22 +553,11 @@
     responses=makeExceptionResponses(
         [
             exceptions.InvalidToken,
-<<<<<<< HEAD
-            exceptions.InvalidWKTStringOrType,
-            exceptions.InvalidSRID4326,
-=======
->>>>>>> 5a267724
+            exceptions.InvalidIdentifier,
         ]
     ),
     description="""
     Fetch the company information associated with the current operator.  
-<<<<<<< HEAD
-    Returns a list with a single item.  
-    Requires a valid operator token.
-    """,
-)
-async def fetch_company(bearer=Depends(bearer_operator)):
-=======
     Returns operator's own company if no ID provided.    
     If ID provided, must match operator's company.     
     Requires a valid operator token.
@@ -585,16 +566,10 @@
 async def fetch_company(
     qParam: QueryParamsForOP = Depends(), bearer=Depends(bearer_operator)
 ):
->>>>>>> 5a267724
     try:
         session = sessionMaker()
         token = validators.operatorToken(bearer.credentials, session)
 
-<<<<<<< HEAD
-        company = session.query(Company).filter(Company.id == token.company_id).first()
-        companyData = jsonable_encoder(company, exclude={"location"})
-        companyData["location"] = (wkb.loads(bytes(company.location.data))).wkt
-=======
         if qParam.id is None:
             qParam.id = token.company_id
         if qParam.id != token.company_id:
@@ -603,7 +578,6 @@
         if company is not None:
             companyData = jsonable_encoder(company, exclude={"location"})
             companyData["location"] = (wkb.loads(bytes(company.location.data))).wkt
->>>>>>> 5a267724
         return [companyData]
     except Exception as e:
         exceptions.handle(e)
