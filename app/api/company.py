from datetime import datetime
from enum import IntEnum
from typing import List, Optional
from fastapi import (
    APIRouter,
    Depends,
    Query,
    Response,
    status,
    Form,
)
from sqlalchemy.orm.session import Session
from fastapi.encoders import jsonable_encoder
from pydantic import BaseModel, Field
from pydantic_extra_types.phone_numbers import PhoneNumber
from pydantic import EmailStr
from shapely.geometry import Point
from shapely import wkt, wkb
from sqlalchemy import func
from geoalchemy2 import Geography

from app.api.bearer import bearer_executive, bearer_operator, bearer_vendor
from app.src.db import Company, ExecutiveRole, OperatorRole, sessionMaker
from app.src import exceptions, validators, getters
from app.src.enums import CompanyStatus, CompanyType
from app.src.loggers import logEvent
from app.src.functions import enumStr, makeExceptionResponses

route_executive = APIRouter()
route_vendor = APIRouter()
route_operator = APIRouter()


## Output Schema
class CompanySchemaForVE(BaseModel):
    id: int
    name: str
    type: int
    updated_on: Optional[datetime]
    created_on: datetime


class CompanySchema(CompanySchemaForVE):
    status: int
    address: str
    contact_person: str
    phone_number: str
    email_id: str
    location: str


## Input Forms
class CreateForm(BaseModel):
    name: str = Field(Form(max_length=32))
    status: CompanyStatus = Field(
        Form(
            description=enumStr(CompanyStatus), default=CompanyStatus.UNDER_VERIFICATION
        )
    )
    type: CompanyType = Field(
        Form(description=enumStr(CompanyType), default=CompanyType.OTHER)
    )
    address: str = Field(Form(max_length=512))
    contact_person: str = Field(Form(max_length=32))
    phone_number: PhoneNumber = Field(
        Form(max_length=32, description="Phone number in RFC3966 format")
    )
    email_id: EmailStr = Field(
        Form(max_length=256, description="Email in RFC 5322 format")
    )
    location: str = Field(Form(description="Accepts only SRID 4326 (WGS84)"))


class UpdateFormForOP(BaseModel):
    id: int | None = Field(Form(default=None))
    address: str | None = Field(Form(max_length=512, default=None))
    contact_person: str | None = Field(Form(max_length=32, default=None))
    phone_number: PhoneNumber | None = Field(
        Form(max_length=32, default=None, description="Phone number in RFC3966 format")
    )
    email_id: EmailStr | None = Field(
        Form(max_length=256, default=None, description="Email in RFC 5322 format")
    )
    location: str | None = Field(
        Form(default=None, description="Accepts only SRID 4326 (WGS84)")
    )


class UpdateFormForEX(UpdateFormForOP):
    id: int = Field(Form())
    name: str | None = Field(Form(max_length=32, default=None))
    status: CompanyStatus | None = Field(
        Form(description=enumStr(CompanyStatus), default=None)
    )
    type: CompanyType | None = Field(
        Form(description=enumStr(CompanyType), default=None)
    )


class DeleteForm(BaseModel):
    id: int = Field(Form())


## Query Parameters
class OrderIn(IntEnum):
    ASC = 1
    DESC = 2


class OrderBy(IntEnum):
    id = 1
    location = 2
    updated_on = 3
    created_on = 4


class QueryParamsForVE(BaseModel):
    name: str | None = Field(Query(default=None))
    type: CompanyType | None = Field(
        Query(default=None, description=enumStr(CompanyType))
    )
    location: str | None = Field(
        Query(default=None, description="Accepts only SRID 4326 (WGS84)")
    )
    # id based
    id: int | None = Field(Query(default=None))
    id_ge: int | None = Field(Query(default=None))
    id_le: int | None = Field(Query(default=None))
    id_list: List[int] | None = Field(Query(default=None))
    # updated_on based
    updated_on_ge: datetime | None = Field(Query(default=None))
    updated_on_le: datetime | None = Field(Query(default=None))
    # created_on based
    created_on_ge: datetime | None = Field(Query(default=None))
    created_on_le: datetime | None = Field(Query(default=None))
    # Ordering
    order_by: OrderBy = Field(Query(default=OrderBy.id, description=enumStr(OrderBy)))
    order_in: OrderIn = Field(Query(default=OrderIn.DESC, description=enumStr(OrderIn)))
    # Pagination
    offset: int = Field(Query(default=0, ge=0))
    limit: int = Field(Query(default=20, gt=0, le=100))


class QueryParamsForEX(QueryParamsForVE):
    status: CompanyStatus | None = Field(
        Query(default=None, description=enumStr(CompanyStatus))
    )
    address: str | None = Field(Query(default=None))
    contact_person: str | None = Field(Query(default=None))
    phone_number: str | None = Field(Query(default=None))
    email_id: str | None = Field(Query(default=None))


## Function
def updateCompany(company: Company, fParam: UpdateFormForEX | UpdateFormForOP):
    companyStatusTransition = {
        CompanyStatus.UNDER_VERIFICATION: [
            CompanyStatus.VERIFIED,
            CompanyStatus.SUSPENDED,
        ],
        CompanyStatus.VERIFIED: [CompanyStatus.SUSPENDED],
        CompanyStatus.SUSPENDED: [CompanyStatus.VERIFIED],
    }

    if isinstance(fParam, UpdateFormForEX):
        if fParam.name is not None and company.name != fParam.name:
            company.name = fParam.name
        if fParam.status is not None and company.status != fParam.status:
            validators.stateTransition(
                companyStatusTransition, company.status, fParam.status, Company.status
            )
            company.status = fParam.status
        if fParam.type is not None and company.type != fParam.type:
            company.type = fParam.type

    if fParam.address is not None and company.address != fParam.address:
        company.address = fParam.address
    if (
        fParam.contact_person is not None
        and company.contact_person != fParam.contact_person
    ):
        company.contact_person = fParam.contact_person
    if fParam.phone_number is not None and company.phone_number != fParam.phone_number:
        company.phone_number = fParam.phone_number
    if fParam.email_id is not None and company.email_id != fParam.email_id:
        company.email_id = fParam.email_id
    if fParam.location is not None:
        locationGeom = validators.WKTstring(fParam.location, Point)
        validators.SRID4326(locationGeom)
        fParam.location = wkt.dumps(locationGeom)

        currentLocation = (wkb.loads(bytes(company.location.data))).wkt
        if currentLocation != fParam.location:
            company.location = fParam.location


def searchCompany(
    session: Session, qParam: QueryParamsForEX | QueryParamsForVE
) -> List[Company]:
    query = session.query(Company)

    # Pre-processing
    if qParam.location is not None:
        geometry = validators.WKTstring(qParam.location, Point)
        validators.SRID4326(geometry)
        qParam.location = wkt.dumps(geometry)

    # Filters
    if qParam.name is not None:
        query = query.filter(Company.name.ilike(f"%{qParam.name}%"))
    if qParam.status is not None:
        query = query.filter(Company.status == qParam.status)
    if qParam.type is not None:
        query = query.filter(Company.type == qParam.type)
    if qParam.address is not None:
        query = query.filter(Company.address.ilike(f"%{qParam.address}%"))
    if qParam.contact_person is not None:
        query = query.filter(Company.contact_person.ilike(f"%{qParam.contact_person}%"))
    if qParam.phone_number is not None:
        query = query.filter(Company.phone_number.ilike(f"%{qParam.phone_number}%"))
    if qParam.email_id is not None:
        query = query.filter(Company.email_id.ilike(f"%{qParam.email_id}%"))
    # id based
    if qParam.id is not None:
        query = query.filter(Company.id == qParam.id)
    if qParam.id_ge is not None:
        query = query.filter(Company.id >= qParam.id_ge)
    if qParam.id_le is not None:
        query = query.filter(Company.id <= qParam.id_le)
    if qParam.id_list is not None:
        query = query.filter(Company.id.in_(qParam.id_list))
    # updated_on based
    if qParam.updated_on_ge is not None:
        query = query.filter(Company.updated_on >= qParam.updated_on_ge)
    if qParam.updated_on_le is not None:
        query = query.filter(Company.updated_on <= qParam.updated_on_le)
    # created_on based
    if qParam.created_on_ge is not None:
        query = query.filter(Company.created_on >= qParam.created_on_ge)
    if qParam.created_on_le is not None:
        query = query.filter(Company.created_on <= qParam.created_on_le)

    # Ordering
    if qParam.order_by == OrderBy.location and qParam.location:
        orderingAttribute = func.ST_Distance(
            Company.location.cast(Geography), func.ST_GeogFromText(qParam.location)
        )
    else:
        orderingAttribute = getattr(Company, OrderBy(qParam.order_by).name)
    if qParam.order_in == OrderIn.ASC:
        query = query.order_by(orderingAttribute.asc())
    else:
        query = query.order_by(orderingAttribute.desc())

    # Pagination
    query = query.offset(qParam.offset).limit(qParam.limit)
    companies = query.all()

    # Post-processing
    for company in companies:
        company.location = (wkb.loads(bytes(company.location.data))).wkt
    return companies


## API endpoints [Executive]
@route_executive.post(
    "/company",
    tags=["Company"],
    response_model=CompanySchema,
    status_code=status.HTTP_201_CREATED,
    responses=makeExceptionResponses(
        [
            exceptions.InvalidToken,
            exceptions.NoPermission,
            exceptions.InvalidWKTStringOrType,
            exceptions.InvalidSRID4326,
        ]
    ),
    description="""
    Create a new company.  
    Requires executive permissions with `create_company` role.  
    Validates location format and ensures all required fields are provided.
    """,
)
async def create_company(
    fParam: CreateForm = Depends(),
    bearer=Depends(bearer_executive),
    request_info=Depends(getters.requestInfo),
):
    try:
        session = sessionMaker()
        token = validators.executiveToken(bearer.credentials, session)
        role = getters.executiveRole(token, session)
        validators.executivePermission(role, ExecutiveRole.create_company)

        locationGeom = validators.WKTstring(fParam.location, Point)
        validators.SRID4326(locationGeom)
        fParam.location = wkt.dumps(locationGeom)

        company = Company(
            name=fParam.name,
            status=fParam.status,
            type=fParam.type,
            address=fParam.address,
            contact_person=fParam.contact_person,
            phone_number=fParam.phone_number,
            email_id=fParam.email_id,
            location=fParam.location,
        )
        session.add(company)
        session.commit()
        logEvent(token, request_info, jsonable_encoder(company))
        return company
    except Exception as e:
        exceptions.handle(e)
    finally:
        session.close()


@route_executive.patch(
    "/company",
    tags=["Company"],
    response_model=CompanySchema,
    responses=makeExceptionResponses(
        [
            exceptions.InvalidToken,
            exceptions.NoPermission,
            exceptions.InvalidIdentifier,
            exceptions.InvalidWKTStringOrType,
            exceptions.InvalidSRID4326,
            exceptions.InvalidStateTransition,
        ]
    ),
    description="""
    Update an existing company record.  
    Requires executive permissions with `update_company` role.  
    Updates only the provided fields and validates the location if present.
    
    Allowed status transitions:
        UNDER_VERIFICATION → VERIFIED
        UNDER_VERIFICATION → SUSPENDED
        VERIFIED ↔ SUSPENDED
    """,
)
async def update_company(
    fParam: UpdateFormForEX = Depends(),
    bearer=Depends(bearer_executive),
    request_info=Depends(getters.requestInfo),
):
    try:
        session = sessionMaker()
        token = validators.executiveToken(bearer.credentials, session)
        role = getters.executiveRole(token, session)
        validators.executivePermission(role, ExecutiveRole.update_company)

        company = session.query(Company).filter(Company.id == fParam.id).first()
        if company is None:
            raise exceptions.InvalidIdentifier()

        updateCompany(company, fParam)
        haveUpdates = session.is_modified(company)
        if haveUpdates:
            session.commit()
            session.refresh(company)

        companyData = jsonable_encoder(company, exclude={"location"})
        companyData["location"] = (wkb.loads(bytes(company.location.data))).wkt
        if haveUpdates:
            logEvent(token, request_info, companyData)
        return companyData
    except Exception as e:
        exceptions.handle(e)
    finally:
        session.close()


@route_executive.delete(
    "/company",
    tags=["Company"],
    status_code=status.HTTP_204_NO_CONTENT,
    responses=makeExceptionResponses(
        [exceptions.InvalidToken, exceptions.NoPermission]
    ),
    description="""
    Delete an existing company by ID.  
    Requires executive permissions with `delete_company` role.  
    Deletes the company and logs the deletion event.
    """,
)
async def delete_company(
    fParam: DeleteForm = Depends(),
    bearer=Depends(bearer_executive),
    request_info=Depends(getters.requestInfo),
):
    try:
        session = sessionMaker()
        token = validators.executiveToken(bearer.credentials, session)
        role = getters.executiveRole(token, session)
        validators.executivePermission(role, ExecutiveRole.delete_company)

        company = session.query(Company).filter(Company.id == fParam.id).first()
        if company is not None:
            session.delete(company)
            session.commit()
            companyData = jsonable_encoder(company, exclude={"location"})
            companyData["location"] = (wkb.loads(bytes(company.location.data))).wkt
            logEvent(token, request_info, companyData)
        return Response(status_code=status.HTTP_204_NO_CONTENT)
    except Exception as e:
        exceptions.handle(e)
    finally:
        session.close()


@route_executive.get(
    "/company",
    tags=["Company"],
    response_model=List[CompanySchema],
    responses=makeExceptionResponses(
        [
            exceptions.InvalidToken,
            exceptions.InvalidWKTStringOrType,
            exceptions.InvalidSRID4326,
        ]
    ),
    description="""
    Fetch a list of companies with optional filters like ID, name, type, location, etc.  
    Supports sorting and pagination.  
    Requires a valid executive token.
    """,
)
async def fetch_company(
    qParam: QueryParamsForEX = Depends(), bearer=Depends(bearer_executive)
):
    try:
        session = sessionMaker()
        validators.executiveToken(bearer.credentials, session)

        return searchCompany(session, qParam)
    except Exception as e:
        exceptions.handle(e)
    finally:
        session.close()


## API endpoints [Vendor]
@route_vendor.get(
    "/company",
    tags=["Company"],
    response_model=List[CompanySchemaForVE],
    responses=makeExceptionResponses(
        [
            exceptions.InvalidToken,
            exceptions.InvalidWKTStringOrType,
            exceptions.InvalidSRID4326,
        ]
    ),
    description="""
    Fetch a list of verified companies for vendor view.  
    Filters out sensitive fields like contact info.  
    Requires a valid vendor token.
    """,
)
async def fetch_company(
    qParam: QueryParamsForVE = Depends(), bearer=Depends(bearer_vendor)
):
    try:
        session = sessionMaker()
        validators.vendorToken(bearer.credentials, session)

        qParam = QueryParamsForEX(
            **qParam.model_dump(),
            status=CompanyStatus.VERIFIED,
            address=None,
            contact_person=None,
            phone_number=None,
            email_id=None,
        )
        return searchCompany(session, qParam)
    except Exception as e:
        exceptions.handle(e)
    finally:
        session.close()


## API endpoints [Operator]
@route_operator.patch(
    "/company",
    tags=["Company"],
    response_model=CompanySchema,
    responses=makeExceptionResponses(
        [
            exceptions.InvalidToken,
            exceptions.NoPermission,
            exceptions.InvalidIdentifier,
            exceptions.InvalidWKTStringOrType,
            exceptions.InvalidSRID4326,
        ]
    ),
    description="""
    Update the operator's own company profile.  
    Requires operator permissions with `update_company` role.  
    Only allows modifying the company associated with the operator.
    """,
)
async def update_company(
    fParam: UpdateFormForOP = Depends(),
    bearer=Depends(bearer_operator),
    request_info=Depends(getters.requestInfo),
):
    try:
        session = sessionMaker()
        token = validators.operatorToken(bearer.credentials, session)
        role = getters.operatorRole(token, session)
        validators.operatorPermission(role, OperatorRole.update_company)

        if fParam.id is None:
            fParam.id = token.company_id

        company = session.query(Company).filter(Company.id == fParam.id).first()
        if company is None or company.id != token.company_id:
            raise exceptions.InvalidIdentifier()

        updateCompany(company, fParam)
        haveUpdates = session.is_modified(company)
        if haveUpdates:
            session.commit()
            session.refresh(company)

        companyData = jsonable_encoder(company, exclude={"location"})
        companyData["location"] = (wkb.loads(bytes(company.location.data))).wkt
        if haveUpdates:
            logEvent(token, request_info, companyData)
        return companyData
    except Exception as e:
        exceptions.handle(e)
    finally:
        session.close()


@route_operator.get(
    "/company",
    tags=["Company"],
    response_model=List[CompanySchema],
    responses=makeExceptionResponses(
        [
            exceptions.InvalidToken,
<<<<<<< HEAD
            exceptions.InvalidWKTStringOrType,
            exceptions.InvalidSRID4326,
=======
            exceptions.InvalidIdentifier,
>>>>>>> 88290927
        ]
    ),
    description="""
    Fetch the company information associated with the current operator.  
    Returns a list with a single item.  
    Requires a valid operator token.
    """,
)
async def fetch_company(bearer=Depends(bearer_operator)):
    try:
        session = sessionMaker()
        token = validators.operatorToken(bearer.credentials, session)

        company = session.query(Company).filter(Company.id == token.company_id).first()
        companyData = jsonable_encoder(company, exclude={"location"})
        companyData["location"] = (wkb.loads(bytes(company.location.data))).wkt
        return [companyData]
    except Exception as e:
        exceptions.handle(e)
    finally:
        session.close()<|MERGE_RESOLUTION|>--- conflicted
+++ resolved
@@ -545,12 +545,7 @@
     responses=makeExceptionResponses(
         [
             exceptions.InvalidToken,
-<<<<<<< HEAD
-            exceptions.InvalidWKTStringOrType,
-            exceptions.InvalidSRID4326,
-=======
             exceptions.InvalidIdentifier,
->>>>>>> 88290927
         ]
     ),
     description="""
