from datetime import datetime
from enum import IntEnum
from typing import List, Optional
from fastapi import (
    APIRouter,
    Depends,
    Query,
    Response,
    status,
    Form,
)
from sqlalchemy.orm.session import Session
from fastapi.encoders import jsonable_encoder
from pydantic import BaseModel, Field
from pydantic_extra_types.phone_numbers import PhoneNumber
from pydantic import EmailStr
from shapely.geometry import Point
from shapely import wkt, wkb
from sqlalchemy import func
from geoalchemy2 import Geography

from app.api.bearer import bearer_executive, bearer_operator, bearer_vendor
from app.src.db import Company, ExecutiveRole, OperatorRole, sessionMaker
from app.src import exceptions, validators, getters
from app.src.enums import CompanyStatus, CompanyType
from app.src.loggers import logEvent
from app.src.functions import enumStr, makeExceptionResponses

route_executive = APIRouter()
route_vendor = APIRouter()
route_operator = APIRouter()


## Output Schema
class CompanySchemaForVE(BaseModel):
    id: int
    name: str
    type: int
    updated_on: Optional[datetime]
    created_on: datetime


class CompanySchema(CompanySchemaForVE):
    status: int
    address: str
    contact_person: str
    phone_number: str
    email_id: str
    location: str


## Input Forms
class CreateForm(BaseModel):
    name: str = Field(Form(max_length=32))
    status: CompanyStatus = Field(
        Form(
            description=enumStr(CompanyStatus), default=CompanyStatus.UNDER_VERIFICATION
        )
    )
    type: CompanyType = Field(
        Form(description=enumStr(CompanyType), default=CompanyType.OTHER)
    )
    address: str = Field(Form(max_length=512))
    contact_person: str = Field(Form(max_length=32))
    phone_number: PhoneNumber = Field(
        Form(max_length=32, description="Phone number in RFC3966 format")
    )
    email_id: EmailStr = Field(
        Form(max_length=256, description="Email in RFC 5322 format")
    )
    location: str = Field(Form(description="Accepts only SRID 4326 (WGS84)"))


class UpdateFormForOP(BaseModel):
    id: int | None = Field(Form(default=None))
    address: str | None = Field(Form(max_length=512, default=None))
    contact_person: str | None = Field(Form(max_length=32, default=None))
    phone_number: PhoneNumber | None = Field(
        Form(max_length=32, default=None, description="Phone number in RFC3966 format")
    )
    email_id: EmailStr | None = Field(
        Form(max_length=256, default=None, description="Email in RFC 5322 format")
    )
    location: str | None = Field(
        Form(default=None, description="Accepts only SRID 4326 (WGS84)")
    )


class UpdateFormForEX(UpdateFormForOP):
    id: int = Field(Form())
    name: str | None = Field(Form(max_length=32, default=None))
    status: CompanyStatus | None = Field(
        Form(description=enumStr(CompanyStatus), default=None)
    )
    type: CompanyType | None = Field(
        Form(description=enumStr(CompanyType), default=None)
    )


class DeleteForm(BaseModel):
    id: int = Field(Form())


## Query Parameters
class OrderIn(IntEnum):
    ASC = 1
    DESC = 2


class OrderBy(IntEnum):
    id = 1
    location = 2
    updated_on = 3
    created_on = 4


<<<<<<< HEAD
class QueryParamsForVE(BaseModel):
=======
class QueryParamsForOP(BaseModel):
    id: int | None = Field(Query(default=None))


class QueryParamsForVE(QueryParamsForOP):
>>>>>>> 6c5d120e
    name: str | None = Field(Query(default=None))
    type: CompanyType | None = Field(
        Query(default=None, description=enumStr(CompanyType))
    )
    location: str | None = Field(
        Query(default=None, description="Accepts only SRID 4326 (WGS84)")
    )
    # id based
<<<<<<< HEAD
    id: int | None = Field(Query(default=None))
=======
>>>>>>> 6c5d120e
    id_ge: int | None = Field(Query(default=None))
    id_le: int | None = Field(Query(default=None))
    id_list: List[int] | None = Field(Query(default=None))
    # updated_on based
    updated_on_ge: datetime | None = Field(Query(default=None))
    updated_on_le: datetime | None = Field(Query(default=None))
    # created_on based
    created_on_ge: datetime | None = Field(Query(default=None))
    created_on_le: datetime | None = Field(Query(default=None))
    # Ordering
    order_by: OrderBy = Field(Query(default=OrderBy.id, description=enumStr(OrderBy)))
    order_in: OrderIn = Field(Query(default=OrderIn.DESC, description=enumStr(OrderIn)))
    # Pagination
    offset: int = Field(Query(default=0, ge=0))
    limit: int = Field(Query(default=20, gt=0, le=100))


class QueryParamsForEX(QueryParamsForVE):
    status: CompanyStatus | None = Field(
        Query(default=None, description=enumStr(CompanyStatus))
    )
    address: str | None = Field(Query(default=None))
    contact_person: str | None = Field(Query(default=None))
    phone_number: PhoneNumber | None = Field(
        Query(default=None, description="Phone number in RFC3966 format")
    )
    email_id: EmailStr | None = Field(
        Query(default=None, description="Email in RFC 5322 format")
    )


## Function
def updateCompany(company: Company, fParam: UpdateFormForEX | UpdateFormForOP):
    companyStatusTransition = {
        CompanyStatus.UNDER_VERIFICATION: [
            CompanyStatus.VERIFIED,
            CompanyStatus.SUSPENDED,
        ],
        CompanyStatus.VERIFIED: [CompanyStatus.SUSPENDED],
        CompanyStatus.SUSPENDED: [CompanyStatus.VERIFIED],
    }

    if isinstance(fParam, UpdateFormForEX):
        if fParam.name is not None and company.name != fParam.name:
            company.name = fParam.name
        if fParam.status is not None and company.status != fParam.status:
            validators.stateTransition(
                companyStatusTransition, company.status, fParam.status, Company.status
            )
            company.status = fParam.status
        if fParam.type is not None and company.type != fParam.type:
            company.type = fParam.type

    if fParam.address is not None and company.address != fParam.address:
        company.address = fParam.address
    if (
        fParam.contact_person is not None
        and company.contact_person != fParam.contact_person
    ):
        company.contact_person = fParam.contact_person
    if fParam.phone_number is not None and company.phone_number != fParam.phone_number:
        company.phone_number = fParam.phone_number
    if fParam.email_id is not None and company.email_id != fParam.email_id:
        company.email_id = fParam.email_id
    if fParam.location is not None:
<<<<<<< HEAD
        locationGeom = validators.WKTstring(fParam.location, Point)
        validators.SRID4326(locationGeom)
        fParam.location = wkt.dumps(locationGeom)
=======
        geometry = validators.WKTstring(fParam.location, Point)
        validators.SRID4326(geometry)
        fParam.location = wkt.dumps(geometry)
>>>>>>> 6c5d120e

        currentLocation = (wkb.loads(bytes(company.location.data))).wkt
        if currentLocation != fParam.location:
            company.location = fParam.location


def searchCompany(
    session: Session, qParam: QueryParamsForEX | QueryParamsForVE
) -> List[Company]:
    query = session.query(Company)

    # Pre-processing
    if qParam.location is not None:
        geometry = validators.WKTstring(qParam.location, Point)
        validators.SRID4326(geometry)
        qParam.location = wkt.dumps(geometry)

    # Filters
    if qParam.name is not None:
        query = query.filter(Company.name.ilike(f"%{qParam.name}%"))
    if qParam.status is not None:
        query = query.filter(Company.status == qParam.status)
    if qParam.type is not None:
        query = query.filter(Company.type == qParam.type)
    if qParam.address is not None:
        query = query.filter(Company.address.ilike(f"%{qParam.address}%"))
    if qParam.contact_person is not None:
        query = query.filter(Company.contact_person.ilike(f"%{qParam.contact_person}%"))
    if qParam.phone_number is not None:
        query = query.filter(Company.phone_number.ilike(f"%{qParam.phone_number}%"))
    if qParam.email_id is not None:
        query = query.filter(Company.email_id.ilike(f"%{qParam.email_id}%"))
    # id based
    if qParam.id is not None:
        query = query.filter(Company.id == qParam.id)
    if qParam.id_ge is not None:
        query = query.filter(Company.id >= qParam.id_ge)
    if qParam.id_le is not None:
        query = query.filter(Company.id <= qParam.id_le)
    if qParam.id_list is not None:
        query = query.filter(Company.id.in_(qParam.id_list))
    # updated_on based
    if qParam.updated_on_ge is not None:
        query = query.filter(Company.updated_on >= qParam.updated_on_ge)
    if qParam.updated_on_le is not None:
        query = query.filter(Company.updated_on <= qParam.updated_on_le)
    # created_on based
    if qParam.created_on_ge is not None:
        query = query.filter(Company.created_on >= qParam.created_on_ge)
    if qParam.created_on_le is not None:
        query = query.filter(Company.created_on <= qParam.created_on_le)

    # Ordering
    if qParam.order_by == OrderBy.location and qParam.location:
        orderingAttribute = func.ST_Distance(
            Company.location.cast(Geography), func.ST_GeogFromText(qParam.location)
        )
    else:
        orderingAttribute = getattr(Company, OrderBy(qParam.order_by).name)
    if qParam.order_in == OrderIn.ASC:
        query = query.order_by(orderingAttribute.asc())
    else:
        query = query.order_by(orderingAttribute.desc())

    # Pagination
    query = query.offset(qParam.offset).limit(qParam.limit)
    companies = query.all()

    # Post-processing
    for company in companies:
        company.location = (wkb.loads(bytes(company.location.data))).wkt
    return companies


## API endpoints [Executive]
@route_executive.post(
    "/company",
    tags=["Company"],
    response_model=CompanySchema,
    status_code=status.HTTP_201_CREATED,
    responses=makeExceptionResponses(
        [
            exceptions.InvalidToken,
            exceptions.NoPermission,
            exceptions.InvalidWKTStringOrType,
            exceptions.InvalidSRID4326,
        ]
    ),
    description="""
    Create a new company.  
    Requires executive permissions with `create_company` role.  
    Validates location format and ensures all required fields are provided.
    """,
)
async def create_company(
    fParam: CreateForm = Depends(),
    bearer=Depends(bearer_executive),
    request_info=Depends(getters.requestInfo),
):
    try:
        session = sessionMaker()
        token = validators.executiveToken(bearer.credentials, session)
        role = getters.executiveRole(token, session)
        validators.executivePermission(role, ExecutiveRole.create_company)

<<<<<<< HEAD
        locationGeom = validators.WKTstring(fParam.location, Point)
        validators.SRID4326(locationGeom)
        fParam.location = wkt.dumps(locationGeom)
=======
        if fParam.location is not None:
            geometry = validators.WKTstring(fParam.location, Point)
            validators.SRID4326(geometry)
            fParam.location = wkt.dumps(geometry)
>>>>>>> 6c5d120e

        company = Company(
            name=fParam.name,
            status=fParam.status,
            type=fParam.type,
            address=fParam.address,
            contact_person=fParam.contact_person,
            phone_number=fParam.phone_number,
            email_id=fParam.email_id,
            location=fParam.location,
        )
        session.add(company)
        session.commit()
        logEvent(token, request_info, jsonable_encoder(company))
        return company
    except Exception as e:
        exceptions.handle(e)
    finally:
        session.close()


@route_executive.patch(
    "/company",
    tags=["Company"],
    response_model=CompanySchema,
    responses=makeExceptionResponses(
        [
            exceptions.InvalidToken,
            exceptions.NoPermission,
            exceptions.InvalidIdentifier,
            exceptions.InvalidWKTStringOrType,
            exceptions.InvalidSRID4326,
            exceptions.InvalidStateTransition,
        ]
    ),
    description="""
    Update an existing company record.  
    Requires executive permissions with `update_company` role.  
    Updates only the provided fields and validates the location if present.
    
    Allowed status transitions:
        UNDER_VERIFICATION → VERIFIED
        UNDER_VERIFICATION → SUSPENDED
        VERIFIED ↔ SUSPENDED
    """,
)
async def update_company(
    fParam: UpdateFormForEX = Depends(),
    bearer=Depends(bearer_executive),
    request_info=Depends(getters.requestInfo),
):
    try:
        session = sessionMaker()
        token = validators.executiveToken(bearer.credentials, session)
        role = getters.executiveRole(token, session)
        validators.executivePermission(role, ExecutiveRole.update_company)

        company = session.query(Company).filter(Company.id == fParam.id).first()
        if company is None:
            raise exceptions.InvalidIdentifier()

        updateCompany(company, fParam)
        haveUpdates = session.is_modified(company)
        if haveUpdates:
            session.commit()
            session.refresh(company)

        companyData = jsonable_encoder(company, exclude={"location"})
        companyData["location"] = (wkb.loads(bytes(company.location.data))).wkt
        if haveUpdates:
            logEvent(token, request_info, companyData)
        return companyData
    except Exception as e:
        exceptions.handle(e)
    finally:
        session.close()

<<<<<<< HEAD

@route_executive.delete(
    "/company",
    tags=["Company"],
    status_code=status.HTTP_204_NO_CONTENT,
    responses=makeExceptionResponses(
        [exceptions.InvalidToken, exceptions.NoPermission]
    ),
    description="""
    Delete an existing company by ID.  
    Requires executive permissions with `delete_company` role.  
    Deletes the company and logs the deletion event.
    """,
)
async def delete_company(
    fParam: DeleteForm = Depends(),
    bearer=Depends(bearer_executive),
    request_info=Depends(getters.requestInfo),
):
    try:
        session = sessionMaker()
        token = validators.executiveToken(bearer.credentials, session)
        role = getters.executiveRole(token, session)
        validators.executivePermission(role, ExecutiveRole.delete_company)

        company = session.query(Company).filter(Company.id == fParam.id).first()
        if company is not None:
            session.delete(company)
            session.commit()
            companyData = jsonable_encoder(company, exclude={"location"})
            companyData["location"] = (wkb.loads(bytes(company.location.data))).wkt
            logEvent(token, request_info, companyData)
        return Response(status_code=status.HTTP_204_NO_CONTENT)
    except Exception as e:
        exceptions.handle(e)
    finally:
        session.close()


@route_executive.get(
    "/company",
    tags=["Company"],
    response_model=List[CompanySchema],
    responses=makeExceptionResponses(
        [
            exceptions.InvalidToken,
            exceptions.InvalidWKTStringOrType,
            exceptions.InvalidSRID4326,
        ]
    ),
    description="""
    Fetch a list of companies with optional filters like ID, name, type, location, etc.  
    Supports sorting and pagination.  
    Requires a valid executive token.
    """,
)
async def fetch_company(
    qParam: QueryParamsForEX = Depends(), bearer=Depends(bearer_executive)
):
    try:
        session = sessionMaker()
        validators.executiveToken(bearer.credentials, session)

        return searchCompany(session, qParam)
    except Exception as e:
        exceptions.handle(e)
    finally:
        session.close()


=======

@route_executive.delete(
    "/company",
    tags=["Company"],
    status_code=status.HTTP_204_NO_CONTENT,
    responses=makeExceptionResponses(
        [exceptions.InvalidToken, exceptions.NoPermission]
    ),
    description="""
    Delete an existing company by ID.  
    Requires executive permissions with `delete_company` role.  
    Deletes the company and logs the deletion event.
    """,
)
async def delete_company(
    fParam: DeleteForm = Depends(),
    bearer=Depends(bearer_executive),
    request_info=Depends(getters.requestInfo),
):
    try:
        session = sessionMaker()
        token = validators.executiveToken(bearer.credentials, session)
        role = getters.executiveRole(token, session)
        validators.executivePermission(role, ExecutiveRole.delete_company)

        company = session.query(Company).filter(Company.id == fParam.id).first()
        if company is not None:
            session.delete(company)
            session.commit()
            companyData = jsonable_encoder(company, exclude={"location"})
            companyData["location"] = (wkb.loads(bytes(company.location.data))).wkt
            logEvent(token, request_info, companyData)
        return Response(status_code=status.HTTP_204_NO_CONTENT)
    except Exception as e:
        exceptions.handle(e)
    finally:
        session.close()


@route_executive.get(
    "/company",
    tags=["Company"],
    response_model=List[CompanySchema],
    responses=makeExceptionResponses(
        [
            exceptions.InvalidToken,
            exceptions.InvalidWKTStringOrType,
            exceptions.InvalidSRID4326,
        ]
    ),
    description="""
    Fetch a list of companies with optional filters like ID, name, type, location, etc.  
    Supports sorting and pagination.  
    Requires a valid executive token.
    """,
)
async def fetch_company(
    qParam: QueryParamsForEX = Depends(), bearer=Depends(bearer_executive)
):
    try:
        session = sessionMaker()
        validators.executiveToken(bearer.credentials, session)

        return searchCompany(session, qParam)
    except Exception as e:
        exceptions.handle(e)
    finally:
        session.close()


>>>>>>> 6c5d120e
## API endpoints [Vendor]
@route_vendor.get(
    "/company",
    tags=["Company"],
    response_model=List[CompanySchemaForVE],
    responses=makeExceptionResponses(
        [
            exceptions.InvalidToken,
            exceptions.InvalidWKTStringOrType,
            exceptions.InvalidSRID4326,
        ]
    ),
    description="""
    Fetch a list of verified companies for vendor view.  
    Filters out sensitive fields like contact info.  
    Requires a valid vendor token.
    """,
)
async def fetch_company(
    qParam: QueryParamsForVE = Depends(), bearer=Depends(bearer_vendor)
):
    try:
        session = sessionMaker()
        validators.vendorToken(bearer.credentials, session)

        qParam = QueryParamsForEX(
            **qParam.model_dump(),
            status=CompanyStatus.VERIFIED,
            address=None,
            contact_person=None,
            phone_number=None,
            email_id=None,
        )
        return searchCompany(session, qParam)
    except Exception as e:
        exceptions.handle(e)
    finally:
        session.close()


## API endpoints [Operator]
@route_operator.patch(
    "/company",
    tags=["Company"],
    response_model=CompanySchema,
    responses=makeExceptionResponses(
        [
            exceptions.InvalidToken,
            exceptions.NoPermission,
            exceptions.InvalidIdentifier,
            exceptions.InvalidWKTStringOrType,
            exceptions.InvalidSRID4326,
        ]
    ),
    description="""
    Update the operator's own company profile.  
    Requires operator permissions with `update_company` role.  
    Only allows modifying the company associated with the operator.
    """,
)
async def update_company(
    fParam: UpdateFormForOP = Depends(),
    bearer=Depends(bearer_operator),
    request_info=Depends(getters.requestInfo),
):
    try:
        session = sessionMaker()
        token = validators.operatorToken(bearer.credentials, session)
        role = getters.operatorRole(token, session)
        validators.operatorPermission(role, OperatorRole.update_company)

        if fParam.id is None:
            fParam.id = token.company_id

        company = session.query(Company).filter(Company.id == fParam.id).first()
        if company is None or company.id != token.company_id:
            raise exceptions.InvalidIdentifier()

        updateCompany(company, fParam)
        haveUpdates = session.is_modified(company)
        if haveUpdates:
            session.commit()
            session.refresh(company)

        companyData = jsonable_encoder(company, exclude={"location"})
        companyData["location"] = (wkb.loads(bytes(company.location.data))).wkt
        if haveUpdates:
            logEvent(token, request_info, companyData)
        return companyData
    except Exception as e:
        exceptions.handle(e)
    finally:
        session.close()


@route_operator.get(
    "/company",
    tags=["Company"],
    response_model=List[CompanySchema],
    responses=makeExceptionResponses(
        [
            exceptions.InvalidToken,
<<<<<<< HEAD
            exceptions.InvalidWKTStringOrType,
            exceptions.InvalidSRID4326,
=======
            exceptions.InvalidIdentifier,
>>>>>>> 6c5d120e
        ]
    ),
    description="""
    Fetch the company information associated with the current operator.  
<<<<<<< HEAD
    Returns a list with a single item.  
    Requires a valid operator token.
    """,
)
async def fetch_company(bearer=Depends(bearer_operator)):
=======
    Returns operator's own company if no ID provided.    
    If ID provided, must match operator's company.     
    Requires a valid operator token.
    """,
)
async def fetch_company(
    qParam: QueryParamsForOP = Depends(), bearer=Depends(bearer_operator)
):
>>>>>>> 6c5d120e
    try:
        session = sessionMaker()
        token = validators.operatorToken(bearer.credentials, session)

<<<<<<< HEAD
        company = session.query(Company).filter(Company.id == token.company_id).first()
        companyData = jsonable_encoder(company, exclude={"location"})
        companyData["location"] = (wkb.loads(bytes(company.location.data))).wkt
=======
        if qParam.id is None:
            qParam.id = token.company_id
        if qParam.id != token.company_id:
            raise exceptions.InvalidIdentifier()
        company = session.query(Company).filter(Company.id == qParam.id).first()
        if company is not None:
            companyData = jsonable_encoder(company, exclude={"location"})
            companyData["location"] = (wkb.loads(bytes(company.location.data))).wkt
>>>>>>> 6c5d120e
        return [companyData]
    except Exception as e:
        exceptions.handle(e)
    finally:
        session.close()<|MERGE_RESOLUTION|>--- conflicted
+++ resolved
@@ -114,15 +114,11 @@
     created_on = 4
 
 
-<<<<<<< HEAD
-class QueryParamsForVE(BaseModel):
-=======
 class QueryParamsForOP(BaseModel):
     id: int | None = Field(Query(default=None))
 
 
 class QueryParamsForVE(QueryParamsForOP):
->>>>>>> 6c5d120e
     name: str | None = Field(Query(default=None))
     type: CompanyType | None = Field(
         Query(default=None, description=enumStr(CompanyType))
@@ -131,10 +127,6 @@
         Query(default=None, description="Accepts only SRID 4326 (WGS84)")
     )
     # id based
-<<<<<<< HEAD
-    id: int | None = Field(Query(default=None))
-=======
->>>>>>> 6c5d120e
     id_ge: int | None = Field(Query(default=None))
     id_le: int | None = Field(Query(default=None))
     id_list: List[int] | None = Field(Query(default=None))
@@ -200,15 +192,9 @@
     if fParam.email_id is not None and company.email_id != fParam.email_id:
         company.email_id = fParam.email_id
     if fParam.location is not None:
-<<<<<<< HEAD
-        locationGeom = validators.WKTstring(fParam.location, Point)
-        validators.SRID4326(locationGeom)
-        fParam.location = wkt.dumps(locationGeom)
-=======
         geometry = validators.WKTstring(fParam.location, Point)
         validators.SRID4326(geometry)
         fParam.location = wkt.dumps(geometry)
->>>>>>> 6c5d120e
 
         currentLocation = (wkb.loads(bytes(company.location.data))).wkt
         if currentLocation != fParam.location:
@@ -314,16 +300,10 @@
         role = getters.executiveRole(token, session)
         validators.executivePermission(role, ExecutiveRole.create_company)
 
-<<<<<<< HEAD
-        locationGeom = validators.WKTstring(fParam.location, Point)
-        validators.SRID4326(locationGeom)
-        fParam.location = wkt.dumps(locationGeom)
-=======
         if fParam.location is not None:
             geometry = validators.WKTstring(fParam.location, Point)
             validators.SRID4326(geometry)
             fParam.location = wkt.dumps(geometry)
->>>>>>> 6c5d120e
 
         company = Company(
             name=fParam.name,
@@ -401,7 +381,6 @@
     finally:
         session.close()
 
-<<<<<<< HEAD
 
 @route_executive.delete(
     "/company",
@@ -472,78 +451,6 @@
         session.close()
 
 
-=======
-
-@route_executive.delete(
-    "/company",
-    tags=["Company"],
-    status_code=status.HTTP_204_NO_CONTENT,
-    responses=makeExceptionResponses(
-        [exceptions.InvalidToken, exceptions.NoPermission]
-    ),
-    description="""
-    Delete an existing company by ID.  
-    Requires executive permissions with `delete_company` role.  
-    Deletes the company and logs the deletion event.
-    """,
-)
-async def delete_company(
-    fParam: DeleteForm = Depends(),
-    bearer=Depends(bearer_executive),
-    request_info=Depends(getters.requestInfo),
-):
-    try:
-        session = sessionMaker()
-        token = validators.executiveToken(bearer.credentials, session)
-        role = getters.executiveRole(token, session)
-        validators.executivePermission(role, ExecutiveRole.delete_company)
-
-        company = session.query(Company).filter(Company.id == fParam.id).first()
-        if company is not None:
-            session.delete(company)
-            session.commit()
-            companyData = jsonable_encoder(company, exclude={"location"})
-            companyData["location"] = (wkb.loads(bytes(company.location.data))).wkt
-            logEvent(token, request_info, companyData)
-        return Response(status_code=status.HTTP_204_NO_CONTENT)
-    except Exception as e:
-        exceptions.handle(e)
-    finally:
-        session.close()
-
-
-@route_executive.get(
-    "/company",
-    tags=["Company"],
-    response_model=List[CompanySchema],
-    responses=makeExceptionResponses(
-        [
-            exceptions.InvalidToken,
-            exceptions.InvalidWKTStringOrType,
-            exceptions.InvalidSRID4326,
-        ]
-    ),
-    description="""
-    Fetch a list of companies with optional filters like ID, name, type, location, etc.  
-    Supports sorting and pagination.  
-    Requires a valid executive token.
-    """,
-)
-async def fetch_company(
-    qParam: QueryParamsForEX = Depends(), bearer=Depends(bearer_executive)
-):
-    try:
-        session = sessionMaker()
-        validators.executiveToken(bearer.credentials, session)
-
-        return searchCompany(session, qParam)
-    except Exception as e:
-        exceptions.handle(e)
-    finally:
-        session.close()
-
-
->>>>>>> 6c5d120e
 ## API endpoints [Vendor]
 @route_vendor.get(
     "/company",
@@ -646,23 +553,11 @@
     responses=makeExceptionResponses(
         [
             exceptions.InvalidToken,
-<<<<<<< HEAD
-            exceptions.InvalidWKTStringOrType,
-            exceptions.InvalidSRID4326,
-=======
             exceptions.InvalidIdentifier,
->>>>>>> 6c5d120e
         ]
     ),
     description="""
     Fetch the company information associated with the current operator.  
-<<<<<<< HEAD
-    Returns a list with a single item.  
-    Requires a valid operator token.
-    """,
-)
-async def fetch_company(bearer=Depends(bearer_operator)):
-=======
     Returns operator's own company if no ID provided.    
     If ID provided, must match operator's company.     
     Requires a valid operator token.
@@ -671,16 +566,10 @@
 async def fetch_company(
     qParam: QueryParamsForOP = Depends(), bearer=Depends(bearer_operator)
 ):
->>>>>>> 6c5d120e
     try:
         session = sessionMaker()
         token = validators.operatorToken(bearer.credentials, session)
 
-<<<<<<< HEAD
-        company = session.query(Company).filter(Company.id == token.company_id).first()
-        companyData = jsonable_encoder(company, exclude={"location"})
-        companyData["location"] = (wkb.loads(bytes(company.location.data))).wkt
-=======
         if qParam.id is None:
             qParam.id = token.company_id
         if qParam.id != token.company_id:
@@ -689,7 +578,6 @@
         if company is not None:
             companyData = jsonable_encoder(company, exclude={"location"})
             companyData["location"] = (wkb.loads(bytes(company.location.data))).wkt
->>>>>>> 6c5d120e
         return [companyData]
     except Exception as e:
         exceptions.handle(e)
