from datetime import datetime
from enum import IntEnum
from typing import List, Optional
from fastapi import (
    APIRouter,
    Depends,
    Query,
    Response,
    status,
    Form,
)
from sqlalchemy.orm.session import Session
from fastapi.encoders import jsonable_encoder
from pydantic import BaseModel, Field
from pydantic_extra_types.phone_numbers import PhoneNumber
from pydantic import EmailStr
from shapely.geometry import Point
from shapely import wkt, wkb
from sqlalchemy import func
from geoalchemy2 import Geography

<<<<<<< HEAD
from app.api.bearer import bearer_executive
from app.src import schemas, exceptions
from app.src.db import sessionMaker, Company, CompanyWallet
=======
from app.api.bearer import bearer_executive, bearer_operator, bearer_vendor
from app.src.db import Company, ExecutiveRole, OperatorRole, sessionMaker
from app.src import exceptions, validators, getters
>>>>>>> 5a267724
from app.src.enums import CompanyStatus, CompanyType
from app.src.loggers import logEvent
from app.src.functions import enumStr, makeExceptionResponses

route_executive = APIRouter()
route_vendor = APIRouter()
route_operator = APIRouter()


## Output Schema
class CompanySchemaForVE(BaseModel):
    id: int
    name: str
    type: int
    updated_on: Optional[datetime]
    created_on: datetime


class CompanySchema(CompanySchemaForVE):
    status: int
    address: str
    contact_person: str
    phone_number: str
    email_id: str
    location: str


## Input Forms
class CreateForm(BaseModel):
    name: str = Field(Form(max_length=32))
    status: CompanyStatus = Field(
        Form(
            description=enumStr(CompanyStatus), default=CompanyStatus.UNDER_VERIFICATION
        )
    )
    type: CompanyType = Field(
        Form(description=enumStr(CompanyType), default=CompanyType.OTHER)
    )
    address: str = Field(Form(max_length=512))
    contact_person: str = Field(Form(max_length=32))
    phone_number: PhoneNumber = Field(
        Form(max_length=32, description="Phone number in RFC3966 format")
    )
    email_id: EmailStr = Field(
        Form(max_length=256, description="Email in RFC 5322 format")
    )
    location: str = Field(Form(description="Accepts only SRID 4326 (WGS84)"))


class UpdateFormForOP(BaseModel):
    id: int | None = Field(Form(default=None))
    address: str | None = Field(Form(max_length=512, default=None))
    contact_person: str | None = Field(Form(max_length=32, default=None))
    phone_number: PhoneNumber | None = Field(
        Form(max_length=32, default=None, description="Phone number in RFC3966 format")
    )
    email_id: EmailStr | None = Field(
        Form(max_length=256, default=None, description="Email in RFC 5322 format")
    )
    location: str | None = Field(
        Form(default=None, description="Accepts only SRID 4326 (WGS84)")
    )


class UpdateFormForEX(UpdateFormForOP):
    id: int = Field(Form())
    name: str | None = Field(Form(max_length=32, default=None))
    status: CompanyStatus | None = Field(
        Form(description=enumStr(CompanyStatus), default=None)
    )
    type: CompanyType | None = Field(
        Form(description=enumStr(CompanyType), default=None)
    )


class DeleteForm(BaseModel):
    id: int = Field(Form())


## Query Parameters
class OrderIn(IntEnum):
    ASC = 1
    DESC = 2


class OrderBy(IntEnum):
    id = 1
    location = 2
    updated_on = 3
    created_on = 4


class QueryParamsForOP(BaseModel):
    id: int | None = Field(Query(default=None))


class QueryParamsForVE(QueryParamsForOP):
    name: str | None = Field(Query(default=None))
    type: CompanyType | None = Field(
        Query(default=None, description=enumStr(CompanyType))
    )
    location: str | None = Field(
        Query(default=None, description="Accepts only SRID 4326 (WGS84)")
    )
    # id based
    id_ge: int | None = Field(Query(default=None))
    id_le: int | None = Field(Query(default=None))
    id_list: List[int] | None = Field(Query(default=None))
    # updated_on based
    updated_on_ge: datetime | None = Field(Query(default=None))
    updated_on_le: datetime | None = Field(Query(default=None))
    # created_on based
    created_on_ge: datetime | None = Field(Query(default=None))
    created_on_le: datetime | None = Field(Query(default=None))
    # Ordering
    order_by: OrderBy = Field(Query(default=OrderBy.id, description=enumStr(OrderBy)))
    order_in: OrderIn = Field(Query(default=OrderIn.DESC, description=enumStr(OrderIn)))
    # Pagination
    offset: int = Field(Query(default=0, ge=0))
    limit: int = Field(Query(default=20, gt=0, le=100))


class QueryParamsForEX(QueryParamsForVE):
    status: CompanyStatus | None = Field(
        Query(default=None, description=enumStr(CompanyStatus))
    )
    address: str | None = Field(Query(default=None))
    contact_person: str | None = Field(Query(default=None))
    phone_number: PhoneNumber | None = Field(
        Query(default=None, description="Phone number in RFC3966 format")
    )
    email_id: EmailStr | None = Field(
        Query(default=None, description="Email in RFC 5322 format")
    )


## Function
def updateCompany(company: Company, fParam: UpdateFormForEX | UpdateFormForOP):
    companyStatusTransition = {
        CompanyStatus.UNDER_VERIFICATION: [
            CompanyStatus.VERIFIED,
            CompanyStatus.SUSPENDED,
        ],
        CompanyStatus.VERIFIED: [CompanyStatus.SUSPENDED],
        CompanyStatus.SUSPENDED: [CompanyStatus.VERIFIED],
    }

    if isinstance(fParam, UpdateFormForEX):
        if fParam.name is not None and company.name != fParam.name:
            company.name = fParam.name
        if fParam.status is not None and company.status != fParam.status:
            validators.stateTransition(
                companyStatusTransition, company.status, fParam.status, Company.status
            )
            company.status = fParam.status
        if fParam.type is not None and company.type != fParam.type:
            company.type = fParam.type

    if fParam.address is not None and company.address != fParam.address:
        company.address = fParam.address
    if (
        fParam.contact_person is not None
        and company.contact_person != fParam.contact_person
    ):
        company.contact_person = fParam.contact_person
    if fParam.phone_number is not None and company.phone_number != fParam.phone_number:
        company.phone_number = fParam.phone_number
    if fParam.email_id is not None and company.email_id != fParam.email_id:
        company.email_id = fParam.email_id
    if fParam.location is not None:
        geometry = validators.WKTstring(fParam.location, Point)
        validators.SRID4326(geometry)
        fParam.location = wkt.dumps(geometry)

        currentLocation = (wkb.loads(bytes(company.location.data))).wkt
        if currentLocation != fParam.location:
            company.location = fParam.location


def searchCompany(
    session: Session, qParam: QueryParamsForEX | QueryParamsForVE
) -> List[Company]:
    query = session.query(Company)

    # Pre-processing
    if qParam.location is not None:
        geometry = validators.WKTstring(qParam.location, Point)
        validators.SRID4326(geometry)
        qParam.location = wkt.dumps(geometry)

    # Filters
    if qParam.name is not None:
        query = query.filter(Company.name.ilike(f"%{qParam.name}%"))
    if qParam.status is not None:
        query = query.filter(Company.status == qParam.status)
    if qParam.type is not None:
        query = query.filter(Company.type == qParam.type)
    if qParam.address is not None:
        query = query.filter(Company.address.ilike(f"%{qParam.address}%"))
    if qParam.contact_person is not None:
        query = query.filter(Company.contact_person.ilike(f"%{qParam.contact_person}%"))
    if qParam.phone_number is not None:
        query = query.filter(Company.phone_number.ilike(f"%{qParam.phone_number}%"))
    if qParam.email_id is not None:
        query = query.filter(Company.email_id.ilike(f"%{qParam.email_id}%"))
    # id based
    if qParam.id is not None:
        query = query.filter(Company.id == qParam.id)
    if qParam.id_ge is not None:
        query = query.filter(Company.id >= qParam.id_ge)
    if qParam.id_le is not None:
        query = query.filter(Company.id <= qParam.id_le)
    if qParam.id_list is not None:
        query = query.filter(Company.id.in_(qParam.id_list))
    # updated_on based
    if qParam.updated_on_ge is not None:
        query = query.filter(Company.updated_on >= qParam.updated_on_ge)
    if qParam.updated_on_le is not None:
        query = query.filter(Company.updated_on <= qParam.updated_on_le)
    # created_on based
    if qParam.created_on_ge is not None:
        query = query.filter(Company.created_on >= qParam.created_on_ge)
    if qParam.created_on_le is not None:
        query = query.filter(Company.created_on <= qParam.created_on_le)

    # Ordering
    if qParam.order_by == OrderBy.location and qParam.location:
        orderingAttribute = func.ST_Distance(
            Company.location.cast(Geography), func.ST_GeogFromText(qParam.location)
        )
    else:
        orderingAttribute = getattr(Company, OrderBy(qParam.order_by).name)
    if qParam.order_in == OrderIn.ASC:
        query = query.order_by(orderingAttribute.asc())
    else:
        query = query.order_by(orderingAttribute.desc())

    # Pagination
    query = query.offset(qParam.offset).limit(qParam.limit)
    companies = query.all()

    # Post-processing
    for company in companies:
        company.location = (wkb.loads(bytes(company.location.data))).wkt
    return companies


## API endpoints [Executive]
@route_executive.post(
    "/company",
    tags=["Company"],
    response_model=CompanySchema,
    status_code=status.HTTP_201_CREATED,
    responses=makeExceptionResponses(
        [
            exceptions.InvalidToken,
            exceptions.NoPermission,
            exceptions.InvalidWKTStringOrType,
            exceptions.InvalidSRID4326,
        ]
    ),
    description="""
    Create a new company.  
    Requires executive permissions with `create_company` role.  
    Validates location format and ensures all required fields are provided.
    """,
)
async def create_company(
    fParam: CreateForm = Depends(),
    bearer=Depends(bearer_executive),
    request_info=Depends(getters.requestInfo),
):
    try:
        session = sessionMaker()
        token = validators.executiveToken(bearer.credentials, session)
        role = getters.executiveRole(token, session)
        validators.executivePermission(role, ExecutiveRole.create_company)

        if fParam.location is not None:
            geometry = validators.WKTstring(fParam.location, Point)
            validators.SRID4326(geometry)
            fParam.location = wkt.dumps(geometry)

        company = Company(
            name=fParam.name,
            status=fParam.status,
            type=fParam.type,
            address=fParam.address,
            contact_person=fParam.contact_person,
            phone_number=fParam.phone_number,
            email_id=fParam.email_id,
            location=fParam.location,
        )
        session.add(company)
        session.commit()
        logEvent(token, request_info, jsonable_encoder(company))
        return company
    except Exception as e:
        exceptions.handle(e)
    finally:
        session.close()


<<<<<<< HEAD
# Company Wallet
@route_executive.post(
    "/company_wallet",
    tags=["CompanyWallet"],
    response_model=schemas.CompanyWallet,
    status_code=status.HTTP_201_CREATED,
=======
@route_executive.patch(
    "/company",
    tags=["Company"],
    response_model=CompanySchema,
>>>>>>> 5a267724
    responses=makeExceptionResponses(
        [
            exceptions.InvalidToken,
            exceptions.NoPermission,
<<<<<<< HEAD
            exceptions.WalletAlreadyExists,
        ]
    ),
    description="""
    Creates a company wallet.

    - Requires a valid access token with `create_company_wallet` permission.
    - Logs the wallet creation event tied to the authenticated company.
    - One company can have one wallet.
    """,
)
async def create_wallet(
    company_id: Annotated[int, Form()],
    account_number: Annotated[str, Form(min_length=9, max_length=32)],
    account_name: Annotated[str, Form(min_length=4, max_length=64)],
    ifsc_code: Annotated[str, Form(min_length=11, max_length=16)],
    balance: Annotated[int, Form()],
    bank_name: Annotated[str | None, Form(min_length=4, max_length=64)] = None,
    bearer=Depends(bearer_executive),
    request_info=Depends(getRequestInfo),
):
    try:
        session = sessionMaker()
        token = getExecutiveToken(bearer.credentials, session)

        if token is None:
            raise exceptions.InvalidToken()
        role = getExecutiveRole(token, session)
        canCreateWallet = bool(role and role.create_executive)
        if not canCreateWallet:
            raise exceptions.NoPermission()

        existing_wallet = (
            session.query(CompanyWallet).filter_by(company_id=company_id).first()
        )
        if existing_wallet:
            raise exceptions.WalletAlreadyExists()

        company_wallet = CompanyWallet(
            company_id=company_id,
            account_number=account_number,
            account_name=account_name,
            ifsc_code=ifsc_code,
            balance=balance,
            bank_name=bank_name,
        )
        session.add(company_wallet)
        session.commit()
        logExecutiveEvent(token, request_info, jsonable_encoder(company_wallet))
        return company_wallet
=======
            exceptions.InvalidIdentifier,
            exceptions.InvalidWKTStringOrType,
            exceptions.InvalidSRID4326,
            exceptions.InvalidStateTransition,
        ]
    ),
    description="""
    Update an existing company record.  
    Requires executive permissions with `update_company` role.  
    Updates only the provided fields and validates the location if present.
    
    Allowed status transitions:
        UNDER_VERIFICATION → VERIFIED
        UNDER_VERIFICATION → SUSPENDED
        VERIFIED ↔ SUSPENDED
    """,
)
async def update_company(
    fParam: UpdateFormForEX = Depends(),
    bearer=Depends(bearer_executive),
    request_info=Depends(getters.requestInfo),
):
    try:
        session = sessionMaker()
        token = validators.executiveToken(bearer.credentials, session)
        role = getters.executiveRole(token, session)
        validators.executivePermission(role, ExecutiveRole.update_company)

        company = session.query(Company).filter(Company.id == fParam.id).first()
        if company is None:
            raise exceptions.InvalidIdentifier()

        updateCompany(company, fParam)
        haveUpdates = session.is_modified(company)
        if haveUpdates:
            session.commit()
            session.refresh(company)

        companyData = jsonable_encoder(company, exclude={"location"})
        companyData["location"] = (wkb.loads(bytes(company.location.data))).wkt
        if haveUpdates:
            logEvent(token, request_info, companyData)
        return companyData
    except Exception as e:
        exceptions.handle(e)
    finally:
        session.close()


@route_executive.delete(
    "/company",
    tags=["Company"],
    status_code=status.HTTP_204_NO_CONTENT,
    responses=makeExceptionResponses(
        [exceptions.InvalidToken, exceptions.NoPermission]
    ),
    description="""
    Delete an existing company by ID.  
    Requires executive permissions with `delete_company` role.  
    Deletes the company and logs the deletion event.
    """,
)
async def delete_company(
    fParam: DeleteForm = Depends(),
    bearer=Depends(bearer_executive),
    request_info=Depends(getters.requestInfo),
):
    try:
        session = sessionMaker()
        token = validators.executiveToken(bearer.credentials, session)
        role = getters.executiveRole(token, session)
        validators.executivePermission(role, ExecutiveRole.delete_company)

        company = session.query(Company).filter(Company.id == fParam.id).first()
        if company is not None:
            session.delete(company)
            session.commit()
            companyData = jsonable_encoder(company, exclude={"location"})
            companyData["location"] = (wkb.loads(bytes(company.location.data))).wkt
            logEvent(token, request_info, companyData)
        return Response(status_code=status.HTTP_204_NO_CONTENT)
    except Exception as e:
        exceptions.handle(e)
    finally:
        session.close()


@route_executive.get(
    "/company",
    tags=["Company"],
    response_model=List[CompanySchema],
    responses=makeExceptionResponses(
        [
            exceptions.InvalidToken,
            exceptions.InvalidWKTStringOrType,
            exceptions.InvalidSRID4326,
        ]
    ),
    description="""
    Fetch a list of companies with optional filters like ID, name, type, location, etc.  
    Supports sorting and pagination.  
    Requires a valid executive token.
    """,
)
async def fetch_company(
    qParam: QueryParamsForEX = Depends(), bearer=Depends(bearer_executive)
):
    try:
        session = sessionMaker()
        validators.executiveToken(bearer.credentials, session)

        return searchCompany(session, qParam)
    except Exception as e:
        exceptions.handle(e)
    finally:
        session.close()


## API endpoints [Vendor]
@route_vendor.get(
    "/company",
    tags=["Company"],
    response_model=List[CompanySchemaForVE],
    responses=makeExceptionResponses(
        [
            exceptions.InvalidToken,
            exceptions.InvalidWKTStringOrType,
            exceptions.InvalidSRID4326,
        ]
    ),
    description="""
    Fetch a list of verified companies for vendor view.  
    Filters out sensitive fields like contact info.  
    Requires a valid vendor token.
    """,
)
async def fetch_company(
    qParam: QueryParamsForVE = Depends(), bearer=Depends(bearer_vendor)
):
    try:
        session = sessionMaker()
        validators.vendorToken(bearer.credentials, session)

        qParam = QueryParamsForEX(
            **qParam.model_dump(),
            status=CompanyStatus.VERIFIED,
            address=None,
            contact_person=None,
            phone_number=None,
            email_id=None,
        )
        return searchCompany(session, qParam)
    except Exception as e:
        exceptions.handle(e)
    finally:
        session.close()


## API endpoints [Operator]
@route_operator.patch(
    "/company",
    tags=["Company"],
    response_model=CompanySchema,
    responses=makeExceptionResponses(
        [
            exceptions.InvalidToken,
            exceptions.NoPermission,
            exceptions.InvalidIdentifier,
            exceptions.InvalidWKTStringOrType,
            exceptions.InvalidSRID4326,
        ]
    ),
    description="""
    Update the operator's own company profile.  
    Requires operator permissions with `update_company` role.  
    Only allows modifying the company associated with the operator.
    """,
)
async def update_company(
    fParam: UpdateFormForOP = Depends(),
    bearer=Depends(bearer_operator),
    request_info=Depends(getters.requestInfo),
):
    try:
        session = sessionMaker()
        token = validators.operatorToken(bearer.credentials, session)
        role = getters.operatorRole(token, session)
        validators.operatorPermission(role, OperatorRole.update_company)

        if fParam.id is None:
            fParam.id = token.company_id

        company = session.query(Company).filter(Company.id == fParam.id).first()
        if company is None or company.id != token.company_id:
            raise exceptions.InvalidIdentifier()

        updateCompany(company, fParam)
        haveUpdates = session.is_modified(company)
        if haveUpdates:
            session.commit()
            session.refresh(company)

        companyData = jsonable_encoder(company, exclude={"location"})
        companyData["location"] = (wkb.loads(bytes(company.location.data))).wkt
        if haveUpdates:
            logEvent(token, request_info, companyData)
        return companyData
    except Exception as e:
        exceptions.handle(e)
    finally:
        session.close()


@route_operator.get(
    "/company",
    tags=["Company"],
    response_model=List[CompanySchema],
    responses=makeExceptionResponses(
        [
            exceptions.InvalidToken,
        ]
    ),
    description="""
    Fetch the company information associated with the current operator.  
    Returns operator's own company if no ID provided.    
    If ID provided, must match operator's company.     
    Requires a valid operator token.
    """,
)
async def fetch_company(
    qParam: QueryParamsForOP = Depends(), bearer=Depends(bearer_operator)
):
    try:
        session = sessionMaker()
        token = validators.operatorToken(bearer.credentials, session)

        if qParam.id is None:
            qParam.id = token.company_id
        if qParam.id != token.company_id:
            raise exceptions.InvalidIdentifier()
        company = session.query(Company).filter(Company.id == qParam.id).first()
        if company is not None:
            companyData = jsonable_encoder(company, exclude={"location"})
            companyData["location"] = (wkb.loads(bytes(company.location.data))).wkt
        return [companyData]
>>>>>>> 5a267724
    except Exception as e:
        exceptions.handle(e)
    finally:
        session.close()<|MERGE_RESOLUTION|>--- conflicted
+++ resolved
@@ -19,15 +19,9 @@
 from sqlalchemy import func
 from geoalchemy2 import Geography
 
-<<<<<<< HEAD
-from app.api.bearer import bearer_executive
-from app.src import schemas, exceptions
-from app.src.db import sessionMaker, Company, CompanyWallet
-=======
 from app.api.bearer import bearer_executive, bearer_operator, bearer_vendor
 from app.src.db import Company, ExecutiveRole, OperatorRole, sessionMaker
 from app.src import exceptions, validators, getters
->>>>>>> 5a267724
 from app.src.enums import CompanyStatus, CompanyType
 from app.src.loggers import logEvent
 from app.src.functions import enumStr, makeExceptionResponses
@@ -331,75 +325,14 @@
         session.close()
 
 
-<<<<<<< HEAD
-# Company Wallet
-@route_executive.post(
-    "/company_wallet",
-    tags=["CompanyWallet"],
-    response_model=schemas.CompanyWallet,
-    status_code=status.HTTP_201_CREATED,
-=======
 @route_executive.patch(
     "/company",
     tags=["Company"],
     response_model=CompanySchema,
->>>>>>> 5a267724
     responses=makeExceptionResponses(
         [
             exceptions.InvalidToken,
             exceptions.NoPermission,
-<<<<<<< HEAD
-            exceptions.WalletAlreadyExists,
-        ]
-    ),
-    description="""
-    Creates a company wallet.
-
-    - Requires a valid access token with `create_company_wallet` permission.
-    - Logs the wallet creation event tied to the authenticated company.
-    - One company can have one wallet.
-    """,
-)
-async def create_wallet(
-    company_id: Annotated[int, Form()],
-    account_number: Annotated[str, Form(min_length=9, max_length=32)],
-    account_name: Annotated[str, Form(min_length=4, max_length=64)],
-    ifsc_code: Annotated[str, Form(min_length=11, max_length=16)],
-    balance: Annotated[int, Form()],
-    bank_name: Annotated[str | None, Form(min_length=4, max_length=64)] = None,
-    bearer=Depends(bearer_executive),
-    request_info=Depends(getRequestInfo),
-):
-    try:
-        session = sessionMaker()
-        token = getExecutiveToken(bearer.credentials, session)
-
-        if token is None:
-            raise exceptions.InvalidToken()
-        role = getExecutiveRole(token, session)
-        canCreateWallet = bool(role and role.create_executive)
-        if not canCreateWallet:
-            raise exceptions.NoPermission()
-
-        existing_wallet = (
-            session.query(CompanyWallet).filter_by(company_id=company_id).first()
-        )
-        if existing_wallet:
-            raise exceptions.WalletAlreadyExists()
-
-        company_wallet = CompanyWallet(
-            company_id=company_id,
-            account_number=account_number,
-            account_name=account_name,
-            ifsc_code=ifsc_code,
-            balance=balance,
-            bank_name=bank_name,
-        )
-        session.add(company_wallet)
-        session.commit()
-        logExecutiveEvent(token, request_info, jsonable_encoder(company_wallet))
-        return company_wallet
-=======
             exceptions.InvalidIdentifier,
             exceptions.InvalidWKTStringOrType,
             exceptions.InvalidSRID4326,
@@ -645,7 +578,6 @@
             companyData = jsonable_encoder(company, exclude={"location"})
             companyData["location"] = (wkb.loads(bytes(company.location.data))).wkt
         return [companyData]
->>>>>>> 5a267724
     except Exception as e:
         exceptions.handle(e)
     finally:
