from datetime import datetime
from enum import IntEnum
from typing import List, Optional
from fastapi import (
    APIRouter,
    Depends,
    Query,
    Response,
    status,
    Form,
)
from sqlalchemy.orm.session import Session
from fastapi.encoders import jsonable_encoder
from pydantic import BaseModel, Field
from shapely.geometry import Point
from shapely import wkt, wkb
from sqlalchemy import func
from geoalchemy2 import Geography

from app.api.bearer import bearer_executive, bearer_operator, bearer_vendor
from app.src.db import BusStop, Landmark, sessionMaker
from app.src import exceptions, validators, getters
from app.src.loggers import logEvent
from app.src.functions import enumStr, makeExceptionResponses

route_executive = APIRouter()
route_vendor = APIRouter()
route_operator = APIRouter()


## Output Schema
class BusStopSchema(BaseModel):
    id: int
    name: str
    landmark_id: int
    location: str
    updated_on: Optional[datetime]
    created_on: datetime


## Input Forms
class CreateForm(BaseModel):
    name: str = Field(Form(max_length=128))
    landmark_id: int = Field(Form())
    location: str = Field(Form(description="Accepts only SRID 4326 (WGS84)"))


class UpdateForm(BaseModel):
    id: int = Field(Form())
    name: str | None = Field(Form(max_length=128, default=None))
    location: str | None = Field(
        Form(default=None, description="Accepts only SRID 4326 (WGS84)")
    )


class DeleteForm(BaseModel):
    id: int = Field(Form())


## Query Parameters
class OrderIn(IntEnum):
    ASC = 1
    DESC = 2


class OrderBy(IntEnum):
    id = 1
    location = 2
    updated_on = 3
    created_on = 4


class QueryParams(BaseModel):
    name: str | None = Field(Query(default=None))
    location: str | None = Field(
        Query(default=None, description="Accepts only SRID 4326 (WGS84)")
    )
    # id based
    id: int | None = Field(Query(default=None))
    id_ge: int | None = Field(Query(default=None))
    id_le: int | None = Field(Query(default=None))
    id_list: List[int] | None = Field(Query(default=None))
    # landmark_id based
    landmark_id: int | None = Field(Query(default=None))
    landmark_id_list: List[int] | None = Field(Query(default=None))
    # updated_on based
    updated_on_ge: datetime | None = Field(Query(default=None))
    updated_on_le: datetime | None = Field(Query(default=None))
    # created_on based
    created_on_ge: datetime | None = Field(Query(default=None))
    created_on_le: datetime | None = Field(Query(default=None))
    # Ordering
    order_by: OrderBy = Field(Query(default=OrderBy.id, description=enumStr(OrderBy)))
    order_in: OrderIn = Field(Query(default=OrderIn.DESC, description=enumStr(OrderIn)))
    # Pagination
    offset: int = Field(Query(default=0, ge=0))
    limit: int = Field(Query(default=20, gt=0, le=100))


## Function
def searchBusStop(session: Session, qParam: QueryParams) -> List[BusStop]:
    query = session.query(BusStop)

    # Pre-processing
    if qParam.location is not None:
        geometry = validators.WKTstring(qParam.location, Point)
        validators.SRID4326(geometry)
        qParam.location = wkt.dumps(geometry)

    # Filters
    if qParam.name is not None:
        query = query.filter(BusStop.name.ilike(f"%{qParam.name}%"))
    # id based
    if qParam.id is not None:
        query = query.filter(BusStop.id == qParam.id)
    if qParam.id_ge is not None:
        query = query.filter(BusStop.id >= qParam.id_ge)
    if qParam.id_le is not None:
        query = query.filter(BusStop.id <= qParam.id_le)
    if qParam.id_list is not None:
        query = query.filter(BusStop.id.in_(qParam.id_list))
    # landmark_id based
    if qParam.landmark_id is not None:
        query = query.filter(BusStop.landmark_id == qParam.landmark_id)
    if qParam.landmark_id_list is not None:
        query = query.filter(BusStop.landmark_id.in_(qParam.landmark_id_list))
    # updated_on based
    if qParam.updated_on_ge is not None:
        query = query.filter(BusStop.updated_on >= qParam.updated_on_ge)
    if qParam.updated_on_le is not None:
        query = query.filter(BusStop.updated_on <= qParam.updated_on_le)
    # created_on based
    if qParam.created_on_ge is not None:
        query = query.filter(BusStop.created_on >= qParam.created_on_ge)
    if qParam.created_on_le is not None:
        query = query.filter(BusStop.created_on <= qParam.created_on_le)

    # Ordering
    if qParam.order_by == OrderBy.location and qParam.location:
        orderingAttribute = func.ST_Distance(
            BusStop.location.cast(Geography), func.ST_GeogFromText(qParam.location)
        )
    else:
        orderingAttribute = getattr(BusStop, OrderBy(qParam.order_by).name)
    if qParam.order_in == OrderIn.ASC:
        query = query.order_by(orderingAttribute.asc())
    else:
        query = query.order_by(orderingAttribute.desc())

    # Pagination
    query = query.offset(qParam.offset).limit(qParam.limit)
    busStops = query.all()

    # Post-processing
    for busStop in busStops:
        busStop.location = (wkb.loads(bytes(busStop.location.data))).wkt
    return busStops


## API endpoints [Executive]
@route_executive.post(
    "/landmark/bus_stop",
    tags=["Bus Stop"],
    response_model=BusStopSchema,
    status_code=status.HTTP_201_CREATED,
    responses=makeExceptionResponses(
        [
            exceptions.InvalidToken,
            exceptions.NoPermission,
            exceptions.InvalidWKTStringOrType,
            exceptions.InvalidSRID4326,
<<<<<<< HEAD
            exceptions.InvalidValue(BusStop.landmark_id),
            exceptions.BusStopOutsideLandmark,
=======
            exceptions.BusStopOutsideLandmark,
            exceptions.UnknownValue(BusStop.landmark_id),
>>>>>>> 6c5d120e
        ]
    ),
    description="""
    Create a new bus stop within a landmark boundary.  
    Validates location SRID and ensures the bus stop is geographically inside the target landmark.  
    Requires `create_landmark` or `update_landmark` permission.
    """,
)
async def create_bus_stop(
    fParam: CreateForm = Depends(),
    bearer=Depends(bearer_executive),
    request_info=Depends(getters.requestInfo),
):
    try:
        session = sessionMaker()
        token = validators.executiveToken(bearer.credentials, session)
        role = getters.executiveRole(token, session)
        if not (role.create_landmark | role.update_landmark):
            raise exceptions.NoPermission()

        locationGeom = validators.WKTstring(fParam.location, Point)
        validators.SRID4326(locationGeom)
        fParam.location = wkt.dumps(locationGeom)

        landmark = (
            session.query(Landmark).filter(Landmark.id == fParam.landmark_id).first()
        )
        if landmark is None:
<<<<<<< HEAD
            raise exceptions.InvalidValue(BusStop.landmark_id)

        boundaryGeom = wkb.loads(bytes(landmark.boundary.data))
        if not boundaryGeom.contains(locationGeom):
=======
            raise exceptions.UnknownValue(BusStop.landmark_id)
        wktLocation = toWKTgeometry(location, Point)
        if wktLocation is None:
            raise exceptions.InvalidWKTStringOrType()
        if not isSRID4326(wktLocation):
            raise exceptions.InvalidSRID4326()

        name = name or landmark.name
        location4326 = func.ST_SetSRID(func.ST_GeomFromText(location), EPSG_4326)
        withinBoundary = session.scalar(func.ST_Within(location4326, landmark.boundary))
        if not withinBoundary:
>>>>>>> 6c5d120e
            raise exceptions.BusStopOutsideLandmark()

        busStop = BusStop(
            name=fParam.name,
            landmark_id=fParam.landmark_id,
            location=fParam.location,
        )
        session.add(busStop)
        session.commit()
        logEvent(token, request_info, jsonable_encoder(busStop))
        return busStop
    except Exception as e:
        exceptions.handle(e)
    finally:
        session.close()


@route_executive.patch(
    "/landmark/bus_stop",
    tags=["Bus Stop"],
    response_model=BusStopSchema,
    responses=makeExceptionResponses(
        [
            exceptions.InvalidToken,
            exceptions.NoPermission,
            exceptions.InvalidIdentifier,
            exceptions.InvalidWKTStringOrType,
            exceptions.InvalidSRID4326,
            exceptions.BusStopOutsideLandmark,
        ]
    ),
    description="""
    Update an existing bus stop's name and/or location.  
    If location is updated, it is validated against the landmark's boundary.  
    Requires `create_landmark` or `update_landmark` permission.
    """,
)
async def update_bus_stop(
    fParam: UpdateForm = Depends(),
    bearer=Depends(bearer_executive),
    request_info=Depends(getters.requestInfo),
):
    try:
        session = sessionMaker()
        token = validators.executiveToken(bearer.credentials, session)
        role = getters.executiveRole(token, session)
        if not (role.create_landmark | role.update_landmark):
            raise exceptions.NoPermission()

        busStop = session.query(BusStop).filter(BusStop.id == fParam.id).first()
        if busStop is None:
            raise exceptions.InvalidIdentifier()

        if fParam.name is not None and busStop.name != fParam.name:
            busStop.name = fParam.name
        if fParam.location is not None:
            locationGeom = validators.WKTstring(fParam.location, Point)
            validators.SRID4326(locationGeom)
            fParam.location = wkt.dumps(locationGeom)

            currentLocation = (wkb.loads(bytes(busStop.location.data))).wkt
            if currentLocation != fParam.location:
                landmark = (
                    session.query(Landmark)
                    .filter(Landmark.id == busStop.landmark_id)
                    .first()
                )

                boundaryGeom = wkb.loads(bytes(landmark.boundary.data))
                if not boundaryGeom.contains(locationGeom):
                    raise exceptions.BusStopOutsideLandmark()
                busStop.location = fParam.location

        haveUpdates = session.is_modified(busStop)
        if haveUpdates:
            session.commit()
            session.refresh(busStop)

        busStopData = jsonable_encoder(busStop, exclude={"location"})
        busStopData["location"] = (wkb.loads(bytes(busStop.location.data))).wkt
        if haveUpdates:
            logEvent(token, request_info, busStopData)
        return busStopData
    except Exception as e:
        exceptions.handle(e)
    finally:
        session.close()


@route_executive.delete(
    "/landmark/bus_stop",
    tags=["Bus Stop"],
    status_code=status.HTTP_204_NO_CONTENT,
    responses=makeExceptionResponses(
        [exceptions.InvalidToken, exceptions.NoPermission]
    ),
    description="""
    Delete a bus stop by ID.  
    Requires `create_landmark` or `update_landmark` permission.  
    Removes the record if it exists and logs the deletion event.
    """,
)
async def delete_bus_stop(
    fParam: DeleteForm = Depends(),
    bearer=Depends(bearer_executive),
    request_info=Depends(getters.requestInfo),
):
    try:
        session = sessionMaker()
        token = validators.executiveToken(bearer.credentials, session)
        role = getters.executiveRole(token, session)
        if not (role.create_landmark | role.update_landmark):
            raise exceptions.NoPermission()

        busStop = session.query(BusStop).filter(BusStop.id == fParam.id).first()
        if busStop is not None:
            session.delete(busStop)
            session.commit()
            busStopData = jsonable_encoder(busStop, exclude={"location"})
            busStopData["location"] = (wkb.loads(bytes(busStop.location.data))).wkt
            logEvent(token, request_info, busStopData)
        return Response(status_code=status.HTTP_204_NO_CONTENT)
    except Exception as e:
        exceptions.handle(e)
    finally:
        session.close()


@route_executive.get(
    "/landmark/bus_stop",
    tags=["Bus Stop"],
    response_model=List[BusStopSchema],
    responses=makeExceptionResponses(
        [
            exceptions.InvalidToken,
            exceptions.InvalidWKTStringOrType,
            exceptions.InvalidSRID4326,
        ]
    ),
    description="""
    Retrieve bus stops based on flexible query filters.  
    Supports pagination and distance-based sorting when location is provided.  
    Requires a valid executive token.
    """,
)
async def fetch_bus_stop(
    qParam: QueryParams = Depends(), bearer=Depends(bearer_executive)
):
    try:
        session = sessionMaker()
        validators.executiveToken(bearer.credentials, session)

        return searchBusStop(session, qParam)
    except Exception as e:
        exceptions.handle(e)
    finally:
        session.close()


# ## API endpoints [Vendor]
@route_vendor.get(
    "/landmark/bus_stop",
    tags=["Bus Stop"],
    response_model=List[BusStopSchema],
    responses=makeExceptionResponses(
        [
            exceptions.InvalidToken,
            exceptions.InvalidWKTStringOrType,
            exceptions.InvalidSRID4326,
        ]
    ),
    description="""
    Retrieve bus stops based on flexible query filters.  
    Supports pagination and distance-based sorting when location is provided.  
    Requires a valid vendor token.
    """,
)
async def fetch_bus_stop(
    qParam: QueryParams = Depends(), bearer=Depends(bearer_vendor)
):
    try:
        session = sessionMaker()
        validators.vendorToken(bearer.credentials, session)

        return searchBusStop(session, qParam)
    except Exception as e:
        exceptions.handle(e)
    finally:
        session.close()


# ## API endpoints [Operator]
@route_operator.get(
    "/landmark/bus_stop",
    tags=["Bus Stop"],
    response_model=List[BusStopSchema],
    responses=makeExceptionResponses(
        [
            exceptions.InvalidToken,
            exceptions.InvalidWKTStringOrType,
            exceptions.InvalidSRID4326,
        ]
    ),
    description="""
    Retrieve bus stops based on flexible query filters.  
    Supports pagination and distance-based sorting when location is provided.  
    Requires a valid operator token.
    """,
)
async def fetch_bus_stop(
    qParam: QueryParams = Depends(), bearer=Depends(bearer_operator)
):
    try:
        session = sessionMaker()
        validators.operatorToken(bearer.credentials, session)

        return searchBusStop(session, qParam)
    except Exception as e:
        exceptions.handle(e)
    finally:
        session.close()<|MERGE_RESOLUTION|>--- conflicted
+++ resolved
@@ -169,13 +169,8 @@
             exceptions.NoPermission,
             exceptions.InvalidWKTStringOrType,
             exceptions.InvalidSRID4326,
-<<<<<<< HEAD
-            exceptions.InvalidValue(BusStop.landmark_id),
+            exceptions.UnknownValue(BusStop.landmark_id),
             exceptions.BusStopOutsideLandmark,
-=======
-            exceptions.BusStopOutsideLandmark,
-            exceptions.UnknownValue(BusStop.landmark_id),
->>>>>>> 6c5d120e
         ]
     ),
     description="""
@@ -204,24 +199,10 @@
             session.query(Landmark).filter(Landmark.id == fParam.landmark_id).first()
         )
         if landmark is None:
-<<<<<<< HEAD
-            raise exceptions.InvalidValue(BusStop.landmark_id)
+            raise exceptions.UnknownValue(BusStop.landmark_id)
 
         boundaryGeom = wkb.loads(bytes(landmark.boundary.data))
         if not boundaryGeom.contains(locationGeom):
-=======
-            raise exceptions.UnknownValue(BusStop.landmark_id)
-        wktLocation = toWKTgeometry(location, Point)
-        if wktLocation is None:
-            raise exceptions.InvalidWKTStringOrType()
-        if not isSRID4326(wktLocation):
-            raise exceptions.InvalidSRID4326()
-
-        name = name or landmark.name
-        location4326 = func.ST_SetSRID(func.ST_GeomFromText(location), EPSG_4326)
-        withinBoundary = session.scalar(func.ST_Within(location4326, landmark.boundary))
-        if not withinBoundary:
->>>>>>> 6c5d120e
             raise exceptions.BusStopOutsideLandmark()
 
         busStop = BusStop(
