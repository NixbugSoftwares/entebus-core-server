<<<<<<< HEAD
from typing import Annotated
from fastapi import APIRouter, Depends, Form, status, Response
=======
from datetime import datetime
from enum import IntEnum
from typing import Annotated, List
from fastapi import APIRouter, Depends, Form, Query, status, Response
from sqlalchemy.orm.session import Session
>>>>>>> 054485f5
from fastapi.encoders import jsonable_encoder
from shapely import Point
from sqlalchemy import func
from geoalchemy2 import Geography

from app.api.bearer import bearer_executive, bearer_operator, bearer_vendor
from app.src import schemas, exceptions
<<<<<<< HEAD
=======
from app.src.enums import OrderIn
>>>>>>> 054485f5
from app.src.constants import EPSG_4326
from app.src.db import sessionMaker, Landmark, BusStop
from app.src.functions import (
    enumStr,
    toWKTgeometry,
    isSRID4326,
    getExecutiveRole,
    getExecutiveToken,
    getRequestInfo,
    logExecutiveEvent,
    makeExceptionResponses,
    getOperatorToken,
    getVendorToken,
)

route_executive = APIRouter()
route_operator = APIRouter()
route_vendor = APIRouter()


## Schemas
class OrderBy(IntEnum):
    id = 1
    landmark_id = 2
    location = 3
    created_on = 4
    updated_on = 5


class BusStopQueryParams:
    def __init__(
        self,
        id: int | None = Query(default=None),
        id_ge: int | None = Query(default=None),
        id_le: int | None = Query(default=None),
        id_list: List[int | None] = Query(
            default=None,
        ),
        name: str | None = Query(default=None),
        landmark_id: int | None = Query(default=None),
        location: str | None = Query(
            default=None, description="Accepts only SRID 4326 (WGS84)"
        ),
        created_on: datetime | None = Query(default=None),
        created_on_ge: datetime | None = Query(default=None),
        created_on_le: datetime | None = Query(default=None),
        updated_on: datetime | None = Query(default=None),
        updated_on_ge: datetime | None = Query(default=None),
        updated_on_le: datetime | None = Query(default=None),
        offset: int = Query(default=0, ge=0),
        limit: int = Query(default=20, gt=0, le=100),
        order_by: OrderBy = Query(default=OrderBy.id, description=enumStr(OrderBy)),
        order_in: OrderIn = Query(default=OrderIn.DESC, description=enumStr(OrderIn)),
    ):
        self.id = id
        self.id_ge = id_ge
        self.id_le = id_le
        self.id_list = id_list
        self.name = name
        self.landmark_id = landmark_id
        self.location = location
        self.created_on = created_on
        self.created_on_ge = created_on_ge
        self.created_on_le = created_on_le
        self.updated_on = updated_on
        self.updated_on_ge = updated_on_ge
        self.updated_on_le = updated_on_le
        self.offset = offset
        self.limit = limit
        self.order_by = order_by
        self.order_in = order_in


## Function
def queryBusStops(session: Session, qParam: BusStopQueryParams) -> List[BusStop]:
    query = session.query(BusStop)
    if qParam.id is not None:
        query = query.filter(BusStop.id == qParam.id)
    if qParam.id_ge is not None:
        query = query.filter(BusStop.id >= qParam.id_ge)
    if qParam.id_le is not None:
        query = query.filter(BusStop.id <= qParam.id_le)
    if qParam.id_list is not None:
        query = query.filter(BusStop.id.in_(qParam.id_list))
    if qParam.name is not None:
        query = query.filter(BusStop.name.ilike(f"%{qParam.name}%"))
    if qParam.landmark_id is not None:
        query = query.filter(BusStop.landmark_id == qParam.landmark_id)
    if qParam.created_on is not None:
        query = query.filter(BusStop.created_on == qParam.created_on)
    if qParam.created_on_ge is not None:
        query = query.filter(BusStop.created_on >= qParam.created_on_ge)
    if qParam.created_on_le is not None:
        query = query.filter(BusStop.created_on <= qParam.created_on_le)
    if qParam.updated_on is not None:
        query = query.filter(BusStop.updated_on == qParam.updated_on)
    if qParam.updated_on_ge is not None:
        query = query.filter(BusStop.updated_on >= qParam.updated_on_ge)
    if qParam.updated_on_le is not None:
        query = query.filter(BusStop.updated_on <= qParam.updated_on_le)
    if qParam.order_by == OrderBy.location and qParam.location:
        wktLocation = toWKTgeometry(qParam.location, Point)
        if wktLocation is None:
            raise exceptions.InvalidWKTStringOrType()
        if not isSRID4326(wktLocation):
            raise exceptions.InvalidSRID4326()
        orderQuery = func.ST_Distance(
            BusStop.location.cast(Geography), func.ST_GeogFromText(qParam.location)
        )
    else:
        orderQuery = getattr(BusStop, OrderBy(qParam.order_by).name)

    if qParam.order_in == OrderIn.ASC:
        query = query.order_by(orderQuery.asc())
    else:
        query = query.order_by(orderQuery.desc())
    query = query.offset(qParam.offset).limit(qParam.limit)
    busStops = query.all()
    for busStop in busStops:
        busStop.location = session.scalar(func.ST_AsText(busStop.location))
    return busStops


## API endpoints [Executive]
@route_executive.post(
    "/landmark/bus_stop",
    tags=["Bus Stop"],
    response_model=schemas.BusStop,
    status_code=status.HTTP_201_CREATED,
    responses=makeExceptionResponses(
        [
            exceptions.InvalidToken,
            exceptions.NoPermission,
            exceptions.InvalidWKTStringOrType,
            exceptions.InvalidSRID4326,
            exceptions.InvalidBusStopLocation,
            exceptions.InvalidValue(BusStop.landmark_id),
        ]
    ),
    description="""
    Creates a new bus stop under a specified landmark with a valid SRID 4326 location.

    - Accepts a WKT point representing the bus stop location. Only SRID 4326 (WGS 84) geometries are allowed.
    - Validates geometry format and SRID.
    - Ensures the point lies within the boundary of the referenced landmark.
    - Only executives with the required permission (`create_bus_stop`) can access this endpoint.
    - Logs the bus stop creation activity with the associated token.
    """,
)
async def create_bus_stop(
    landmark_id: Annotated[int, Form()],
    location: Annotated[str, Form(description="Accepts only SRID 4326 (WGS84)")],
    name: Annotated[str | None, Form(max_length=128)] = None,
    bearer=Depends(bearer_executive),
    request_info=Depends(getRequestInfo),
):
    try:
        session = sessionMaker()
        token = getExecutiveToken(bearer.credentials, session)
        if token is None:
            raise exceptions.InvalidToken()
        role = getExecutiveRole(token, session)
        canCreateBusStop = bool(role and role.create_bus_stop)
        if not canCreateBusStop:
            raise exceptions.NoPermission()

        landmark = session.query(Landmark).filter(Landmark.id == landmark_id).first()
        if landmark is None:
            raise exceptions.InvalidValue(BusStop.landmark_id)
        wktLocation = toWKTgeometry(location, Point)
        if wktLocation is None:
            raise exceptions.InvalidWKTStringOrType()
        if not isSRID4326(wktLocation):
            raise exceptions.InvalidSRID4326()

        name = name or landmark.name
        location4326 = func.ST_SetSRID(func.ST_GeomFromText(location), EPSG_4326)
        withinBoundary = session.scalar(func.ST_Within(location4326, landmark.boundary))
        if not withinBoundary:
            raise exceptions.InvalidBusStopLocation()

        busStop = BusStop(landmark_id=landmark_id, location=location, name=name)
        session.add(busStop)
        session.commit()
        logExecutiveEvent(token, request_info, jsonable_encoder(busStop))
        return busStop
    except Exception as e:
        exceptions.handle(e)
    finally:
        session.close()


@route_executive.patch(
    "/landmark/bus_stop",
    tags=["Bus Stop"],
    response_model=schemas.BusStop,
    responses=makeExceptionResponses(
        [
            exceptions.InvalidToken,
            exceptions.NoPermission,
            exceptions.InvalidWKTStringOrType,
            exceptions.InvalidSRID4326,
            exceptions.InvalidBusStopLocation,
            exceptions.InvalidIdentifier,
        ]
    ),
    description="""
    Updates an existing bus stop with provided fields.

    - Accepts updates to `name` and `location` (WKT).
    - Ensures the WKT location is valid, SRID 4326, and inside the associated landmark boundary.
    - Only executives with the `update_bus_stop` permission can update bus stops.
    - Logs updates only if any field was changed.
    """,
)
async def update_bus_stop(
    id: Annotated[int, Form()],
    name: Annotated[str | None, Form(max_length=128)] = None,
    location: Annotated[
        str | None, Form(description="Accepts only SRID 4326 (WGS84)")
    ] = None,
    bearer=Depends(bearer_executive),
    request_info=Depends(getRequestInfo),
):
    try:
        session = sessionMaker()
        token = getExecutiveToken(bearer.credentials, session)
        if token is None:
            raise exceptions.InvalidToken()

        role = getExecutiveRole(token, session)
        canUpdateBusStop = bool(role and role.update_bus_stop)
        if not canUpdateBusStop:
            raise exceptions.NoPermission()

        busStop = session.query(BusStop).filter(BusStop.id == id).first()
        if busStop is None:
            raise exceptions.InvalidIdentifier()
        if name is not None and busStop.name != name:
            busStop.name = name

        if location is not None:
            wktLocation = toWKTgeometry(location, Point)
            if wktLocation is None:
                raise exceptions.InvalidWKTStringOrType()
            if not isSRID4326(wktLocation):
                raise exceptions.InvalidSRID4326()
            landmark = (
                session.query(Landmark)
                .filter(Landmark.id == busStop.landmark_id)
                .first()
            )
            location4326 = func.ST_SetSRID(func.ST_GeomFromText(location), EPSG_4326)
            withinBoundary = session.scalar(
                func.ST_Within(location4326, landmark.boundary)
            )
            if not withinBoundary:
                raise exceptions.InvalidBusStopLocation()
            busStop.location = location4326

        isModified = session.is_modified(busStop)
        if isModified:
            session.commit()
            session.refresh(busStop)

        busStopData = jsonable_encoder(busStop, exclude={"location"})
        busStopData["location"] = session.scalar(func.ST_AsText(busStop.location))

        if isModified:
            logExecutiveEvent(token, request_info, busStopData)
        return busStopData
    except Exception as e:
        exceptions.handle(e)
    finally:
        session.close()


@route_executive.delete(
    "/landmark/bus_stop",
    tags=["Bus Stop"],
    status_code=status.HTTP_204_NO_CONTENT,
    responses=makeExceptionResponses(
        [
            exceptions.InvalidToken,
            exceptions.NoPermission,
        ]
    ),
    description="""
    Deletes a bus stop using its ID.

    - Only executives with the required permission (`delete_bus_stop`) can access this endpoint.
    - Validates the bus stop ID.
    - Logs the deletion activity with the associated executive token.
    """,
)
async def delete_bus_stop(
    id: Annotated[int, Form()],
    bearer=Depends(bearer_executive),
    request_info=Depends(getRequestInfo),
):
    try:
        session = sessionMaker()
        token = getExecutiveToken(bearer.credentials, session)
        if token is None:
            raise exceptions.InvalidToken()
        role = getExecutiveRole(token, session)
        canDeleteBusStop = bool(role and role.delete_bus_stop)
        if not canDeleteBusStop:
            raise exceptions.NoPermission()

        busStop = session.query(BusStop).filter(BusStop.id == id).first()
        if busStop:
            busStopData = jsonable_encoder(busStop, exclude={"location"})
            busStopData["location"] = session.scalar(func.ST_AsText(busStop.location))
            session.delete(busStop)
            session.commit()
            logExecutiveEvent(token, request_info, busStopData)
        return Response(status_code=status.HTTP_204_NO_CONTENT)
    except Exception as e:
        exceptions.handle(e)
    finally:
        session.close()


@route_executive.get(
    "/landmark/bus_stop",
    tags=["Bus Stop"],
    response_model=List[schemas.BusStop],
    responses=makeExceptionResponses(
        [
            exceptions.InvalidToken,
            exceptions.InvalidWKTStringOrType,
            exceptions.InvalidSRID4326,
        ]
    ),
    description="""
    Fetches a list of bus stops filtered by optional query parameters.
    
    - The authenticated user can access this endpoint.
    - Supports filtering by ID range, ID list, location, name, and creation timestamps.
    - Support distance-based filtering when order_by is set to location and the location parameter is provided
    - Supports pagination with `offset` and `limit`.
    - Supports sorting using `order_by` and `order_in`.
    """,
)
async def fetch_bus_stops(
    qParam: BusStopQueryParams = Depends(), bearer=Depends(bearer_executive)
):
    try:
        session = sessionMaker()
        token = getExecutiveToken(bearer.credentials, session)
        if token is None:
            raise exceptions.InvalidToken()

        return queryBusStops(session, qParam)
    except Exception as e:
        exceptions.handle(e)
    finally:
        session.close()


## API endpoints [Operator]
@route_operator.get(
    "/landmark/bus_stop",
    tags=["Bus Stop"],
    response_model=List[schemas.BusStop],
    responses=makeExceptionResponses(
        [
            exceptions.InvalidToken,
            exceptions.InvalidWKTStringOrType,
            exceptions.InvalidSRID4326,
        ]
    ),
    description="""
    Fetches a list of bus stops filtered by optional query parameters.
    
    - The authenticated user can access this endpoint.
    - Supports filtering by ID range, ID list, location, name, and creation timestamps.
    - Support distance-based filtering when order_by is set to location and the location parameter is provided.
    - Supports pagination with `offset` and `limit`.
    - Supports sorting using `order_by` and `order_in`.
    """,
)
async def fetch_bus_stops(
    qParam: BusStopQueryParams = Depends(), bearer=Depends(bearer_operator)
):
    try:
        session = sessionMaker()
        token = getOperatorToken(bearer.credentials, session)
        if token is None:
            raise exceptions.InvalidToken()

        return queryBusStops(session, qParam)
    except Exception as e:
        exceptions.handle(e)
    finally:
        session.close()


## API endpoints [Vendor]
@route_vendor.get(
    "/landmark/bus_stop",
    tags=["Bus Stop"],
    response_model=List[schemas.BusStop],
    responses=makeExceptionResponses(
        [
            exceptions.InvalidToken,
            exceptions.InvalidWKTStringOrType,
            exceptions.InvalidSRID4326,
        ]
    ),
    description="""
    Fetches a list of bus stops filtered by optional query parameters.
    
    - The authenticated user can access this endpoint.
    - Supports filtering by ID range, ID list, location, name, and creation timestamps.
    - Support distance-based filtering when order_by is set to location and the location parameter is provided
    - Supports pagination with `offset` and `limit`.
    - Supports sorting using `order_by` and `order_in`.
    """,
)
async def fetch_bus_stops(
    qParam: BusStopQueryParams = Depends(), bearer=Depends(bearer_vendor)
):
    try:
        session = sessionMaker()
        token = getVendorToken(bearer.credentials, session)
        if token is None:
            raise exceptions.InvalidToken()

        return queryBusStops(session, qParam)
    except Exception as e:
        exceptions.handle(e)
    finally:
        session.close()<|MERGE_RESOLUTION|>--- conflicted
+++ resolved
@@ -1,13 +1,8 @@
-<<<<<<< HEAD
-from typing import Annotated
-from fastapi import APIRouter, Depends, Form, status, Response
-=======
 from datetime import datetime
 from enum import IntEnum
 from typing import Annotated, List
 from fastapi import APIRouter, Depends, Form, Query, status, Response
 from sqlalchemy.orm.session import Session
->>>>>>> 054485f5
 from fastapi.encoders import jsonable_encoder
 from shapely import Point
 from sqlalchemy import func
@@ -15,10 +10,7 @@
 
 from app.api.bearer import bearer_executive, bearer_operator, bearer_vendor
 from app.src import schemas, exceptions
-<<<<<<< HEAD
-=======
 from app.src.enums import OrderIn
->>>>>>> 054485f5
 from app.src.constants import EPSG_4326
 from app.src.db import sessionMaker, Landmark, BusStop
 from app.src.functions import (
