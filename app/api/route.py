from datetime import datetime, time
from enum import IntEnum
from typing import List, Optional
from fastapi import (
    APIRouter,
    Depends,
    Query,
    Response,
    status,
    Form,
)
from sqlalchemy.orm.session import Session
from fastapi.encoders import jsonable_encoder
from pydantic import BaseModel, Field

from app.api.bearer import bearer_executive, bearer_operator, bearer_vendor
from app.src.db import ExecutiveRole, OperatorRole, sessionMaker, Route
from app.src import exceptions, validators, getters
from app.src.loggers import logEvent
from app.src.functions import enumStr, makeExceptionResponses

route_executive = APIRouter()
route_vendor = APIRouter()
route_operator = APIRouter()


## Output Schema
class RouteSchema(BaseModel):
    id: int
    company_id: int
    name: str
    start_time: time
    updated_on: Optional[datetime]
    created_on: datetime


## Input Forms
class CreateFormForOP(BaseModel):
    name: str = Field(Form(max_length=4096))
    start_time: time = Field(Form())


class CreateFormForEX(CreateFormForOP):
    company_id: int = Field(Form())


class UpdateForm(BaseModel):
    id: int = Field(Form())
    name: str | None = Field(Form(max_length=4096, default=None))
    start_time: time | None = Field(Form(default=None))


class DeleteForm(BaseModel):
    id: int = Field(Form())


## Query Parameters
class OrderIn(IntEnum):
    ASC = 1
    DESC = 2


class OrderBy(IntEnum):
    id = 1
    updated_on = 2
    created_on = 3
    start_time = 4


class QueryParamsForOP(BaseModel):
    name: str | None = Field(Query(default=None))
    # id based
    id: int | None = Field(Query(default=None))
    id_ge: int | None = Field(Query(default=None))
    id_le: int | None = Field(Query(default=None))
    id_list: List[int] | None = Field(Query(default=None))
    # start_time based
    start_time_ge: time | None = Field(Query(default=None))
    start_time_le: time | None = Field(Query(default=None))
    # updated_on based
    updated_on_ge: datetime | None = Field(Query(default=None))
    updated_on_le: datetime | None = Field(Query(default=None))
    # created_on based
    created_on_ge: datetime | None = Field(Query(default=None))
    created_on_le: datetime | None = Field(Query(default=None))
    # Ordering
    order_by: OrderBy = Field(Query(default=OrderBy.id, description=enumStr(OrderBy)))
    order_in: OrderIn = Field(Query(default=OrderIn.DESC, description=enumStr(OrderIn)))
    # Pagination
    offset: int = Field(Query(default=0, ge=0))
    limit: int = Field(Query(default=20, gt=0, le=100))


<<<<<<< HEAD
class QueryParams(QueryParamsForOP):
    company_id: int | None = Field(Query(default=None))


=======
class QueryParamsForEX(QueryParamsForOP):
    company_id: int | None = Field(Query(default=None))


class QueryParamsForVE(QueryParamsForEX):
    pass


>>>>>>> 424afa74
## Function
def updateRoute(route: Route, fParam: UpdateForm):
    if fParam.name is not None and route.name != fParam.name:
        route.name = fParam.name
    if fParam.start_time is not None and route.start_time != fParam.start_time:
        route.start_time = fParam.start_time


def searchRoute(
<<<<<<< HEAD
    session: Session, qParam: QueryParams | QueryParamsForOP
=======
    session: Session, qParam: QueryParamsForVE | QueryParamsForOP | QueryParamsForEX
>>>>>>> 424afa74
) -> List[Route]:
    query = session.query(Route)

    # Filters
    if qParam.company_id is not None:
        query = query.filter(Route.company_id == qParam.company_id)
    if qParam.name is not None:
        query = query.filter(Route.name.ilike(f"%{qParam.name}%"))
    # id based
    if qParam.id is not None:
        query = query.filter(Route.id == qParam.id)
    if qParam.id_ge is not None:
        query = query.filter(Route.id >= qParam.id_ge)
    if qParam.id_le is not None:
        query = query.filter(Route.id <= qParam.id_le)
    if qParam.id_list is not None:
        query = query.filter(Route.id.in_(qParam.id_list))
    # start_time based
    if qParam.start_time_ge is not None:
        query = query.filter(Route.start_time >= qParam.start_time_ge)
    if qParam.start_time_le is not None:
        query = query.filter(Route.start_time <= qParam.start_time_le)
    # updated_on based
    if qParam.updated_on_ge is not None:
        query = query.filter(Route.updated_on >= qParam.updated_on_ge)
    if qParam.updated_on_le is not None:
        query = query.filter(Route.updated_on <= qParam.updated_on_le)
    # created_on based
    if qParam.created_on_ge is not None:
        query = query.filter(Route.created_on >= qParam.created_on_ge)
    if qParam.created_on_le is not None:
        query = query.filter(Route.created_on <= qParam.created_on_le)

    # Ordering
    orderingAttribute = getattr(Route, OrderBy(qParam.order_by).name)
    if qParam.order_in == OrderIn.ASC:
        query = query.order_by(orderingAttribute.asc())
    else:
        query = query.order_by(orderingAttribute.desc())

    # Pagination
    query = query.offset(qParam.offset).limit(qParam.limit)
    return query.all()


## API endpoints [Executive]
@route_executive.post(
    "/company/route",
    tags=["Route"],
    response_model=RouteSchema,
    status_code=status.HTTP_201_CREATED,
    responses=makeExceptionResponses(
        [
            exceptions.InvalidToken,
            exceptions.NoPermission,
        ]
    ),
    description="""
    Create a new route for a specified company.  
    Requires executive role with `create_route` permission.  
<<<<<<< HEAD
    Accepts route name and start time.
=======
>>>>>>> 424afa74
    """,
)
async def create_route(
    fParam: CreateFormForEX = Depends(),
    bearer=Depends(bearer_executive),
    request_info=Depends(getters.requestInfo),
):
    try:
        session = sessionMaker()
        token = validators.executiveToken(bearer.credentials, session)
        role = getters.executiveRole(token, session)
        validators.executivePermission(role, ExecutiveRole.create_route)

        route = Route(
            company_id=fParam.company_id, name=fParam.name, start_time=fParam.start_time
        )
        session.add(route)
        session.commit()
        logEvent(token, request_info, jsonable_encoder(route))
        return route
    except Exception as e:
        exceptions.handle(e)
    finally:
        session.close()


@route_executive.patch(
    "/company/route",
    tags=["Route"],
    response_model=RouteSchema,
    responses=makeExceptionResponses(
        [
            exceptions.InvalidToken,
            exceptions.NoPermission,
            exceptions.InvalidIdentifier,
        ]
    ),
    description="""
    Update an existing route by ID.  
    Requires executive role with `update_route` permission.  
    Only provided fields (name, start_time) will be updated.
    """,
)
async def update_route(
    fParam: UpdateForm = Depends(),
    bearer=Depends(bearer_executive),
    request_info=Depends(getters.requestInfo),
):
    try:
        session = sessionMaker()
        token = validators.executiveToken(bearer.credentials, session)
        role = getters.executiveRole(token, session)
        validators.executivePermission(role, ExecutiveRole.update_route)

        route = session.query(Route).filter(Route.id == fParam.id).first()
        if route is None:
            raise exceptions.InvalidIdentifier()

        updateRoute(route, fParam)
        haveUpdates = session.is_modified(route)
        if haveUpdates:
            session.commit()
            session.refresh(route)

        routeData = jsonable_encoder(route)
        if haveUpdates:
            logEvent(token, request_info, routeData)
        return routeData
    except Exception as e:
        exceptions.handle(e)
    finally:
        session.close()


@route_executive.delete(
    "/company/route",
    tags=["Route"],
    status_code=status.HTTP_204_NO_CONTENT,
    responses=makeExceptionResponses(
        [exceptions.InvalidToken, exceptions.NoPermission]
    ),
    description="""
    Delete an existing route by ID.  
    Requires executive role with `delete_route` permission.  
    Deletes the route if it exists and logs the action.
    """,
)
async def delete_route(
    fParam: DeleteForm = Depends(),
    bearer=Depends(bearer_executive),
    request_info=Depends(getters.requestInfo),
):
    try:
        session = sessionMaker()
        token = validators.executiveToken(bearer.credentials, session)
        role = getters.executiveRole(token, session)
        validators.executivePermission(role, ExecutiveRole.delete_route)

        route = session.query(Route).filter(Route.id == fParam.id).first()
        if route is not None:
            session.delete(route)
            session.commit()
            logEvent(token, request_info, jsonable_encoder(route))
        return Response(status_code=status.HTTP_204_NO_CONTENT)
    except Exception as e:
        exceptions.handle(e)
    finally:
        session.close()


@route_executive.get(
    "/company/route",
    tags=["Route"],
    response_model=List[RouteSchema],
    responses=makeExceptionResponses([exceptions.InvalidToken]),
    description="""
    Fetch a list of all routes across companies.  
    Supports filtering by company ID, name, time, and metadata.  
    Requires a valid executive token.
    """,
)
async def fetch_routes(
    qParam: QueryParamsForEX = Depends(), bearer=Depends(bearer_executive)
):
    try:
        session = sessionMaker()
        validators.executiveToken(bearer.credentials, session)

        return searchRoute(session, qParam)
    except Exception as e:
        exceptions.handle(e)
    finally:
        session.close()


## API endpoints [Vendor]
@route_vendor.get(
    "/company/route",
    tags=["Route"],
    response_model=List[RouteSchema],
    responses=makeExceptionResponses([exceptions.InvalidToken]),
    description="""
    Fetch a list of all routes across companies.  
    Only available to users with a valid vendor token.  
    Supports filtering, sorting, and pagination.
    """,
)
async def fetch_tokens(
    qParam: QueryParamsForVE = Depends(), bearer=Depends(bearer_vendor)
):
    try:
        session = sessionMaker()
        validators.vendorToken(bearer.credentials, session)

        return searchRoute(session, qParam)
    except Exception as e:
        exceptions.handle(e)
    finally:
        session.close()


## API endpoints [Operator]
@route_operator.post(
    "/company/route",
    tags=["Route"],
    response_model=RouteSchema,
    status_code=status.HTTP_201_CREATED,
    responses=makeExceptionResponses(
        [
            exceptions.InvalidToken,
            exceptions.NoPermission,
        ]
    ),
    description="""
    Create a new route for the operator's own company.  
    Requires operator role with `create_route` permission.  
    The company ID is derived from the token, not user input.
    """,
)
async def create_route(
    fParam: CreateFormForOP = Depends(),
    bearer=Depends(bearer_operator),
    request_info=Depends(getters.requestInfo),
):
    try:
        session = sessionMaker()
        token = validators.operatorToken(bearer.credentials, session)
        role = getters.operatorRole(token, session)
        validators.operatorPermission(role, OperatorRole.create_route)

        route = Route(
            company_id=token.company_id, name=fParam.name, start_time=fParam.start_time
        )
        session.add(route)
        session.commit()
        logEvent(token, request_info, jsonable_encoder(route))
        return route
    except Exception as e:
        exceptions.handle(e)
    finally:
        session.close()


@route_operator.patch(
    "/company/route",
    tags=["Route"],
    response_model=RouteSchema,
    responses=makeExceptionResponses(
        [
            exceptions.InvalidToken,
            exceptions.NoPermission,
            exceptions.InvalidIdentifier,
        ]
    ),
    description="""
    Update an existing route belonging to the operator's company.  
    Requires operator role with `update_route` permission.  
    Ensures the route is owned by the operator's company.
    """,
)
async def update_route(
    fParam: UpdateForm = Depends(),
    bearer=Depends(bearer_operator),
    request_info=Depends(getters.requestInfo),
):
    try:
        session = sessionMaker()
        token = validators.operatorToken(bearer.credentials, session)
        role = getters.operatorRole(token, session)
        validators.operatorPermission(role, OperatorRole.update_route)

        route = (
            session.query(Route)
            .filter(Route.id == fParam.id)
            .filter(Route.company_id == token.company_id)
            .first()
        )
        if route is None:
            raise exceptions.InvalidIdentifier()

        updateRoute(route, fParam)
        haveUpdates = session.is_modified(route)
        if haveUpdates:
            session.commit()
            session.refresh(route)

        routeData = jsonable_encoder(route)
        if haveUpdates:
            logEvent(token, request_info, routeData)
        return routeData
    except Exception as e:
        exceptions.handle(e)
    finally:
        session.close()


@route_operator.delete(
    "/company/route",
    tags=["Route"],
    status_code=status.HTTP_204_NO_CONTENT,
    responses=makeExceptionResponses(
        [exceptions.InvalidToken, exceptions.NoPermission]
    ),
    description="""
    Delete a route belonging to the operator's company.  
    Requires operator role with `delete_route` permission.  
    Only routes owned by the operator's company can be deleted.
    """,
)
async def delete_route(
    fParam: DeleteForm = Depends(),
    bearer=Depends(bearer_operator),
    request_info=Depends(getters.requestInfo),
):
    try:
        session = sessionMaker()
        token = validators.operatorToken(bearer.credentials, session)
        role = getters.operatorRole(token, session)
        validators.operatorPermission(role, OperatorRole.delete_route)

        route = (
            session.query(Route)
            .filter(Route.id == fParam.id)
            .filter(Route.company_id == token.company_id)
            .first()
        )

        if route is not None:
            session.delete(route)
            session.commit()
            logEvent(token, request_info, jsonable_encoder(route))
        return Response(status_code=status.HTTP_204_NO_CONTENT)
    except Exception as e:
        exceptions.handle(e)
    finally:
        session.close()


@route_operator.get(
    "/company/route",
    tags=["Route"],
    response_model=List[RouteSchema],
    responses=makeExceptionResponses([exceptions.InvalidToken]),
    description="""
    Fetch a list of routes belonging to the operator's own company.  
    Supports filters like ID, time, name, and creation timestamps.  
    Requires a valid operator token.
    """,
)
async def fetch_routes(
    qParam: QueryParamsForOP = Depends(), bearer=Depends(bearer_operator)
):
    try:
        session = sessionMaker()
        token = validators.operatorToken(bearer.credentials, session)

<<<<<<< HEAD
        qParam = QueryParams(**qParam.model_dump(), company_id=token.company_id)
=======
        qParam = QueryParamsForEX(**qParam.model_dump(), company_id=token.company_id)
>>>>>>> 424afa74
        return searchRoute(session, qParam)
    except Exception as e:
        exceptions.handle(e)
    finally:
        session.close()<|MERGE_RESOLUTION|>--- conflicted
+++ resolved
@@ -91,12 +91,6 @@
     limit: int = Field(Query(default=20, gt=0, le=100))
 
 
-<<<<<<< HEAD
-class QueryParams(QueryParamsForOP):
-    company_id: int | None = Field(Query(default=None))
-
-
-=======
 class QueryParamsForEX(QueryParamsForOP):
     company_id: int | None = Field(Query(default=None))
 
@@ -105,7 +99,6 @@
     pass
 
 
->>>>>>> 424afa74
 ## Function
 def updateRoute(route: Route, fParam: UpdateForm):
     if fParam.name is not None and route.name != fParam.name:
@@ -115,11 +108,7 @@
 
 
 def searchRoute(
-<<<<<<< HEAD
-    session: Session, qParam: QueryParams | QueryParamsForOP
-=======
     session: Session, qParam: QueryParamsForVE | QueryParamsForOP | QueryParamsForEX
->>>>>>> 424afa74
 ) -> List[Route]:
     query = session.query(Route)
 
@@ -180,10 +169,6 @@
     description="""
     Create a new route for a specified company.  
     Requires executive role with `create_route` permission.  
-<<<<<<< HEAD
-    Accepts route name and start time.
-=======
->>>>>>> 424afa74
     """,
 )
 async def create_route(
@@ -500,11 +485,7 @@
         session = sessionMaker()
         token = validators.operatorToken(bearer.credentials, session)
 
-<<<<<<< HEAD
-        qParam = QueryParams(**qParam.model_dump(), company_id=token.company_id)
-=======
         qParam = QueryParamsForEX(**qParam.model_dump(), company_id=token.company_id)
->>>>>>> 424afa74
         return searchRoute(session, qParam)
     except Exception as e:
         exceptions.handle(e)
