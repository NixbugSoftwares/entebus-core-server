from datetime import datetime, time
from enum import IntEnum
from typing import List, Optional
from fastapi import (
    APIRouter,
    Depends,
    Query,
    Response,
    status,
    Form,
)
from sqlalchemy.orm.session import Session
from fastapi.encoders import jsonable_encoder
from pydantic import BaseModel, Field

from app.api.bearer import bearer_executive, bearer_operator, bearer_vendor
from app.src.db import ExecutiveRole, OperatorRole, sessionMaker, Route
from app.src import exceptions, validators, getters
from app.src.loggers import logEvent
from app.src.functions import enumStr, makeExceptionResponses

route_executive = APIRouter()
route_vendor = APIRouter()
route_operator = APIRouter()


## Output Schema
class RouteSchema(BaseModel):
    id: int
    company_id: int
    name: str
    start_time: time
    updated_on: Optional[datetime]
    created_on: datetime


## Input Forms
class CreateFormForOP(BaseModel):
    name: str = Field(Form(max_length=4096))
    start_time: time = Field(Form())


class CreateFormForEX(CreateFormForOP):
    company_id: int = Field(Form())


class UpdateForm(BaseModel):
    id: int = Field(Form())
    name: str | None = Field(Form(max_length=4096, default=None))
    start_time: time | None = Field(Form(default=None))


class DeleteForm(BaseModel):
    id: int = Field(Form())


## Query Parameters
class OrderIn(IntEnum):
    ASC = 1
    DESC = 2


class OrderBy(IntEnum):
    id = 1
    updated_on = 2
    created_on = 3
    start_time = 4


class QueryParamsForOP(BaseModel):
    name: str | None = Field(Query(default=None))
    # id based
    id: int | None = Field(Query(default=None))
    id_ge: int | None = Field(Query(default=None))
    id_le: int | None = Field(Query(default=None))
    id_list: List[int] | None = Field(Query(default=None))
    # start_time based
    start_time_ge: time | None = Field(Query(default=None))
    start_time_le: time | None = Field(Query(default=None))
    # updated_on based
    updated_on_ge: datetime | None = Field(Query(default=None))
    updated_on_le: datetime | None = Field(Query(default=None))
    # created_on based
    created_on_ge: datetime | None = Field(Query(default=None))
    created_on_le: datetime | None = Field(Query(default=None))
    # Ordering
    order_by: OrderBy = Field(Query(default=OrderBy.id, description=enumStr(OrderBy)))
    order_in: OrderIn = Field(Query(default=OrderIn.DESC, description=enumStr(OrderIn)))
    # Pagination
    offset: int = Field(Query(default=0, ge=0))
    limit: int = Field(Query(default=20, gt=0, le=100))


class QueryParams(QueryParamsForOP):
    company_id: int | None = Field(Query(default=None))


## Function
def updateRoute(route: Route, fParam: UpdateForm):
    if fParam.name is not None and route.name != fParam.name:
        route.name = fParam.name
    if fParam.start_time is not None and route.start_time != fParam.start_time:
        route.start_time = fParam.start_time


def searchRoute(
    session: Session, qParam: QueryParams | QueryParamsForOP
) -> List[Route]:
    query = session.query(Route)

    # Filters
    if qParam.company_id is not None:
        query = query.filter(Route.company_id == qParam.company_id)
    if qParam.name is not None:
        query = query.filter(Route.name.ilike(f"%{qParam.name}%"))
<<<<<<< HEAD
    if qParam.start_time is not None:
        query = query.filter(Route.start_time == qParam.start_time)
=======
>>>>>>> 650567f2
    # id based
    if qParam.id is not None:
        query = query.filter(Route.id == qParam.id)
    if qParam.id_ge is not None:
        query = query.filter(Route.id >= qParam.id_ge)
    if qParam.id_le is not None:
        query = query.filter(Route.id <= qParam.id_le)
    if qParam.id_list is not None:
        query = query.filter(Route.id.in_(qParam.id_list))
<<<<<<< HEAD
=======
    # start_time based
    if qParam.start_time_ge is not None:
        query = query.filter(Route.start_time >= qParam.start_time_ge)
    if qParam.start_time_le is not None:
        query = query.filter(Route.start_time <= qParam.start_time_le)
>>>>>>> 650567f2
    # updated_on based
    if qParam.updated_on_ge is not None:
        query = query.filter(Route.updated_on >= qParam.updated_on_ge)
    if qParam.updated_on_le is not None:
        query = query.filter(Route.updated_on <= qParam.updated_on_le)
    # created_on based
    if qParam.created_on_ge is not None:
        query = query.filter(Route.created_on >= qParam.created_on_ge)
    if qParam.created_on_le is not None:
        query = query.filter(Route.created_on <= qParam.created_on_le)

    # Ordering
    orderingAttribute = getattr(Route, OrderBy(qParam.order_by).name)
    if qParam.order_in == OrderIn.ASC:
        query = query.order_by(orderingAttribute.asc())
    else:
        query = query.order_by(orderingAttribute.desc())

    # Pagination
    query = query.offset(qParam.offset).limit(qParam.limit)
    return query.all()


## API endpoints [Executive]
@route_executive.post(
    "/company/route",
    tags=["Route"],
    response_model=RouteSchema,
    status_code=status.HTTP_201_CREATED,
    responses=makeExceptionResponses(
        [
            exceptions.InvalidToken,
            exceptions.NoPermission,
        ]
    ),
    description="""
    Creates a new route for a specified company.

    - Only executives with `create_route` permission can create routes.
    - Logs the route creation activity with the associated token.
    - Requires a valid company ID, route name, and start time.
    - Ensures the route is correctly associated with the specified company.
    """,
)
async def create_route(
    fParam: CreateFormForEX = Depends(),
    bearer=Depends(bearer_executive),
    request_info=Depends(getters.requestInfo),
):
    try:
        session = sessionMaker()
        token = validators.executiveToken(bearer.credentials, session)
        role = getters.executiveRole(token, session)
        validators.executivePermission(role, ExecutiveRole.create_route)

        route = Route(
            company_id=fParam.company_id, name=fParam.name, start_time=fParam.start_time
        )
        session.add(route)
        session.commit()
        logEvent(token, request_info, jsonable_encoder(route))
        return route
    except Exception as e:
        exceptions.handle(e)
    finally:
        session.close()


@route_executive.patch(
    "/company/route",
    tags=["Route"],
    response_model=RouteSchema,
    responses=makeExceptionResponses(
        [
            exceptions.InvalidToken,
            exceptions.NoPermission,
            exceptions.InvalidIdentifier,
        ]
    ),
    description="""
    Updates an existing route belonging to any company.

    - Only executives with `update_route` permission can perform this operation.
    - Validates the route ID before applying updates.
    - Supports partial updates such as modifying the route name or start time.
    - Changes are saved only if the route data has been modified.
    - Logs the route updating activity with the associated token.
    """,
)
async def update_route(
    fParam: UpdateForm = Depends(),
    bearer=Depends(bearer_executive),
    request_info=Depends(getters.requestInfo),
):
    try:
        session = sessionMaker()
        token = validators.executiveToken(bearer.credentials, session)
        role = getters.executiveRole(token, session)
        validators.executivePermission(role, ExecutiveRole.update_route)

        route = session.query(Route).filter(Route.id == fParam.id).first()
        if route is None:
            raise exceptions.InvalidIdentifier()

        updateRoute(route, fParam)
        haveUpdates = session.is_modified(route)
        if haveUpdates:
            session.commit()
            session.refresh(route)

        routeData = jsonable_encoder(route)
        if haveUpdates:
            logEvent(token, request_info, routeData)
        return routeData
    except Exception as e:
        exceptions.handle(e)
    finally:
        session.close()


@route_executive.delete(
    "/company/route",
    tags=["Route"],
    status_code=status.HTTP_204_NO_CONTENT,
    responses=makeExceptionResponses(
        [exceptions.InvalidToken, exceptions.NoPermission]
    ),
    description="""
    Deletes an existing route from any company.

    - Only executives with `delete_route` permission can perform this operation.
    - Validates the route ID before deletion.
    - If the route exists, it is permanently removed from the system.
    - Logs the deletion activity using the executive's token and request metadata.
    - Returns HTTP 204 status code upon successful deletion.
    """,
)
async def delete_route(
    fParam: DeleteForm = Depends(),
    bearer=Depends(bearer_executive),
    request_info=Depends(getters.requestInfo),
):
    try:
        session = sessionMaker()
        token = validators.executiveToken(bearer.credentials, session)
        role = getters.executiveRole(token, session)
        validators.executivePermission(role, ExecutiveRole.delete_route)

        route = session.query(Route).filter(Route.id == fParam.id).first()
        if route is not None:
            session.delete(route)
            session.commit()
            logEvent(token, request_info, jsonable_encoder(route))
        return Response(status_code=status.HTTP_204_NO_CONTENT)
    except Exception as e:
        exceptions.handle(e)
    finally:
        session.close()


@route_executive.get(
    "/company/route",
    tags=["Route"],
    response_model=List[RouteSchema],
    responses=makeExceptionResponses([exceptions.InvalidToken]),
    description="""
    Fetches a list of routes across companies based on provided query parameters.

    - Requires a valid executive token for authentication.
    - Allows unrestricted access to routes across multiple companies.
    - Supports query parameters for filtering routes by ID, name, company ID, start time, and more.
    - Returns all matching routes based on the provided filters.
    """,
)
async def fetch_routes(
    qParam: QueryParams = Depends(), bearer=Depends(bearer_executive)
):
    try:
        session = sessionMaker()
        validators.executiveToken(bearer.credentials, session)

        return searchRoute(session, qParam)
    except Exception as e:
        exceptions.handle(e)
    finally:
        session.close()


## API endpoints [Vendor]
@route_vendor.get(
    "/company/route",
    tags=["Route"],
    response_model=List[RouteSchema],
    responses=makeExceptionResponses([exceptions.InvalidToken]),
    description="""
    Fetches a list of routes across companies based on provided query parameters.

    - Requires a valid vendor token for authentication.
    - Supports flexible filtering using query parameters such as route ID, name, company ID, or start time.
    - Returns all matching routes without restricting to a specific company.
    - Enables vendors to access route data for authorized purposes.
    """,
)
async def fetch_tokens(qParam: QueryParams = Depends(), bearer=Depends(bearer_vendor)):
    try:
        session = sessionMaker()
        validators.vendorToken(bearer.credentials, session)

        return searchRoute(session, qParam)
    except Exception as e:
        exceptions.handle(e)
    finally:
        session.close()


## API endpoints [Operator]
@route_operator.post(
    "/company/route",
    tags=["Route"],
    response_model=RouteSchema,
    status_code=status.HTTP_201_CREATED,
    responses=makeExceptionResponses(
        [
            exceptions.InvalidToken,
            exceptions.NoPermission,
        ]
    ),
    description="""
    Creates a new route under the operator's associated company.

    - Only operators with `create_route` permission can create routes.
    - Logs the route creation activity with the associated token and request metadata.
    - The route must include a valid name and a defined start time.
    - Automatically assigns the route to the company derived from the authenticated token.
    """,
)
async def create_route(
    fParam: CreateFormForOP = Depends(),
    bearer=Depends(bearer_operator),
    request_info=Depends(getters.requestInfo),
):
    try:
        session = sessionMaker()
        token = validators.operatorToken(bearer.credentials, session)
        role = getters.operatorRole(token, session)
        validators.operatorPermission(role, OperatorRole.create_route)

        route = Route(
            company_id=token.company_id, name=fParam.name, start_time=fParam.start_time
        )
        session.add(route)
        session.commit()
        logEvent(token, request_info, jsonable_encoder(route))
        return route
    except Exception as e:
        exceptions.handle(e)
    finally:
        session.close()


@route_operator.patch(
    "/company/route",
    tags=["Route"],
    response_model=RouteSchema,
    responses=makeExceptionResponses(
        [
            exceptions.InvalidToken,
            exceptions.NoPermission,
            exceptions.InvalidIdentifier,
        ]
    ),
    description="""
    Updates an existing route belonging to the operator's associated company.

    - Only operators with `update_route` permission can update routes.
    - Validates route ID and ensures it belongs to the same company as the operator.
    - Applies partial updates such as name or start time using the provided form data.
    - Logs the update activity only if changes are detected.
    """,
)
async def update_route(
    fParam: UpdateForm = Depends(),
    bearer=Depends(bearer_operator),
    request_info=Depends(getters.requestInfo),
):
    try:
        session = sessionMaker()
        token = validators.operatorToken(bearer.credentials, session)
        role = getters.operatorRole(token, session)
        validators.operatorPermission(role, OperatorRole.update_route)

        route = (
            session.query(Route)
            .filter(Route.id == fParam.id)
            .filter(Route.company_id == token.company_id)
            .first()
        )
        if route is None:
            raise exceptions.InvalidIdentifier()

        updateRoute(route, fParam)
        haveUpdates = session.is_modified(route)
        if haveUpdates:
            session.commit()
            session.refresh(route)

        routeData = jsonable_encoder(route)
        if haveUpdates:
            logEvent(token, request_info, routeData)
        return routeData
    except Exception as e:
        exceptions.handle(e)
    finally:
        session.close()


@route_operator.delete(
    "/company/route",
    tags=["Route"],
    status_code=status.HTTP_204_NO_CONTENT,
    responses=makeExceptionResponses(
        [exceptions.InvalidToken, exceptions.NoPermission]
    ),
    description="""
    Deletes an existing route belonging to the operator's associated company.

    - Only operators with `delete_route` permission can delete routes.
    - Validates the route ID and ensures it belongs to the operator's company.
    - If the route exists, it is permanently removed from the system.
    - Logs the deletion activity using the operator's token and request metadata.
    - Returns HTTP 204 status code upon successful deletion.
    """,
)
async def delete_route(
    fParam: DeleteForm = Depends(),
    bearer=Depends(bearer_operator),
    request_info=Depends(getters.requestInfo),
):
    try:
        session = sessionMaker()
        token = validators.operatorToken(bearer.credentials, session)
        role = getters.operatorRole(token, session)
        validators.operatorPermission(role, OperatorRole.delete_route)

        route = (
            session.query(Route)
            .filter(Route.id == fParam.id)
            .filter(Route.company_id == token.company_id)
            .first()
        )

        if route is not None:
            session.delete(route)
            session.commit()
            logEvent(token, request_info, jsonable_encoder(route))
        return Response(status_code=status.HTTP_204_NO_CONTENT)
    except Exception as e:
        exceptions.handle(e)
    finally:
        session.close()


@route_operator.get(
    "/company/route",
    tags=["Route"],
    response_model=List[RouteSchema],
    responses=makeExceptionResponses([exceptions.InvalidToken]),
    description="""
    Fetches a list of routes belonging to the operator's associated company.

    - Requires a valid operator token for authentication.
    - Supports query parameters for filtering routes.
    - Returns only routes belonging to the operator's company.
    - Provides a list of matching routes based on the applied filters.
    """,
)
async def fetch_routes(
    qParam: QueryParamsForOP = Depends(), bearer=Depends(bearer_operator)
):
    try:
        session = sessionMaker()
        token = validators.operatorToken(bearer.credentials, session)

        qParam = QueryParams(**qParam.model_dump(), company_id=token.company_id)
        return searchRoute(session, qParam)
    except Exception as e:
        exceptions.handle(e)
    finally:
        session.close()<|MERGE_RESOLUTION|>--- conflicted
+++ resolved
@@ -113,11 +113,6 @@
         query = query.filter(Route.company_id == qParam.company_id)
     if qParam.name is not None:
         query = query.filter(Route.name.ilike(f"%{qParam.name}%"))
-<<<<<<< HEAD
-    if qParam.start_time is not None:
-        query = query.filter(Route.start_time == qParam.start_time)
-=======
->>>>>>> 650567f2
     # id based
     if qParam.id is not None:
         query = query.filter(Route.id == qParam.id)
@@ -127,14 +122,11 @@
         query = query.filter(Route.id <= qParam.id_le)
     if qParam.id_list is not None:
         query = query.filter(Route.id.in_(qParam.id_list))
-<<<<<<< HEAD
-=======
     # start_time based
     if qParam.start_time_ge is not None:
         query = query.filter(Route.start_time >= qParam.start_time_ge)
     if qParam.start_time_le is not None:
         query = query.filter(Route.start_time <= qParam.start_time_le)
->>>>>>> 650567f2
     # updated_on based
     if qParam.updated_on_ge is not None:
         query = query.filter(Route.updated_on >= qParam.updated_on_ge)
