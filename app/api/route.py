--- conflicted
+++ resolved
@@ -91,21 +91,10 @@
     limit: int = Field(Query(default=20, gt=0, le=100))
 
 
-<<<<<<< HEAD
-class QueryParamsForEX(QueryParamsForOP):
-    company_id: int | None = Field(Query(default=None))
-
-
-class QueryParamsForVE(QueryParamsForEX):
-    pass
-
-
-=======
 class QueryParams(QueryParamsForOP):
     company_id: int | None = Field(Query(default=None))
 
 
->>>>>>> c8f641c1
 ## Function
 def updateRoute(route: Route, fParam: UpdateForm):
     if fParam.name is not None and route.name != fParam.name:
@@ -115,11 +104,7 @@
 
 
 def searchRoute(
-<<<<<<< HEAD
-    session: Session, qParam: QueryParamsForVE | QueryParamsForOP | QueryParamsForEX
-=======
     session: Session, qParam: QueryParams | QueryParamsForOP
->>>>>>> c8f641c1
 ) -> List[Route]:
     query = session.query(Route)
 
@@ -180,10 +165,7 @@
     description="""
     Create a new route for a specified company.  
     Requires executive role with `create_route` permission.  
-<<<<<<< HEAD
-=======
     Accepts route name and start time.
->>>>>>> c8f641c1
     """,
 )
 async def create_route(
@@ -305,13 +287,8 @@
     Requires a valid executive token.
     """,
 )
-<<<<<<< HEAD
-async def fetch_routes(
-    qParam: QueryParamsForEX = Depends(), bearer=Depends(bearer_executive)
-=======
 async def fetch_route(
     qParam: QueryParams = Depends(), bearer=Depends(bearer_executive)
->>>>>>> c8f641c1
 ):
     try:
         session = sessionMaker()
@@ -336,13 +313,7 @@
     Supports filtering, sorting, and pagination.
     """,
 )
-<<<<<<< HEAD
-async def fetch_tokens(
-    qParam: QueryParamsForVE = Depends(), bearer=Depends(bearer_vendor)
-):
-=======
 async def fetch_route(qParam: QueryParams = Depends(), bearer=Depends(bearer_vendor)):
->>>>>>> c8f641c1
     try:
         session = sessionMaker()
         validators.vendorToken(bearer.credentials, session)
@@ -502,22 +473,14 @@
     Requires a valid operator token.
     """,
 )
-<<<<<<< HEAD
-async def fetch_routes(
-=======
 async def fetch_route(
->>>>>>> c8f641c1
     qParam: QueryParamsForOP = Depends(), bearer=Depends(bearer_operator)
 ):
     try:
         session = sessionMaker()
         token = validators.operatorToken(bearer.credentials, session)
 
-<<<<<<< HEAD
-        qParam = QueryParamsForEX(**qParam.model_dump(), company_id=token.company_id)
-=======
         qParam = QueryParams(**qParam.model_dump(), company_id=token.company_id)
->>>>>>> c8f641c1
         return searchRoute(session, qParam)
     except Exception as e:
         exceptions.handle(e)
