--- conflicted
+++ resolved
@@ -91,12 +91,6 @@
     limit: int = Field(Query(default=20, gt=0, le=100))
 
 
-<<<<<<< HEAD
-class QueryParams(QueryParamsForOP):
-    company_id: int | None = Field(Query(default=None))
-
-
-=======
 class QueryParamsForEX(QueryParamsForOP):
     company_id: int | None = Field(Query(default=None))
 
@@ -105,7 +99,6 @@
     pass
 
 
->>>>>>> 3ec2b6b8
 ## Function
 def updateRoute(route: Route, fParam: UpdateForm):
     if fParam.name is not None and route.name != fParam.name:
@@ -115,11 +108,7 @@
 
 
 def searchRoute(
-<<<<<<< HEAD
-    session: Session, qParam: QueryParams | QueryParamsForOP
-=======
     session: Session, qParam: QueryParamsForVE | QueryParamsForOP | QueryParamsForEX
->>>>>>> 3ec2b6b8
 ) -> List[Route]:
     query = session.query(Route)
 
@@ -180,10 +169,6 @@
     description="""
     Create a new route for a specified company.  
     Requires executive role with `create_route` permission.  
-<<<<<<< HEAD
-    Accepts route name and start time.
-=======
->>>>>>> 3ec2b6b8
     """,
 )
 async def create_route(
@@ -305,13 +290,8 @@
     Requires a valid executive token.
     """,
 )
-<<<<<<< HEAD
-async def fetch_route(
-    qParam: QueryParams = Depends(), bearer=Depends(bearer_executive)
-=======
 async def fetch_routes(
     qParam: QueryParamsForEX = Depends(), bearer=Depends(bearer_executive)
->>>>>>> 3ec2b6b8
 ):
     try:
         session = sessionMaker()
@@ -336,13 +316,9 @@
     Supports filtering, sorting, and pagination.
     """,
 )
-<<<<<<< HEAD
-async def fetch_route(qParam: QueryParams = Depends(), bearer=Depends(bearer_vendor)):
-=======
 async def fetch_tokens(
     qParam: QueryParamsForVE = Depends(), bearer=Depends(bearer_vendor)
 ):
->>>>>>> 3ec2b6b8
     try:
         session = sessionMaker()
         validators.vendorToken(bearer.credentials, session)
@@ -502,22 +478,14 @@
     Requires a valid operator token.
     """,
 )
-<<<<<<< HEAD
-async def fetch_route(
-=======
 async def fetch_routes(
->>>>>>> 3ec2b6b8
     qParam: QueryParamsForOP = Depends(), bearer=Depends(bearer_operator)
 ):
     try:
         session = sessionMaker()
         token = validators.operatorToken(bearer.credentials, session)
 
-<<<<<<< HEAD
-        qParam = QueryParams(**qParam.model_dump(), company_id=token.company_id)
-=======
         qParam = QueryParamsForEX(**qParam.model_dump(), company_id=token.company_id)
->>>>>>> 3ec2b6b8
         return searchRoute(session, qParam)
     except Exception as e:
         exceptions.handle(e)
