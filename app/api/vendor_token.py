from datetime import datetime, timedelta, timezone
from enum import IntEnum
from secrets import token_hex
from typing import List, Optional
from fastapi import (
    APIRouter,
    Depends,
    Query,
    Response,
    status,
    Form,
)
from sqlalchemy.orm.session import Session
from fastapi.encoders import jsonable_encoder
from pydantic import BaseModel, Field

from app.api.bearer import bearer_executive, bearer_vendor
from app.src.constants import (
    MAX_VENDOR_TOKENS,
    MAX_TOKEN_VALIDITY,
)
from app.src.db import (
    ExecutiveRole,
    Vendor,
    VendorToken,
    sessionMaker,
)
from app.src import argon2, exceptions, validators, getters
from app.src.enums import AccountStatus, PlatformType
from app.src.loggers import logEvent
from app.src.functions import enumStr, makeExceptionResponses

route_vendor = APIRouter()
route_executive = APIRouter()


## Output Schema
class MaskedVendorTokenSchema(BaseModel):
    id: int
    vendor_id: int
    business_id: int
    expires_in: int
    platform_type: int
    client_details: Optional[str]
    created_on: datetime
    updated_on: Optional[datetime]


class VendorTokenSchema(MaskedVendorTokenSchema):
    access_token: str
    token_type: Optional[str] = "bearer"


## Input Forms
class CreateForm(BaseModel):
    business_id: int = Field(Form())
    username: str = Field(Form(max_length=32))
    password: str = Field(Form(max_length=32))
    platform_type: PlatformType = Field(
        Form(description=enumStr(PlatformType), default=PlatformType.OTHER)
    )
    client_details: str | None = Field(Form(max_length=1024, default=None))


class DeleteFormForEX(BaseModel):
    id: int = Field(Form())


class DeleteForm(BaseModel):
    id: int | None = Field(Form(default=None))


<<<<<<< HEAD
=======
class UpdateForm(BaseModel):
    id: int | None = Field(Form(default=None))


>>>>>>> 88290927
## Query Parameters
class OrderIn(IntEnum):
    ASC = 1
    DESC = 2


class OrderBy(IntEnum):
    id = 1
    updated_on = 2
    created_on = 3


<<<<<<< HEAD
class QueryParams(BaseModel):
=======
class QueryParamsForVE(BaseModel):
>>>>>>> 88290927
    vendor_id: int | None = Field(Query(default=None))
    platform_type: PlatformType | None = Field(
        Query(default=None, description=enumStr(PlatformType))
    )
    client_details: str | None = Field(Query(default=None))
    # id based
    id: int | None = Field(Query(default=None))
    id_ge: int | None = Field(Query(default=None))
    id_le: int | None = Field(Query(default=None))
    id_list: List[int] | None = Field(Query(default=None))
    # updated_on based
    updated_on_ge: datetime | None = Field(Query(default=None))
    updated_on_le: datetime | None = Field(Query(default=None))
    # created_on based
    created_on_ge: datetime | None = Field(Query(default=None))
    created_on_le: datetime | None = Field(Query(default=None))
    # Ordering
    order_by: OrderBy = Field(Query(default=OrderBy.id, description=enumStr(OrderBy)))
    order_in: OrderIn = Field(Query(default=OrderIn.DESC, description=enumStr(OrderIn)))
    # Pagination
    offset: int = Field(Query(default=0, ge=0))
    limit: int = Field(Query(default=20, gt=0, le=100))


<<<<<<< HEAD
class QueryParamsForEX(QueryParams):
=======
class QueryParamsForEX(QueryParamsForVE):
>>>>>>> 88290927
    business_id: int | None = Field(Query(default=None))


## Function
def searchVendorToken(
<<<<<<< HEAD
    session: Session, qParam: QueryParamsForEX | QueryParams
=======
    session: Session, qParam: QueryParamsForEX | QueryParamsForVE
>>>>>>> 88290927
) -> List[VendorToken]:
    query = session.query(VendorToken)

    # Filters
    if qParam.vendor_id is not None:
        query = query.filter(VendorToken.vendor_id == qParam.vendor_id)
    if qParam.business_id is not None:
        query = query.filter(VendorToken.business_id == qParam.business_id)
    if qParam.platform_type is not None:
        query = query.filter(VendorToken.platform_type == qParam.platform_type)
    if qParam.client_details is not None:
        query = query.filter(
            VendorToken.client_details.ilike(f"%{qParam.client_details}%")
        )
    # id based
    if qParam.id is not None:
        query = query.filter(VendorToken.id == qParam.id)
    if qParam.id_ge is not None:
        query = query.filter(VendorToken.id >= qParam.id_ge)
    if qParam.id_le is not None:
        query = query.filter(VendorToken.id <= qParam.id_le)
    if qParam.id_list is not None:
        query = query.filter(VendorToken.id.in_(qParam.id_list))
    # updated_on based
    if qParam.updated_on_ge is not None:
        query = query.filter(VendorToken.updated_on >= qParam.updated_on_ge)
    if qParam.updated_on_le is not None:
        query = query.filter(VendorToken.updated_on <= qParam.updated_on_le)
    # created_on based
    if qParam.created_on_ge is not None:
        query = query.filter(VendorToken.created_on >= qParam.created_on_ge)
    if qParam.created_on_le is not None:
        query = query.filter(VendorToken.created_on <= qParam.created_on_le)

    # Ordering
    orderingAttribute = getattr(VendorToken, OrderBy(qParam.order_by).name)
    if qParam.order_in == OrderIn.ASC:
        query = query.order_by(orderingAttribute.asc())
    else:
        query = query.order_by(orderingAttribute.desc())

    # Pagination
    query = query.offset(qParam.offset).limit(qParam.limit)
    return query.all()


## API endpoints [Executive]
@route_executive.get(
    "/business/account/token",
    tags=["Vendor Token"],
    response_model=List[MaskedVendorTokenSchema],
    responses=makeExceptionResponses(
        [exceptions.InvalidToken, exceptions.NoPermission]
    ),
    description="""
<<<<<<< HEAD
    Fetches a list of vendor tokens belonging to a business, filtered by optional query parameters.

    - Only executives with `manage_ve_token` permission can access this endpoint.
    - Supports filtering by token ID, vendor ID, platform type, client details, and creation timestamps.
    - Enables pagination using `offset` and `limit`.
    - Allows sorting using `order_by` and `order_in`.
=======
    Fetches a list of vendor tokens belonging to a business, filtered by optional query parameters.     
    Only executives with `manage_ve_token` permission can access this endpoint.     
    Supports filtering by token ID, vendor ID, platform type, client details, and creation timestamps.      
    Enables pagination using offset and limit.      
    Allows sorting using order_by and order_in.
>>>>>>> 88290927
    """,
)
async def fetch_tokens(
    qParam: QueryParamsForEX = Depends(), bearer=Depends(bearer_executive)
):
    try:
        session = sessionMaker()
        token = validators.executiveToken(bearer.credentials, session)
        role = getters.executiveRole(token, session)
        validators.executivePermission(role, ExecutiveRole.manage_ve_token)

        return searchVendorToken(session, qParam)
    except Exception as e:
        exceptions.handle(e)
    finally:
        session.close()


@route_executive.delete(
    "/business/account/token",
    tags=["Vendor Token"],
    status_code=status.HTTP_204_NO_CONTENT,
    responses=makeExceptionResponses(
        [exceptions.InvalidToken, exceptions.NoPermission]
    ),
    description="""
<<<<<<< HEAD
    Revokes an access token associated with an vendor account.

    - This endpoint deletes an access token based on the vendor token ID.
    - The executive with `manage_ve_token` permission can delete any vendor's token.
    - If the token ID is invalid or already deleted, the operation is silently ignored.
    - Returns 204 No Content upon success.
    - Logs the token revocation event for audit tracking if the id is valid.
    - Requires the vendor token ID as an input parameter.
=======
    Revokes an access token associated with an vendor account.      
    This endpoint deletes an access token based on the vendor token ID.     
    The executive with `manage_ve_token` permission can delete any vendor's token.      
    If the token ID is invalid or already deleted, the operation is silently ignored.       
    Logs the token revocation event for audit tracking if the id is valid.      
>>>>>>> 88290927
    """,
)
async def delete_token(
    fParam: DeleteFormForEX = Depends(),
    bearer=Depends(bearer_executive),
    request_info=Depends(getters.requestInfo),
):
    try:
        session = sessionMaker()
        token = validators.executiveToken(bearer.credentials, session)
        role = getters.executiveRole(token, session)
        validators.executivePermission(role, ExecutiveRole.manage_ve_token)

        tokenToDelete = (
            session.query(VendorToken).filter(VendorToken.id == fParam.id).first()
        )
<<<<<<< HEAD
        if tokenToDelete is None:
            return Response(status_code=status.HTTP_204_NO_CONTENT)

        session.delete(tokenToDelete)
        session.commit()
        logEvent(
            token,
            request_info,
            jsonable_encoder(tokenToDelete, exclude={"access_token"}),
        )
=======
        if tokenToDelete is not None:
            session.delete(tokenToDelete)
            session.commit()
            logEvent(
                token,
                request_info,
                jsonable_encoder(tokenToDelete, exclude={"access_token"}),
            )
>>>>>>> 88290927
        return Response(status_code=status.HTTP_204_NO_CONTENT)
    except Exception as e:
        exceptions.handle(e)
    finally:
        session.close()


## API endpoints [Vendor]
@route_vendor.post(
    "/business/account/token",
    tags=["Token"],
    response_model=VendorTokenSchema,
    status_code=status.HTTP_201_CREATED,
    responses=makeExceptionResponses(
        [exceptions.InactiveAccount, exceptions.InvalidCredentials]
    ),
    description="""
<<<<<<< HEAD
    Issues a new access token for an vendor after validating credentials.

    - This endpoint performs authentication using business_id, username and password submitted as form data.
    - If the credentials are valid and the vendor account is active, a new token is generated and returned.
    - Limits active tokens using MAX_VENDOR_TOKENS (token rotation).
    - Sets expiration with expires_in=MAX_TOKEN_VALIDITY (in seconds).
    - Token will be generated for ACTIVE vendors only.
    - Logs the authentication event for audit tracking.
=======
    Issues a new access token for an vendor after validating credentials.       
    This endpoint performs authentication using business_id, username and password submitted as form data.      
    If the credentials are valid and the vendor account is active, a new token is generated and returned.       
    Limits active tokens using MAX_VENDOR_TOKENS (token rotation).      
    Sets expiration with expires_in=MAX_TOKEN_VALIDITY (in seconds).        
    Token will be generated for ACTIVE vendors only.    
    Logs the authentication event for audit tracking.
>>>>>>> 88290927
    """,
)
async def create_token(
    fParam: CreateForm = Depends(),
    request_info=Depends(getters.requestInfo),
):
    try:
        session = sessionMaker()
        vendor = (
            session.query(Vendor)
            .filter(Vendor.username == fParam.username)
            .filter(Vendor.business_id == fParam.business_id)
            .first()
        )
        if vendor is None:
            raise exceptions.InvalidCredentials()

        if not argon2.checkPassword(fParam.password, vendor.password):
            raise exceptions.InvalidCredentials()
        if vendor.status != AccountStatus.ACTIVE:
            raise exceptions.InactiveAccount()

        # Remove excess tokens from DB
        tokens = (
            session.query(VendorToken)
            .filter(VendorToken.vendor_id == vendor.id)
            .order_by(VendorToken.created_on.desc())
            .all()
        )
        if len(tokens) >= MAX_VENDOR_TOKENS:
            token = tokens[MAX_VENDOR_TOKENS - 1]
            session.delete(token)
            session.flush()

        # Create a new token
        expires_at = datetime.now(timezone.utc) + timedelta(seconds=MAX_TOKEN_VALIDITY)
        token = VendorToken(
            business_id=fParam.business_id,
            vendor_id=vendor.id,
            expires_in=MAX_TOKEN_VALIDITY,
            expires_at=expires_at,
            platform_type=fParam.platform_type,
            client_details=fParam.client_details,
        )
        session.add(token)
        session.commit()
        logEvent(token, request_info, jsonable_encoder(token, exclude={"access_token"}))
        return token
    except Exception as e:
        exceptions.handle(e)
    finally:
        session.close()


@route_vendor.patch(
    "/business/account/token",
    tags=["Token"],
    response_model=VendorTokenSchema,
<<<<<<< HEAD
    status_code=status.HTTP_200_OK,
    responses=makeExceptionResponses([exceptions.InvalidToken]),
    description="""
    Refreshes an existing vendor access token.

    - Extends `expires_at` by `MAX_TOKEN_VALIDITY` seconds.
    - Rotates the `access_token` value (invalidates the old token immediately).
    - Logs the refresh event for auditability.
    """,
)
async def refresh_token(
=======
    responses=makeExceptionResponses(
        [exceptions.InvalidToken, exceptions.NoPermission, exceptions.InvalidIdentifier]
    ),
    description="""
    Refreshes an existing vendor access token.      
    If no id is provided, refreshes only the current token (used in this request).          
    If an id is provided: Must match the current token's access_token (prevents unauthorized refreshes, even by the same vendor).     
    Extends expires_at by MAX_TOKEN_VALIDITY seconds.       
    Rotates the access_token value (invalidates the old token immediately).       
    Logs the refresh event for auditability.
    """,
)
async def refresh_token(
    fParam: UpdateForm = Depends(),
>>>>>>> 88290927
    bearer=Depends(bearer_vendor),
    request_info=Depends(getters.requestInfo),
):
    try:
        session = sessionMaker()
        token = validators.vendorToken(bearer.credentials, session)
<<<<<<< HEAD

        token.expires_in += MAX_TOKEN_VALIDITY
        token.expires_at += timedelta(seconds=MAX_TOKEN_VALIDITY)
        token.access_token = token_hex(32)
        session.commit()
        session.refresh(token)
=======
        if fParam.id is None:
            tokenToUpdate = token
        else:
            tokenToUpdate = (
                session.query(VendorToken)
                .filter(VendorToken.id == fParam.id)
                .filter(VendorToken.business_id == token.business_id)
                .first()
            )
            if tokenToUpdate is None:
                raise exceptions.InvalidIdentifier()
            if tokenToUpdate.access_token != token.access_token:
                raise exceptions.NoPermission()

        tokenToUpdate.expires_in += MAX_TOKEN_VALIDITY
        tokenToUpdate.expires_at += timedelta(seconds=MAX_TOKEN_VALIDITY)
        tokenToUpdate.access_token = token_hex(32)
        session.commit()
        session.refresh(tokenToUpdate)
>>>>>>> 88290927
        logEvent(
            token,
            request_info,
            jsonable_encoder(token, exclude={"access_token"}),
        )
<<<<<<< HEAD
        return token
=======
        return tokenToUpdate
>>>>>>> 88290927
    except Exception as e:
        exceptions.handle(e)
    finally:
        session.close()


@route_vendor.delete(
    "/business/account/token",
    tags=["Token"],
    status_code=status.HTTP_204_NO_CONTENT,
    responses=makeExceptionResponses(
        [exceptions.InvalidToken, exceptions.NoPermission]
    ),
    description="""
<<<<<<< HEAD
    Revokes an active access token associated with an vendor account.

    - This endpoint deletes an access token based on the token ID (optional).
    - If no ID is provided, it deletes the token used in the request (self-revocation).
    - If an ID is provided, the caller must either:
        Own the token being deleted, or have a role with `manage_ve_token` permission.
    - If the token ID is invalid or already deleted, the operation is silently ignored.
    - Returns 204 No Content upon success.
    - Logs the token revocation event for audit tracking.
=======
    Revokes an active access token associated with an vendor account.   
    This endpoint deletes an access token based on the token ID (optional).     
    If no ID is provided, it deletes the token used in the request (self-revocation).   
    If an ID is provided, the caller must either, own the token being deleted, or have a role with `manage_token` permission.   
    If the token ID is invalid or already deleted, the operation is silently ignored.   
    Returns 204 No Content upon success.    
    Logs the token revocation event for audit tracking.
>>>>>>> 88290927
    """,
)
async def delete_token(
    fParam: DeleteForm = Depends(),
    bearer=Depends(bearer_vendor),
    request_info=Depends(getters.requestInfo),
):
    try:
        session = sessionMaker()
        token = validators.vendorToken(bearer.credentials, session)
        role = getters.vendorRole(token, session)

        if fParam.id is None:
            tokenToDelete = token
        else:
            tokenToDelete = (
                session.query(VendorToken)
                .filter(VendorToken.id == fParam.id)
<<<<<<< HEAD
=======
                .filter(VendorToken.business_id == token.business_id)
>>>>>>> 88290927
                .first()
            )
            if tokenToDelete is not None:
                isSelfDelete = token.vendor_id == tokenToDelete.vendor_id
                hasDeletePermission = bool(role and role.manage_token)
                if not isSelfDelete and not hasDeletePermission:
                    raise exceptions.NoPermission()
            else:
                return Response(status_code=status.HTTP_204_NO_CONTENT)

        session.delete(tokenToDelete)
        session.commit()
        logEvent(
            token,
            request_info,
            jsonable_encoder(tokenToDelete, exclude={"access_token"}),
        )
        return Response(status_code=status.HTTP_204_NO_CONTENT)
    except Exception as e:
        exceptions.handle(e)
    finally:
        session.close()


@route_vendor.get(
    "/business/account/token",
    tags=["Token"],
    response_model=List[MaskedVendorTokenSchema],
    responses=makeExceptionResponses([exceptions.InvalidToken]),
    description="""
<<<<<<< HEAD
    Fetches a list of vendor tokens filtered by optional query parameters.

    - Vendors without `manage_ve_token` permission can only retrieve their own tokens.
    - Supports filtering by ID range, platform type, client details, and creation timestamps.
    - Supports pagination with `offset` and `limit`.
    - Supports sorting using `order_by` and `order_in`.
    """,
)
async def fetch_tokens(
    qParam: QueryParams = Depends(), bearer=Depends(bearer_vendor)
=======
    Fetches a list of vendor tokens filtered by optional query parameters.      
    Vendors without `manage_token` permission can only retrieve their own tokens.       
    Supports filtering by ID range, platform type, client details, and creation timestamps.     
    Supports pagination with offset and limit.      
    Supports sorting using order_by and order_in.
    """,
)
async def fetch_tokens(
    qParam: QueryParamsForVE = Depends(), bearer=Depends(bearer_vendor)
>>>>>>> 88290927
):
    try:
        session = sessionMaker()
        token = validators.vendorToken(bearer.credentials, session)
<<<<<<< HEAD

        qParam = QueryParamsForEX(**qParam.model_dump(), business_id=token.business_id)
=======
        role = getters.vendorRole(token, session)
        canManageToken = bool(role and role.manage_token)

        qParam = QueryParamsForEX(**qParam.model_dump(), business_id=token.business_id)
        if not canManageToken:
            qParam.vendor_id = token.vendor_id
>>>>>>> 88290927
        return searchVendorToken(session, qParam)
    except Exception as e:
        exceptions.handle(e)
    finally:
        session.close()<|MERGE_RESOLUTION|>--- conflicted
+++ resolved
@@ -70,13 +70,10 @@
     id: int | None = Field(Form(default=None))
 
 
-<<<<<<< HEAD
-=======
 class UpdateForm(BaseModel):
     id: int | None = Field(Form(default=None))
 
 
->>>>>>> 88290927
 ## Query Parameters
 class OrderIn(IntEnum):
     ASC = 1
@@ -89,11 +86,7 @@
     created_on = 3
 
 
-<<<<<<< HEAD
-class QueryParams(BaseModel):
-=======
 class QueryParamsForVE(BaseModel):
->>>>>>> 88290927
     vendor_id: int | None = Field(Query(default=None))
     platform_type: PlatformType | None = Field(
         Query(default=None, description=enumStr(PlatformType))
@@ -118,21 +111,13 @@
     limit: int = Field(Query(default=20, gt=0, le=100))
 
 
-<<<<<<< HEAD
-class QueryParamsForEX(QueryParams):
-=======
 class QueryParamsForEX(QueryParamsForVE):
->>>>>>> 88290927
     business_id: int | None = Field(Query(default=None))
 
 
 ## Function
 def searchVendorToken(
-<<<<<<< HEAD
-    session: Session, qParam: QueryParamsForEX | QueryParams
-=======
     session: Session, qParam: QueryParamsForEX | QueryParamsForVE
->>>>>>> 88290927
 ) -> List[VendorToken]:
     query = session.query(VendorToken)
 
@@ -188,20 +173,11 @@
         [exceptions.InvalidToken, exceptions.NoPermission]
     ),
     description="""
-<<<<<<< HEAD
-    Fetches a list of vendor tokens belonging to a business, filtered by optional query parameters.
-
-    - Only executives with `manage_ve_token` permission can access this endpoint.
-    - Supports filtering by token ID, vendor ID, platform type, client details, and creation timestamps.
-    - Enables pagination using `offset` and `limit`.
-    - Allows sorting using `order_by` and `order_in`.
-=======
     Fetches a list of vendor tokens belonging to a business, filtered by optional query parameters.     
     Only executives with `manage_ve_token` permission can access this endpoint.     
     Supports filtering by token ID, vendor ID, platform type, client details, and creation timestamps.      
     Enables pagination using offset and limit.      
     Allows sorting using order_by and order_in.
->>>>>>> 88290927
     """,
 )
 async def fetch_tokens(
@@ -228,22 +204,11 @@
         [exceptions.InvalidToken, exceptions.NoPermission]
     ),
     description="""
-<<<<<<< HEAD
-    Revokes an access token associated with an vendor account.
-
-    - This endpoint deletes an access token based on the vendor token ID.
-    - The executive with `manage_ve_token` permission can delete any vendor's token.
-    - If the token ID is invalid or already deleted, the operation is silently ignored.
-    - Returns 204 No Content upon success.
-    - Logs the token revocation event for audit tracking if the id is valid.
-    - Requires the vendor token ID as an input parameter.
-=======
     Revokes an access token associated with an vendor account.      
     This endpoint deletes an access token based on the vendor token ID.     
     The executive with `manage_ve_token` permission can delete any vendor's token.      
     If the token ID is invalid or already deleted, the operation is silently ignored.       
     Logs the token revocation event for audit tracking if the id is valid.      
->>>>>>> 88290927
     """,
 )
 async def delete_token(
@@ -260,18 +225,6 @@
         tokenToDelete = (
             session.query(VendorToken).filter(VendorToken.id == fParam.id).first()
         )
-<<<<<<< HEAD
-        if tokenToDelete is None:
-            return Response(status_code=status.HTTP_204_NO_CONTENT)
-
-        session.delete(tokenToDelete)
-        session.commit()
-        logEvent(
-            token,
-            request_info,
-            jsonable_encoder(tokenToDelete, exclude={"access_token"}),
-        )
-=======
         if tokenToDelete is not None:
             session.delete(tokenToDelete)
             session.commit()
@@ -280,7 +233,6 @@
                 request_info,
                 jsonable_encoder(tokenToDelete, exclude={"access_token"}),
             )
->>>>>>> 88290927
         return Response(status_code=status.HTTP_204_NO_CONTENT)
     except Exception as e:
         exceptions.handle(e)
@@ -298,16 +250,6 @@
         [exceptions.InactiveAccount, exceptions.InvalidCredentials]
     ),
     description="""
-<<<<<<< HEAD
-    Issues a new access token for an vendor after validating credentials.
-
-    - This endpoint performs authentication using business_id, username and password submitted as form data.
-    - If the credentials are valid and the vendor account is active, a new token is generated and returned.
-    - Limits active tokens using MAX_VENDOR_TOKENS (token rotation).
-    - Sets expiration with expires_in=MAX_TOKEN_VALIDITY (in seconds).
-    - Token will be generated for ACTIVE vendors only.
-    - Logs the authentication event for audit tracking.
-=======
     Issues a new access token for an vendor after validating credentials.       
     This endpoint performs authentication using business_id, username and password submitted as form data.      
     If the credentials are valid and the vendor account is active, a new token is generated and returned.       
@@ -315,7 +257,6 @@
     Sets expiration with expires_in=MAX_TOKEN_VALIDITY (in seconds).        
     Token will be generated for ACTIVE vendors only.    
     Logs the authentication event for audit tracking.
->>>>>>> 88290927
     """,
 )
 async def create_token(
@@ -374,19 +315,6 @@
     "/business/account/token",
     tags=["Token"],
     response_model=VendorTokenSchema,
-<<<<<<< HEAD
-    status_code=status.HTTP_200_OK,
-    responses=makeExceptionResponses([exceptions.InvalidToken]),
-    description="""
-    Refreshes an existing vendor access token.
-
-    - Extends `expires_at` by `MAX_TOKEN_VALIDITY` seconds.
-    - Rotates the `access_token` value (invalidates the old token immediately).
-    - Logs the refresh event for auditability.
-    """,
-)
-async def refresh_token(
-=======
     responses=makeExceptionResponses(
         [exceptions.InvalidToken, exceptions.NoPermission, exceptions.InvalidIdentifier]
     ),
@@ -401,21 +329,12 @@
 )
 async def refresh_token(
     fParam: UpdateForm = Depends(),
->>>>>>> 88290927
     bearer=Depends(bearer_vendor),
     request_info=Depends(getters.requestInfo),
 ):
     try:
         session = sessionMaker()
         token = validators.vendorToken(bearer.credentials, session)
-<<<<<<< HEAD
-
-        token.expires_in += MAX_TOKEN_VALIDITY
-        token.expires_at += timedelta(seconds=MAX_TOKEN_VALIDITY)
-        token.access_token = token_hex(32)
-        session.commit()
-        session.refresh(token)
-=======
         if fParam.id is None:
             tokenToUpdate = token
         else:
@@ -435,17 +354,12 @@
         tokenToUpdate.access_token = token_hex(32)
         session.commit()
         session.refresh(tokenToUpdate)
->>>>>>> 88290927
         logEvent(
             token,
             request_info,
             jsonable_encoder(token, exclude={"access_token"}),
         )
-<<<<<<< HEAD
-        return token
-=======
         return tokenToUpdate
->>>>>>> 88290927
     except Exception as e:
         exceptions.handle(e)
     finally:
@@ -460,17 +374,6 @@
         [exceptions.InvalidToken, exceptions.NoPermission]
     ),
     description="""
-<<<<<<< HEAD
-    Revokes an active access token associated with an vendor account.
-
-    - This endpoint deletes an access token based on the token ID (optional).
-    - If no ID is provided, it deletes the token used in the request (self-revocation).
-    - If an ID is provided, the caller must either:
-        Own the token being deleted, or have a role with `manage_ve_token` permission.
-    - If the token ID is invalid or already deleted, the operation is silently ignored.
-    - Returns 204 No Content upon success.
-    - Logs the token revocation event for audit tracking.
-=======
     Revokes an active access token associated with an vendor account.   
     This endpoint deletes an access token based on the token ID (optional).     
     If no ID is provided, it deletes the token used in the request (self-revocation).   
@@ -478,7 +381,6 @@
     If the token ID is invalid or already deleted, the operation is silently ignored.   
     Returns 204 No Content upon success.    
     Logs the token revocation event for audit tracking.
->>>>>>> 88290927
     """,
 )
 async def delete_token(
@@ -497,10 +399,7 @@
             tokenToDelete = (
                 session.query(VendorToken)
                 .filter(VendorToken.id == fParam.id)
-<<<<<<< HEAD
-=======
                 .filter(VendorToken.business_id == token.business_id)
->>>>>>> 88290927
                 .first()
             )
             if tokenToDelete is not None:
@@ -531,18 +430,6 @@
     response_model=List[MaskedVendorTokenSchema],
     responses=makeExceptionResponses([exceptions.InvalidToken]),
     description="""
-<<<<<<< HEAD
-    Fetches a list of vendor tokens filtered by optional query parameters.
-
-    - Vendors without `manage_ve_token` permission can only retrieve their own tokens.
-    - Supports filtering by ID range, platform type, client details, and creation timestamps.
-    - Supports pagination with `offset` and `limit`.
-    - Supports sorting using `order_by` and `order_in`.
-    """,
-)
-async def fetch_tokens(
-    qParam: QueryParams = Depends(), bearer=Depends(bearer_vendor)
-=======
     Fetches a list of vendor tokens filtered by optional query parameters.      
     Vendors without `manage_token` permission can only retrieve their own tokens.       
     Supports filtering by ID range, platform type, client details, and creation timestamps.     
@@ -552,22 +439,16 @@
 )
 async def fetch_tokens(
     qParam: QueryParamsForVE = Depends(), bearer=Depends(bearer_vendor)
->>>>>>> 88290927
 ):
     try:
         session = sessionMaker()
         token = validators.vendorToken(bearer.credentials, session)
-<<<<<<< HEAD
-
-        qParam = QueryParamsForEX(**qParam.model_dump(), business_id=token.business_id)
-=======
         role = getters.vendorRole(token, session)
         canManageToken = bool(role and role.manage_token)
 
         qParam = QueryParamsForEX(**qParam.model_dump(), business_id=token.business_id)
         if not canManageToken:
             qParam.vendor_id = token.vendor_id
->>>>>>> 88290927
         return searchVendorToken(session, qParam)
     except Exception as e:
         exceptions.handle(e)
