--- conflicted
+++ resolved
@@ -105,12 +105,9 @@
         create_vendor=True,
         update_vendor=True,
         delete_vendor=True,
-<<<<<<< HEAD
         create_schedule=True,
         update_schedule=True,
         delete_schedule=True,
-=======
->>>>>>> 88290927
     )
     guestRole = ExecutiveRole(
         name="Guest",
@@ -141,12 +138,9 @@
         create_vendor=False,
         update_vendor=False,
         delete_vendor=False,
-<<<<<<< HEAD
         create_schedule=False,
         update_schedule=False,
         delete_schedule=False,
-=======
->>>>>>> 88290927
     )
     session.add_all([admin, guest, adminRole, guestRole])
     session.flush()
@@ -378,7 +372,6 @@
     session.add_all([bus1, bus2])
     session.flush()
 
-<<<<<<< HEAD
     schedule = Schedule(
         company_id=company.id,
         name="Test Schedule",
@@ -400,11 +393,6 @@
 
     business = Business(
         name="Test business",
-        status=CompanyStatus.VERIFIED,
-=======
-    business = Business(
-        name="Test business",
->>>>>>> 88290927
         contact_person="RedBus Pvt Ltd",
         phone_number="+911212121212",
         address="Test, Test, Test 695311",
