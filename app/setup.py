import argparse
from datetime import time

from app.src import argon2
from app.src.enums import (
    CompanyStatus,
    FareScope,
)
from app.src.db import (
    Executive,
    ExecutiveRole,
    ExecutiveRoleMap,
    Company,
    LandmarkInRoute,
    Operator,
    OperatorRole,
    OperatorRoleMap,
    Landmark,
    Fare,
    Business,
    Vendor,
    VendorRole,
    VendorRoleMap,
    BusStop,
    Bus,
    Route,
    sessionMaker,
    engine,
    ORMbase,
)


# ----------------------------------- Project Setup -------------------------------------------#
def removeTables():
    session = sessionMaker()
    ORMbase.metadata.drop_all(engine)
    session.commit()
    print("* All tables deleted")
    session.close()


def createTables():
    session = sessionMaker()
    ORMbase.metadata.create_all(engine)
    session.commit()
    print("* All tables created")
    session.close()


def initDB():
    session = sessionMaker()
    company = Company(
        name="Nixbug company",
        status=CompanyStatus.VERIFIED,
        contact_person="Managing director",
        phone_number="+919496801157",
        address="Edava, Thiruvananthapuram, Kerala 695311",
        email_id="contact@nixbug.com",
        location="POINT(76.68899711264336 8.761725176790257)",
    )
    session.add(company)
    session.flush()

    password = argon2.makePassword("password")
    admin = Executive(
        username="admin",
        password=password,
        full_name="Entebus admin",
        designation="Administrator",
    )
    guest = Executive(
        username="guest",
        password=password,
        full_name="Entebus guest",
        designation="Guest",
    )
    adminRole = ExecutiveRole(
        name="Admin",
        manage_ex_token=True,
        manage_op_token=True,
        manage_ve_token=True,
        create_executive=True,
        update_executive=True,
        delete_executive=True,
        create_landmark=True,
        update_landmark=True,
        delete_landmark=True,
        create_company=True,
        update_company=True,
        delete_company=True,
        create_operator=True,
        update_operator=True,
        delete_operator=True,
        create_business=True,
        update_business=True,
        delete_business=True,
        create_route=True,
        update_route=True,
        delete_route=True,
        create_bus=True,
        update_bus=True,
        delete_bus=True,
        create_vendor=True,
        update_vendor=True,
        delete_vendor=True,
    )
    guestRole = ExecutiveRole(
        name="Guest",
        manage_ex_token=False,
        manage_op_token=False,
        manage_ve_token=False,
        create_executive=False,
        update_executive=False,
        delete_executive=False,
        create_landmark=False,
        update_landmark=False,
        delete_landmark=False,
        create_company=False,
        update_company=False,
        delete_company=False,
        create_operator=False,
        update_operator=False,
        delete_operator=False,
        create_business=False,
        update_business=False,
        delete_business=False,
        create_route=False,
        update_route=False,
        delete_route=False,
        create_bus=False,
        update_bus=False,
        delete_bus=False,
        create_vendor=False,
        update_vendor=False,
        delete_vendor=False,
    )
    session.add_all([admin, guest, adminRole, guestRole])
    session.flush()

    adminToRoleMapping = ExecutiveRoleMap(executive_id=admin.id, role_id=adminRole.id)
    guestToRoleMapping = ExecutiveRoleMap(executive_id=guest.id, role_id=guestRole.id)
    session.add_all([adminToRoleMapping, guestToRoleMapping])
    session.flush()

    session.commit()
    print("* Initialization completed")
    session.close()


def testDB():
    session = sessionMaker()
    company = Company(
        name="Test company",
        status=CompanyStatus.VERIFIED,
        contact_person="Bismilla Motors(Edava)",
        phone_number="+911212121212",
        address="Test, Test, Test 695311",
        email_id="example@test.com",
        location="POINT(76.68899711264336 8.761725176790257)",
    )
    session.add(company)
    session.flush()

    password = argon2.makePassword("password")
    admin = Operator(
        company_id=company.id,
        username="admin",
        password=password,
        full_name="Entebus Operator",
    )
    guest = Operator(
        company_id=company.id,
        username="guest",
        password=password,
        full_name="Entebus Conductor",
    )
    adminRole = OperatorRole(
        company_id=company.id,
        name="Admin",
        manage_token=True,
        update_company=True,
        create_operator=True,
        update_operator=True,
        delete_operator=True,
        create_route=True,
        update_route=True,
        delete_route=True,
<<<<<<< HEAD
        create_company=True,
        update_company=True,
        delete_company=True,
=======
>>>>>>> c8f641c1
        create_bus=True,
        update_bus=True,
        delete_bus=True,
    )
    guestRole = OperatorRole(
        company_id=company.id,
        name="Guest",
        manage_token=False,
        update_company=False,
        create_operator=False,
        update_operator=False,
        delete_operator=False,
        create_route=False,
        update_route=False,
        delete_route=False,
        create_bus=False,
        update_bus=False,
        delete_bus=False,
    )
    session.add_all([admin, guest, adminRole, guestRole])
    session.flush()

    adminMapping = OperatorRoleMap(
        company_id=company.id, operator_id=admin.id, role_id=adminRole.id
    )
    guestMapping = OperatorRoleMap(
        company_id=company.id, operator_id=guest.id, role_id=guestRole.id
    )
    session.add_all([adminMapping, guestMapping])
    session.flush()

    landmark1 = Landmark(
        name="Varkala",
        boundary="POLYGON((76.7234906 8.7410323, \
                           76.7234906 8.7401323, \
                           76.7225906 8.7401323, \
                           76.7225906 8.7410323, \
                           76.7234906 8.7410323))",
    )
    landmark2 = Landmark(
        name="Edava",
        boundary="POLYGON((76.6962373 8.7642725, \
                           76.6962373 8.7633725, \
                           76.6953373 8.7633725, \
                           76.6953373 8.7642725, \
                           76.6962373 8.7642725))",
    )
    session.add_all([landmark1, landmark2])
    session.flush()

    busStop1 = BusStop(
        name="Varkala",
        landmark_id=landmark1.id,
        location="POINT(76.7230406 8.7405823)",
    )
    busStop2 = BusStop(
        name="Edava",
        landmark_id=landmark2.id,
        location="POINT(76.6957873 8.7638225)",
    )
    session.add_all([busStop1, busStop2])
    session.flush()

    fare = Fare(
        company_id=company.id,
        name="Test fare",
        scope=FareScope.GLOBAL,
        attributes={
            "df_version": 1,
            "ticket_types": [
                {"id": 1, "name": "Adult"},
                {"id": 2, "name": "Child"},
                {"id": 3, "name": "Student"},
            ],
            "currency_type": "INR",
            "distance_unit": "m",
            "extra": {},
        },
        function="""
        function getFare(ticket_type, distance, extra) {
            const base_fare_distance = 2.5;
            const base_fare = 10;
            const rate_per_km = 1;

            distance = distance / 1000;
            if (ticket_type == "Student") {
                if (distance <= 2.5) {
                    return 1;
                } else if (distance <= 7.5) {
                    return 2;
                } else if (distance <= 17.5) {
                    return 3;
                } else if (distance <= 27.5) {
                    return 4;
                } else {
                    return 5;
                }
            }

            if (ticket_type == "Adult") {
                if (distance <= base_fare_distance) {
                    return base_fare;
                } else {
                    return base_fare + ((distance - base_fare_distance) * rate_per_km);
                }
            }

            if (ticket_type == "Child") {
                if (distance <= base_fare_distance) {
                    return base_fare / 2;
                } else {
                    return (base_fare + ((distance - base_fare_distance) * rate_per_km)) / 2;
                }
            }
            return -1;
        }
        """,
    )
    session.add(fare)
    session.flush()

    route = Route(
        company_id=company.id,
        name="Varkala -> Edava",
        start_time=time(11, 0, 0),
    )
    session.add(route)
    session.flush()

    landmark1InRoute = LandmarkInRoute(
        company_id=company.id,
        route_id=route.id,
        landmark_id=landmark1.id,
        distance_from_start=0,
        arrival_delta=0,
        departure_delta=0,
    )
    landmark2InRoute = LandmarkInRoute(
        company_id=company.id,
        route_id=route.id,
        landmark_id=landmark2.id,
        distance_from_start=5000,
        arrival_delta=30,
        departure_delta=30,
    )
    session.add_all([landmark1InRoute, landmark2InRoute])
    session.flush()

    bus1 = Bus(
        company_id=company.id,
        registration_number="KL02WH3000",
        name="Test Bus 1",
        capacity=100,
        manufactured_on="2025-03-25T11:24:33.649Z",
        insurance_upto="2027-10-25T11:24:33.649Z",
        pollution_upto="2026-03-25T11:24:33.649Z",
        fitness_upto="2026-03-25T11:24:33.649Z",
        road_tax_upto="2026-03-25T11:24:33.649Z",
    )
    bus2 = Bus(
        company_id=company.id,
        registration_number="KL01HW2000",
        name="Test Bus 2",
        capacity=10,
        manufactured_on="2024-03-25T11:24:33.649Z",
        insurance_upto="2028-10-25T11:24:33.649Z",
        pollution_upto="2026-03-25T11:24:33.649Z",
        fitness_upto="2026-03-25T11:24:33.649Z",
        road_tax_upto="2026-03-25T11:24:33.649Z",
    )
    session.add_all([bus1, bus2])
    session.flush()

    business = Business(
        name="Test business",
        status=CompanyStatus.VERIFIED,
        contact_person="RedBus Pvt Ltd",
        phone_number="+911212121212",
        address="Test, Test, Test 695311",
        email_id="example@test.com",
        location="POINT(76.68899711264336 8.761725176790257)",
    )
    session.add(business)
    session.flush()

    adminRole = VendorRole(
        name="Admin",
        business_id=business.id,
        manage_token=True,
        update_business=True,
        create_vendor=True,
        update_vendor=True,
        delete_vendor=True,
        create_role=True,
        update_role=True,
        delete_role=True,
    )
    guestRole = VendorRole(
        name="Guest",
        business_id=business.id,
        manage_token=False,
        update_business=False,
        create_vendor=False,
        update_vendor=False,
        delete_vendor=False,
        create_role=False,
        update_role=False,
        delete_role=False,
    )
    adminVendor = Vendor(
        business_id=business.id,
        username="admin",
        password=password,
        full_name="Admin Vendor",
    )
    guestVendor = Vendor(
        business_id=business.id,
        username="guest",
        password=password,
        full_name="Guest Vendor",
    )
    session.add_all(
        [
            adminRole,
            guestRole,
            adminVendor,
            guestVendor,
        ]
    )
    session.flush()

    adminRoleMap = VendorRoleMap(
        business_id=business.id,
        role_id=adminRole.id,
        vendor_id=adminVendor.id,
    )
    guestRoleMap = VendorRoleMap(
        business_id=business.id,
        role_id=guestRole.id,
        vendor_id=guestVendor.id,
    )
    session.add_all([adminRoleMap, guestRoleMap])
    session.flush()

    session.commit()
    print("* Test population completed")
    session.close()


# Setup database
if __name__ == "__main__":
    parser = argparse.ArgumentParser()
    # remove tables
    parser.add_argument("-rm", action="store_true", help="remove tables")
    parser.add_argument("-cr", action="store_true", help="create tables")
    parser.add_argument("-init", action="store_true", help="initialize DB")
    parser.add_argument("-test", action="store_true", help="add test data")
    args = parser.parse_args()

    if args.cr:
        createTables()
    if args.init:
        initDB()
    if args.test:
        testDB()
    if args.rm:
        removeTables()<|MERGE_RESOLUTION|>--- conflicted
+++ resolved
@@ -185,12 +185,6 @@
         create_route=True,
         update_route=True,
         delete_route=True,
-<<<<<<< HEAD
-        create_company=True,
-        update_company=True,
-        delete_company=True,
-=======
->>>>>>> c8f641c1
         create_bus=True,
         update_bus=True,
         delete_bus=True,
