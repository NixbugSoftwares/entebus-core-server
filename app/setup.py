import argparse

from app.src import argon2
from app.src.enums import (
    CompanyStatus,
    FareScope,
)
from app.src.db import (
    Executive,
    ExecutiveRole,
    ExecutiveRoleMap,
    Company,
    Operator,
    OperatorRole,
    OperatorRoleMap,
    Landmark,
<<<<<<< HEAD
    Fare,
=======
    Business,
    Vendor,
    VendorRole,
    VendorRoleMap,
>>>>>>> c594d2a7
    sessionMaker,
    engine,
    ORMbase,
)


# ----------------------------------- Project Setup -------------------------------------------#
def removeTables():
    session = sessionMaker()
    ORMbase.metadata.drop_all(engine)
    session.commit()
    print("* All tables deleted")
    session.close()


def createTables():
    session = sessionMaker()
    ORMbase.metadata.create_all(engine)
    session.commit()
    print("* All tables created")
    session.close()


def initDB():
    session = sessionMaker()
    company = Company(
        name="Nixbug company",
        status=CompanyStatus.VERIFIED,
        contact_person="Managing director",
        phone_number="+919496801157",
        address="Edava, Thiruvananthapuram, Kerala",
        location="POINT(76.68899711264336 8.761725176790257)",
    )
    session.add(company)
    password = argon2.makePassword("password")
    admin = Executive(
        username="admin",
        password=password,
        full_name="Entebus admin",
        designation="Administrator",
    )
    guest = Executive(
        username="guest",
        password=password,
        full_name="Entebus guest",
        designation="Guest",
    )
    adminRole = ExecutiveRole(
        name="Admin",
        manage_ex_token=True,
        manage_op_token=True,
        manage_ve_token=True,
        create_executive=True,
        update_executive=True,
        delete_executive=True,
        create_landmark=True,
        update_landmark=True,
        delete_landmark=True,
    )
    guestRole = ExecutiveRole(
        name="Guest",
        manage_ex_token=False,
        manage_op_token=False,
        manage_ve_token=False,
        create_executive=False,
        update_executive=False,
        delete_executive=False,
        create_landmark=False,
        update_landmark=False,
        delete_landmark=False,
    )
    session.add_all([admin, guest, adminRole, guestRole])
    session.flush()
    adminToRoleMapping = ExecutiveRoleMap(executive_id=admin.id, role_id=adminRole.id)
    guestToRoleMapping = ExecutiveRoleMap(executive_id=guest.id, role_id=guestRole.id)
    session.add_all([adminToRoleMapping, guestToRoleMapping])
    session.commit()
    print("* Initialization completed")
    session.close()


def testDB():
    session = sessionMaker()
    company = Company(
        name="Test company",
        status=CompanyStatus.VERIFIED,
        contact_person="Bismilla Motors(Edava)",
        phone_number="+911212121212",
        address="Edava, TVM",
        location="POINT(76.68899711264336 8.761725176790257)",
    )
    session.add(company)
    session.flush()
    password = argon2.makePassword("password")
    admin = Operator(
        company_id=company.id,
        username="admin",
        password=password,
        full_name="Entebus Operator",
    )
    guest = Operator(
        company_id=company.id,
        username="guest",
        password=password,
        full_name="Entebus Conductor",
    )
    adminRole = OperatorRole(
        company_id=company.id,
        name="Admin",
        manage_op_token=True,
    )
    guestRole = OperatorRole(
        company_id=company.id,
        name="Guest",
        manage_op_token=False,
    )
    session.add_all([admin, guest, adminRole, guestRole])
    session.flush()
    adminMapping = OperatorRoleMap(
        company_id=company.id, operator_id=admin.id, role_id=adminRole.id
    )
    guestMapping = OperatorRoleMap(
        company_id=company.id, operator_id=guest.id, role_id=guestRole.id
    )
    session.add_all([adminMapping, guestMapping])
    session.flush()
    landmark1 = Landmark(
        name="Varkala",
        boundary="POLYGON((76.7234906 8.7410323, \
                           76.7234906 8.7401323, \
                           76.7225906 8.7401323, \
                           76.7225906 8.7410323, \
                           76.7234906 8.7410323))",
    )
    landmark2 = Landmark(
        name="Edava",
        boundary="POLYGON((76.6962373 8.7642725, \
                           76.6962373 8.7633725, \
                           76.6953373 8.7633725, \
                           76.6953373 8.7642725, \
                           76.6962373 8.7642725))",
    )
    session.add_all([landmark1, landmark2])
    session.flush()
<<<<<<< HEAD
    fare = Fare(
        company_id=company.id,
        name="Test fare",
        scope=FareScope.GLOBAL,
        attributes={
            "df_version": 1,
            "ticket_types": [
                {"id": 1, "name": "Adult"},
                {"id": 2, "name": "Child"},
                {"id": 3, "name": "Student"},
            ],
            "currency_type": "INR",
            "distance_unit": "m",
            "extra": {},
        },
        function="""function getFare(ticket_type, distance, extra) {
            const base_fare_distance = 2.5;
            const base_fare = 10;
            const rate_per_km = 1;

            distance = distance / 1000;
            if (ticket_type == "Student") {
                if (distance <= 2.5) {
                    return 1;
                } else if (distance <= 7.5) {
                    return 2;
                } else if (distance <= 17.5) {
                    return 3;
                } else if (distance <= 27.5) {
                    return 4;
                } else {
                    return 5;
                }
            }

            if (ticket_type == "Adult") {
                if (distance <= base_fare_distance) {
                    return base_fare;
                } else {
                    return base_fare + ((distance - base_fare_distance) * rate_per_km);
                }
            }

            if (ticket_type == "Child") {
                if (distance <= base_fare_distance) {
                    return base_fare / 2;
                } else {
                    return (base_fare + ((distance - base_fare_distance) * rate_per_km)) / 2;
                }
            }
            return -1;
        },
        """,
    )
    session.add(fare)
=======
    business = Business(
        name="Test Business",
        contact_person="John Doe",
        phone_number="+911234567890",
        email_id="testbusiness@gmail.com",
    )
    session.add(business)
    session.flush()
    adminRole = VendorRole(
        name="Admin",
        business_id=business.id,
        manage_token=True,
        create_vendor=True,
        update_vendor=True,
        delete_vendor=True,
        create_role=True,
        update_role=True,
        delete_role=True,
    )
    guestRole = VendorRole(
        name="Guest",
        business_id=business.id,
        manage_token=False,
        create_vendor=False,
        update_vendor=False,
        delete_vendor=False,
        create_role=False,
        update_role=False,
        delete_role=False,
    )
    adminVendor = Vendor(
        business_id=business.id,
        username="admin",
        password=password,
        full_name="Admin Vendor",
    )
    guestVendor = Vendor(
        business_id=business.id,
        username="guest",
        password=password,
        full_name="Guest Vendor",
    )
    session.add_all(
        [
            adminRole,
            guestRole,
            adminVendor,
            guestVendor,
        ]
    )
    session.flush()
    adminRoleMap = VendorRoleMap(
        business_id=business.id,
        role_id=adminRole.id,
        vendor_id=adminVendor.id,
    )
    guestRoleMap = VendorRoleMap(
        business_id=business.id,
        role_id=guestRole.id,
        vendor_id=guestVendor.id,
    )
    session.add_all([adminRoleMap, guestRoleMap])
>>>>>>> c594d2a7
    session.commit()
    print("* Test population completed")
    session.close()


# Setup database
if __name__ == "__main__":
    parser = argparse.ArgumentParser()
    # remove tables
    parser.add_argument("-rm", action="store_true", help="remove tables")
    parser.add_argument("-cr", action="store_true", help="create tables")
    parser.add_argument("-init", action="store_true", help="initialize DB")
    parser.add_argument("-test", action="store_true", help="add test data")
    args = parser.parse_args()

    if args.cr:
        createTables()
    if args.init:
        initDB()
    if args.test:
        testDB()
    if args.rm:
        removeTables()<|MERGE_RESOLUTION|>--- conflicted
+++ resolved
@@ -14,14 +14,11 @@
     OperatorRole,
     OperatorRoleMap,
     Landmark,
-<<<<<<< HEAD
     Fare,
-=======
     Business,
     Vendor,
     VendorRole,
     VendorRoleMap,
->>>>>>> c594d2a7
     sessionMaker,
     engine,
     ORMbase,
@@ -166,7 +163,6 @@
     )
     session.add_all([landmark1, landmark2])
     session.flush()
-<<<<<<< HEAD
     fare = Fare(
         company_id=company.id,
         name="Test fare",
@@ -222,7 +218,7 @@
         """,
     )
     session.add(fare)
-=======
+    session.flush()
     business = Business(
         name="Test Business",
         contact_person="John Doe",
@@ -285,7 +281,6 @@
         vendor_id=guestVendor.id,
     )
     session.add_all([adminRoleMap, guestRoleMap])
->>>>>>> c594d2a7
     session.commit()
     print("* Test population completed")
     session.close()
