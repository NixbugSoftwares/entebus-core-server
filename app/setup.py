import argparse

from app.src import argon2
from app.src.enums import (
    CompanyStatus,
    FareScope,
)
from app.src.enums import BusStatus
from app.src.db import (
    Executive,
    ExecutiveRole,
    ExecutiveRoleMap,
    Company,
    Operator,
    OperatorRole,
    OperatorRoleMap,
    Landmark,
    Fare,
    Business,
    Vendor,
    VendorRole,
    VendorRoleMap,
    BusStop,
    Bus,
    sessionMaker,
    engine,
    ORMbase,
)


# ----------------------------------- Project Setup -------------------------------------------#
def removeTables():
    session = sessionMaker()
    ORMbase.metadata.drop_all(engine)
    session.commit()
    print("* All tables deleted")
    session.close()


def createTables():
    session = sessionMaker()
    ORMbase.metadata.create_all(engine)
    session.commit()
    print("* All tables created")
    session.close()


def initDB():
    session = sessionMaker()
    company = Company(
        name="Nixbug company",
        status=CompanyStatus.VERIFIED,
        contact_person="Managing director",
        phone_number="+919496801157",
        address="Edava, Thiruvananthapuram, Kerala",
        location="POINT(76.68899711264336 8.761725176790257)",
    )
    session.add(company)
    password = argon2.makePassword("password")
    admin = Executive(
        username="admin",
        password=password,
        full_name="Entebus admin",
        designation="Administrator",
    )
    guest = Executive(
        username="guest",
        password=password,
        full_name="Entebus guest",
        designation="Guest",
    )
    adminRole = ExecutiveRole(
        name="Admin",
        manage_ex_token=True,
        manage_op_token=True,
        manage_ve_token=True,
        create_executive=True,
        update_executive=True,
        delete_executive=True,
        create_landmark=True,
        update_landmark=True,
        delete_landmark=True,
        create_bus_stop=True,
<<<<<<< HEAD
        update_bus_stop=True,
=======
        delete_bus_stop=True,
>>>>>>> 8647f936
        create_company=True,
        update_company=True,
        delete_company=True,
    )
    guestRole = ExecutiveRole(
        name="Guest",
        manage_ex_token=False,
        manage_op_token=False,
        manage_ve_token=False,
        create_executive=False,
        update_executive=False,
        delete_executive=False,
        create_landmark=False,
        update_landmark=False,
        delete_landmark=False,
        create_bus_stop=False,
<<<<<<< HEAD
        update_bus_stop=False,
=======
        delete_bus_stop=False,
>>>>>>> 8647f936
        create_company=False,
        update_company=False,
        delete_company=False,
    )
    session.add_all([admin, guest, adminRole, guestRole])
    session.flush()
    adminToRoleMapping = ExecutiveRoleMap(executive_id=admin.id, role_id=adminRole.id)
    guestToRoleMapping = ExecutiveRoleMap(executive_id=guest.id, role_id=guestRole.id)
    session.add_all([adminToRoleMapping, guestToRoleMapping])
    session.commit()
    print("* Initialization completed")
    session.close()


def testDB():
    session = sessionMaker()
    company = Company(
        name="Test company",
        status=CompanyStatus.VERIFIED,
        contact_person="Bismilla Motors(Edava)",
        phone_number="+911212121212",
        address="Edava, TVM",
        location="POINT(76.68899711264336 8.761725176790257)",
    )
    session.add(company)
    session.flush()
    password = argon2.makePassword("password")
    admin = Operator(
        company_id=company.id,
        username="admin",
        password=password,
        full_name="Entebus Operator",
    )
    guest = Operator(
        company_id=company.id,
        username="guest",
        password=password,
        full_name="Entebus Conductor",
    )
    adminRole = OperatorRole(
        company_id=company.id,
        name="Admin",
        manage_op_token=True,
    )
    guestRole = OperatorRole(
        company_id=company.id,
        name="Guest",
        manage_op_token=False,
    )
    session.add_all([admin, guest, adminRole, guestRole])
    session.flush()
    adminMapping = OperatorRoleMap(
        company_id=company.id, operator_id=admin.id, role_id=adminRole.id
    )
    guestMapping = OperatorRoleMap(
        company_id=company.id, operator_id=guest.id, role_id=guestRole.id
    )
    session.add_all([adminMapping, guestMapping])
    session.flush()
    landmark1 = Landmark(
        name="Varkala",
        boundary="POLYGON((76.7234906 8.7410323, \
                           76.7234906 8.7401323, \
                           76.7225906 8.7401323, \
                           76.7225906 8.7410323, \
                           76.7234906 8.7410323))",
    )
    landmark2 = Landmark(
        name="Edava",
        boundary="POLYGON((76.6962373 8.7642725, \
                           76.6962373 8.7633725, \
                           76.6953373 8.7633725, \
                           76.6953373 8.7642725, \
                           76.6962373 8.7642725))",
    )
    session.add_all([landmark1, landmark2])
    session.flush()
    busStop1 = BusStop(
        name="Varkala",
        landmark_id=landmark1.id,
        location="POINT(76.7230406 8.7405823)",
    )
    busStop2 = BusStop(
        name="Edava",
        landmark_id=landmark2.id,
        location="POINT(76.6957873 8.7638225)",
    )
    session.add_all([busStop1, busStop2])
    session.flush()
    fare = Fare(
        company_id=company.id,
        name="Test fare",
        scope=FareScope.GLOBAL,
        attributes={
            "df_version": 1,
            "ticket_types": [
                {"id": 1, "name": "Adult"},
                {"id": 2, "name": "Child"},
                {"id": 3, "name": "Student"},
            ],
            "currency_type": "INR",
            "distance_unit": "m",
            "extra": {},
        },
        function="""
        function getFare(ticket_type, distance, extra) {
            const base_fare_distance = 2.5;
            const base_fare = 10;
            const rate_per_km = 1;

            distance = distance / 1000;
            if (ticket_type == "Student") {
                if (distance <= 2.5) {
                    return 1;
                } else if (distance <= 7.5) {
                    return 2;
                } else if (distance <= 17.5) {
                    return 3;
                } else if (distance <= 27.5) {
                    return 4;
                } else {
                    return 5;
                }
            }

            if (ticket_type == "Adult") {
                if (distance <= base_fare_distance) {
                    return base_fare;
                } else {
                    return base_fare + ((distance - base_fare_distance) * rate_per_km);
                }
            }

            if (ticket_type == "Child") {
                if (distance <= base_fare_distance) {
                    return base_fare / 2;
                } else {
                    return (base_fare + ((distance - base_fare_distance) * rate_per_km)) / 2;
                }
            }
            return -1;
        }
        """,
    )
    session.add(fare)
    session.flush()
    business = Business(
        name="Test Business",
        contact_person="John Doe",
        phone_number="+911234567890",
        email_id="testbusiness@gmail.com",
    )
    session.add(business)
    session.flush()
    adminRole = VendorRole(
        name="Admin",
        business_id=business.id,
        manage_token=True,
        create_vendor=True,
        update_vendor=True,
        delete_vendor=True,
        create_role=True,
        update_role=True,
        delete_role=True,
    )
    guestRole = VendorRole(
        name="Guest",
        business_id=business.id,
        manage_token=False,
        create_vendor=False,
        update_vendor=False,
        delete_vendor=False,
        create_role=False,
        update_role=False,
        delete_role=False,
    )
    adminVendor = Vendor(
        business_id=business.id,
        username="admin",
        password=password,
        full_name="Admin Vendor",
    )
    guestVendor = Vendor(
        business_id=business.id,
        username="guest",
        password=password,
        full_name="Guest Vendor",
    )
    session.add_all(
        [
            adminRole,
            guestRole,
            adminVendor,
            guestVendor,
        ]
    )
    session.flush()
    adminRoleMap = VendorRoleMap(
        business_id=business.id,
        role_id=adminRole.id,
        vendor_id=adminVendor.id,
    )
    guestRoleMap = VendorRoleMap(
        business_id=business.id,
        role_id=guestRole.id,
        vendor_id=guestVendor.id,
    )
    session.add_all([adminRoleMap, guestRoleMap])
    session.flush()
    bus1 = Bus(
        company_id=company.id,
        registration_number="KL02WH3000",
        name="Test Bus 1",
        capacity=100,
        manufactured_on="2025-03-25T11:24:33.649Z",
        insurance_upto="2027-10-25T11:24:33.649Z",
        pollution_upto="2026-03-25T11:24:33.649Z",
        fitness_upto="2026-03-25T11:24:33.649Z",
        road_tax_upto="2026-03-25T11:24:33.649Z",
    )
    bus2 = Bus(
        company_id=company.id,
        registration_number="KL01HW2000",
        name="Test Bus 2",
        capacity=10,
        manufactured_on="2024-03-25T11:24:33.649Z",
        insurance_upto="2028-10-25T11:24:33.649Z",
        pollution_upto="2026-03-25T11:24:33.649Z",
        fitness_upto="2026-03-25T11:24:33.649Z",
        road_tax_upto="2026-03-25T11:24:33.649Z",
    )
    session.add_all([bus1, bus2])
    session.flush()
    session.commit()
    print("* Test population completed")
    session.close()


# Setup database
if __name__ == "__main__":
    parser = argparse.ArgumentParser()
    # remove tables
    parser.add_argument("-rm", action="store_true", help="remove tables")
    parser.add_argument("-cr", action="store_true", help="create tables")
    parser.add_argument("-init", action="store_true", help="initialize DB")
    parser.add_argument("-test", action="store_true", help="add test data")
    args = parser.parse_args()

    if args.cr:
        createTables()
    if args.init:
        initDB()
    if args.test:
        testDB()
    if args.rm:
        removeTables()<|MERGE_RESOLUTION|>--- conflicted
+++ resolved
@@ -81,11 +81,8 @@
         update_landmark=True,
         delete_landmark=True,
         create_bus_stop=True,
-<<<<<<< HEAD
         update_bus_stop=True,
-=======
         delete_bus_stop=True,
->>>>>>> 8647f936
         create_company=True,
         update_company=True,
         delete_company=True,
@@ -102,11 +99,8 @@
         update_landmark=False,
         delete_landmark=False,
         create_bus_stop=False,
-<<<<<<< HEAD
         update_bus_stop=False,
-=======
         delete_bus_stop=False,
->>>>>>> 8647f936
         create_company=False,
         update_company=False,
         delete_company=False,
