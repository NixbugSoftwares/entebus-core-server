import argparse

from app.src import argon2
from app.src.enums import CompanyStatus
from app.src.db import (
    Executive,
    ExecutiveRole,
    ExecutiveRoleMap,
<<<<<<< HEAD
    Company,
    Operator,
    OperatorRole,
    OperatorRoleMap,
=======
    Landmark,
>>>>>>> 4a3d8bd1
    sessionMaker,
    engine,
    ORMbase,
)


# ----------------------------------- Project Setup -------------------------------------------#
def removeTables():
    session = sessionMaker()
    ORMbase.metadata.drop_all(engine)
    session.commit()
    print("* All tables deleted")
    session.close()


def createTables():
    session = sessionMaker()
    ORMbase.metadata.create_all(engine)
    session.commit()
    print("* All tables created")
    session.close()


def initDB():
    session = sessionMaker()
    company = Company(
        name="Nixbug company",
        status=CompanyStatus.VERIFIED,
        contact_person="Managing director",
        phone_number="+919496801157",
        address="Edava, Thiruvananthapuram, Kerala",
        location="POINT(76.68899711264336 8.761725176790257)",
    )
    session.add(company)
    password = argon2.makePassword("password")
    admin = Executive(
        username="admin",
        password=password,
        full_name="Entebus admin",
        designation="Administrator",
    )
    guest = Executive(
        username="guest",
        password=password,
        full_name="Entebus guest",
        designation="Guest",
    )
    adminRole = ExecutiveRole(
        name="Admin",
        manage_ex_token=True,
        manage_op_token=True,
        manage_ve_token=True,
        create_executive=True,
        update_executive=True,
        delete_executive=True,
    )
    guestRole = ExecutiveRole(
        name="Guest",
        manage_ex_token=False,
        manage_op_token=False,
        manage_ve_token=False,
        create_executive=False,
        update_executive=False,
        delete_executive=False,
    )
    session.add_all([admin, guest, adminRole, guestRole])
    session.flush()
    adminToRoleMapping = ExecutiveRoleMap(executive_id=admin.id, role_id=adminRole.id)
    guestToRoleMapping = ExecutiveRoleMap(executive_id=guest.id, role_id=guestRole.id)
    session.add_all([adminToRoleMapping, guestToRoleMapping])
    session.commit()
    print("* Initialization completed")
    session.close()


def testDB():
    session = sessionMaker()
<<<<<<< HEAD
    company = Company(
        name="Test company",
        status=CompanyStatus.VERIFIED,
        contact_person="Bismilla Motors(Edava)",
        phone_number="+911212121212",
        address="Edava, TVM",
        location="POINT(76.68899711264336 8.761725176790257)",
    )
    session.add(company)
    session.flush()
    password = argon2.makePassword("password")
    admin = Operator(
        company_id=company.id,
        username="admin",
        password=password,
        full_name="Entebus Operator",
    )
    guest = Operator(
        company_id=company.id,
        username="guest",
        password=password,
        full_name="Entebus Conductor",
    )
    adminRole = OperatorRole(
        company_id=company.id,
        name="Admin",
        manage_bus=True,
        manage_role=True,
        manage_operator=True,
        manage_company=True,
        manage_route=True,
        manage_schedule=True,
        manage_fare=True,
        manage_duty=True,
        manage_service=True,
    )
    guestRole = OperatorRole(company_id=company.id, name="Guest")
    session.add_all([admin, guest, adminRole, guestRole])
    session.flush()
    adminMapping = OperatorRoleMap(
        company_id=company.id, operator_id=admin.id, role_id=adminRole.id
    )
    guestMapping = OperatorRoleMap(
        company_id=company.id, operator_id=guest.id, role_id=guestRole.id
    )
    session.add_all([adminMapping, guestMapping])
=======
    landmark1 = Landmark(
        name="Varkala",
        boundary="POLYGON((76.7234906 8.7410323, \
                           76.7234906 8.7401323, \
                           76.7225906 8.7401323, \
                           76.7225906 8.7410323, \
                           76.7234906 8.7410323))",
    )
    landmark2 = Landmark(
        name="Edava",
        boundary="POLYGON((76.6962373 8.7642725, \
                           76.6962373 8.7633725, \
                           76.6953373 8.7633725, \
                           76.6953373 8.7642725, \
                           76.6962373 8.7642725))",
    )
    session.add_all([landmark1, landmark2])
>>>>>>> 4a3d8bd1
    session.commit()
    print("* Test population completed")
    session.close()


# Setup database
if __name__ == "__main__":
    parser = argparse.ArgumentParser()
    # remove tables
    parser.add_argument("-rm", action="store_true", help="remove tables")
    parser.add_argument("-cr", action="store_true", help="create tables")
    parser.add_argument("-init", action="store_true", help="initialize DB")
    parser.add_argument("-test", action="store_true", help="add test data")
    args = parser.parse_args()

    if args.cr:
        createTables()
    if args.init:
        initDB()
    if args.test:
        testDB()
    if args.rm:
        removeTables()<|MERGE_RESOLUTION|>--- conflicted
+++ resolved
@@ -6,14 +6,11 @@
     Executive,
     ExecutiveRole,
     ExecutiveRoleMap,
-<<<<<<< HEAD
     Company,
     Operator,
     OperatorRole,
     OperatorRoleMap,
-=======
     Landmark,
->>>>>>> 4a3d8bd1
     sessionMaker,
     engine,
     ORMbase,
@@ -91,7 +88,6 @@
 
 def testDB():
     session = sessionMaker()
-<<<<<<< HEAD
     company = Company(
         name="Test company",
         status=CompanyStatus.VERIFIED,
@@ -138,7 +134,8 @@
         company_id=company.id, operator_id=guest.id, role_id=guestRole.id
     )
     session.add_all([adminMapping, guestMapping])
-=======
+    session.commit()
+    session = sessionMaker()
     landmark1 = Landmark(
         name="Varkala",
         boundary="POLYGON((76.7234906 8.7410323, \
@@ -156,7 +153,6 @@
                            76.6962373 8.7642725))",
     )
     session.add_all([landmark1, landmark2])
->>>>>>> 4a3d8bd1
     session.commit()
     print("* Test population completed")
     session.close()
