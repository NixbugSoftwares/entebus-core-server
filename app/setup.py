import argparse

from app.src import argon2
from app.src.enums import (
    CompanyStatus,
    FareScope,
)
from app.src.db import (
    Executive,
    ExecutiveRole,
    ExecutiveRoleMap,
    Company,
    Operator,
    OperatorRole,
    OperatorRoleMap,
    Landmark,
    Fare,
    Business,
    Vendor,
    VendorRole,
    VendorRoleMap,
    BusStop,
    Bus,
    sessionMaker,
    engine,
    ORMbase,
)


# ----------------------------------- Project Setup -------------------------------------------#
def removeTables():
    session = sessionMaker()
    ORMbase.metadata.drop_all(engine)
    session.commit()
    print("* All tables deleted")
    session.close()


def createTables():
    session = sessionMaker()
    ORMbase.metadata.create_all(engine)
    session.commit()
    print("* All tables created")
    session.close()


def initDB():
    session = sessionMaker()
    company = Company(
        name="Nixbug company",
        status=CompanyStatus.VERIFIED,
        contact_person="Managing director",
        phone_number="+919496801157",
        address="Edava, Thiruvananthapuram, Kerala",
        location="POINT(76.68899711264336 8.761725176790257)",
    )
    session.add(company)
    password = argon2.makePassword("password")
    admin = Executive(
        username="admin",
        password=password,
        full_name="Entebus admin",
        designation="Administrator",
    )
    guest = Executive(
        username="guest",
        password=password,
        full_name="Entebus guest",
        designation="Guest",
    )
    adminRole = ExecutiveRole(
        name="Admin",
        manage_ex_token=True,
        manage_op_token=True,
        manage_ve_token=True,
        create_executive=True,
        update_executive=True,
        delete_executive=True,
        create_landmark=True,
        update_landmark=True,
        delete_landmark=True,
        create_bus_stop=True,
        update_bus_stop=True,
        delete_bus_stop=True,
        create_company=True,
        update_company=True,
        delete_company=True,
        create_operator=True,
        update_operator=True,
        delete_operator=True,
        create_business=True,
        update_business=True,
        delete_business=True,
    )
    guestRole = ExecutiveRole(
        name="Guest",
        manage_ex_token=False,
        manage_op_token=False,
        manage_ve_token=False,
        create_executive=False,
        update_executive=False,
        delete_executive=False,
        create_landmark=False,
        update_landmark=False,
        delete_landmark=False,
        create_bus_stop=False,
        update_bus_stop=False,
        delete_bus_stop=False,
        create_company=False,
        update_company=False,
        delete_company=False,
        create_operator=False,
        update_operator=False,
        delete_operator=False,
        create_business=False,
        update_business=False,
        delete_business=False,
    )
    session.add_all([admin, guest, adminRole, guestRole])
    session.flush()
    adminToRoleMapping = ExecutiveRoleMap(executive_id=admin.id, role_id=adminRole.id)
    guestToRoleMapping = ExecutiveRoleMap(executive_id=guest.id, role_id=guestRole.id)
    session.add_all([adminToRoleMapping, guestToRoleMapping])
    session.commit()
    print("* Initialization completed")
    session.close()


def testDB():
    session = sessionMaker()
    company = Company(
        name="Test company",
        status=CompanyStatus.VERIFIED,
        contact_person="Bismilla Motors(Edava)",
        phone_number="+911212121212",
        address="Edava, TVM",
        location="POINT(76.68899711264336 8.761725176790257)",
    )
    session.add(company)
    session.flush()
    password = argon2.makePassword("password")
    admin = Operator(
        company_id=company.id,
        username="admin",
        password=password,
        full_name="Entebus Operator",
    )
    guest = Operator(
        company_id=company.id,
        username="guest",
        password=password,
        full_name="Entebus Conductor",
    )
    adminRole = OperatorRole(
        company_id=company.id,
        name="Admin",
        manage_op_token=True,
<<<<<<< HEAD
        create_company=True,
        update_company=True,
        delete_company=True,

=======
        create_operator=True,
        update_operator=True,
        delete_operator=True,
>>>>>>> 8981520b
    )
    guestRole = OperatorRole(
        company_id=company.id,
        name="Guest",
        manage_op_token=False,
<<<<<<< HEAD
        create_company=False,
        update_company=False,
        delete_company=False,
=======
        create_operator=False,
        update_operator=False,
        delete_operator=False,
>>>>>>> 8981520b
    )
    session.add_all([admin, guest, adminRole, guestRole])
    session.flush()
    adminMapping = OperatorRoleMap(
        company_id=company.id, operator_id=admin.id, role_id=adminRole.id
    )
    guestMapping = OperatorRoleMap(
        company_id=company.id, operator_id=guest.id, role_id=guestRole.id
    )
    session.add_all([adminMapping, guestMapping])
    session.flush()
    landmark1 = Landmark(
        name="Varkala",
        boundary="POLYGON((76.7234906 8.7410323, \
                           76.7234906 8.7401323, \
                           76.7225906 8.7401323, \
                           76.7225906 8.7410323, \
                           76.7234906 8.7410323))",
    )
    landmark2 = Landmark(
        name="Edava",
        boundary="POLYGON((76.6962373 8.7642725, \
                           76.6962373 8.7633725, \
                           76.6953373 8.7633725, \
                           76.6953373 8.7642725, \
                           76.6962373 8.7642725))",
    )
    session.add_all([landmark1, landmark2])
    session.flush()
    busStop1 = BusStop(
        name="Varkala",
        landmark_id=landmark1.id,
        location="POINT(76.7230406 8.7405823)",
    )
    busStop2 = BusStop(
        name="Edava",
        landmark_id=landmark2.id,
        location="POINT(76.6957873 8.7638225)",
    )
    session.add_all([busStop1, busStop2])
    session.flush()
    fare = Fare(
        company_id=company.id,
        name="Test fare",
        scope=FareScope.GLOBAL,
        attributes={
            "df_version": 1,
            "ticket_types": [
                {"id": 1, "name": "Adult"},
                {"id": 2, "name": "Child"},
                {"id": 3, "name": "Student"},
            ],
            "currency_type": "INR",
            "distance_unit": "m",
            "extra": {},
        },
        function="""
        function getFare(ticket_type, distance, extra) {
            const base_fare_distance = 2.5;
            const base_fare = 10;
            const rate_per_km = 1;

            distance = distance / 1000;
            if (ticket_type == "Student") {
                if (distance <= 2.5) {
                    return 1;
                } else if (distance <= 7.5) {
                    return 2;
                } else if (distance <= 17.5) {
                    return 3;
                } else if (distance <= 27.5) {
                    return 4;
                } else {
                    return 5;
                }
            }

            if (ticket_type == "Adult") {
                if (distance <= base_fare_distance) {
                    return base_fare;
                } else {
                    return base_fare + ((distance - base_fare_distance) * rate_per_km);
                }
            }

            if (ticket_type == "Child") {
                if (distance <= base_fare_distance) {
                    return base_fare / 2;
                } else {
                    return (base_fare + ((distance - base_fare_distance) * rate_per_km)) / 2;
                }
            }
            return -1;
        }
        """,
    )
    session.add(fare)
    session.flush()
    business = Business(
        name="Test Business",
        contact_person="John Doe",
        phone_number="+911234567890",
        email_id="testbusiness@gmail.com",
    )
    session.add(business)
    session.flush()
    adminRole = VendorRole(
        name="Admin",
        business_id=business.id,
        manage_token=True,
        create_vendor=True,
        update_vendor=True,
        delete_vendor=True,
        create_role=True,
        update_role=True,
        delete_role=True,
    )
    guestRole = VendorRole(
        name="Guest",
        business_id=business.id,
        manage_token=False,
        create_vendor=False,
        update_vendor=False,
        delete_vendor=False,
        create_role=False,
        update_role=False,
        delete_role=False,
    )
    adminVendor = Vendor(
        business_id=business.id,
        username="admin",
        password=password,
        full_name="Admin Vendor",
    )
    guestVendor = Vendor(
        business_id=business.id,
        username="guest",
        password=password,
        full_name="Guest Vendor",
    )
    session.add_all(
        [
            adminRole,
            guestRole,
            adminVendor,
            guestVendor,
        ]
    )
    session.flush()
    adminRoleMap = VendorRoleMap(
        business_id=business.id,
        role_id=adminRole.id,
        vendor_id=adminVendor.id,
    )
    guestRoleMap = VendorRoleMap(
        business_id=business.id,
        role_id=guestRole.id,
        vendor_id=guestVendor.id,
    )
    session.add_all([adminRoleMap, guestRoleMap])
    session.flush()
    bus1 = Bus(
        company_id=company.id,
        registration_number="KL02WH3000",
        name="Test Bus 1",
        capacity=100,
        manufactured_on="2025-03-25T11:24:33.649Z",
        insurance_upto="2027-10-25T11:24:33.649Z",
        pollution_upto="2026-03-25T11:24:33.649Z",
        fitness_upto="2026-03-25T11:24:33.649Z",
        road_tax_upto="2026-03-25T11:24:33.649Z",
    )
    bus2 = Bus(
        company_id=company.id,
        registration_number="KL01HW2000",
        name="Test Bus 2",
        capacity=10,
        manufactured_on="2024-03-25T11:24:33.649Z",
        insurance_upto="2028-10-25T11:24:33.649Z",
        pollution_upto="2026-03-25T11:24:33.649Z",
        fitness_upto="2026-03-25T11:24:33.649Z",
        road_tax_upto="2026-03-25T11:24:33.649Z",
    )
    session.add_all([bus1, bus2])
    session.flush()
    session.commit()
    print("* Test population completed")
    session.close()


# Setup database
if __name__ == "__main__":
    parser = argparse.ArgumentParser()
    # remove tables
    parser.add_argument("-rm", action="store_true", help="remove tables")
    parser.add_argument("-cr", action="store_true", help="create tables")
    parser.add_argument("-init", action="store_true", help="initialize DB")
    parser.add_argument("-test", action="store_true", help="add test data")
    args = parser.parse_args()

    if args.cr:
        createTables()
    if args.init:
        initDB()
    if args.test:
        testDB()
    if args.rm:
        removeTables()<|MERGE_RESOLUTION|>--- conflicted
+++ resolved
@@ -155,30 +155,24 @@
         company_id=company.id,
         name="Admin",
         manage_op_token=True,
-<<<<<<< HEAD
+        create_operator=True,
+        update_operator=True,
+        delete_operator=True,
         create_company=True,
         update_company=True,
         delete_company=True,
 
-=======
-        create_operator=True,
-        update_operator=True,
-        delete_operator=True,
->>>>>>> 8981520b
     )
     guestRole = OperatorRole(
         company_id=company.id,
         name="Guest",
         manage_op_token=False,
-<<<<<<< HEAD
+        create_operator=False,
+        update_operator=False,
+        delete_operator=False,
         create_company=False,
         update_company=False,
         delete_company=False,
-=======
-        create_operator=False,
-        update_operator=False,
-        delete_operator=False,
->>>>>>> 8981520b
     )
     session.add_all([admin, guest, adminRole, guestRole])
     session.flush()
