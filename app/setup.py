import argparse

from app.src import argon2
from app.src.db import (
    Executive,
    ExecutiveRole,
    ExecutiveRoleMap,
    sessionMaker,
    engine,
    ORMbase,
)


# ----------------------------------- Project Setup -------------------------------------------#
def removeTables():
    session = sessionMaker()
    ORMbase.metadata.drop_all(engine)
    session.commit()
    print("* All tables deleted")
    session.close()


def createTables():
    session = sessionMaker()
    ORMbase.metadata.create_all(engine)
    session.commit()
    print("* All tables created")
    session.close()


def initDB():
    session = sessionMaker()
    password = argon2.makePassword("password")
    admin = Executive(
        username="admin",
        password=password,
        full_name="Entebus admin",
        designation="Administrator",
    )
    guest = Executive(
        username="guest",
        password=password,
        full_name="Entebus guest",
        designation="Guest",
    )
<<<<<<< HEAD
    session.add_all([admin, guest])
=======
>>>>>>> d19abb2e
    adminRole = ExecutiveRole(
        name="Admin",
        manage_ex_token=True,
        manage_op_token=True,
        manage_ve_token=True,
        create_executive=True,
        update_executive=True,
        delete_executive=True,
    )
    guestRole = ExecutiveRole(
        name="Guest",
        manage_ex_token=False,
        manage_op_token=False,
        manage_ve_token=False,
        create_executive=False,
        update_executive=False,
        delete_executive=False,
    )
    session.add_all([admin, guest, adminRole, guestRole])
    session.flush()
    adminToRoleMapping = ExecutiveRoleMap(executive_id=admin.id, role_id=adminRole.id)
    guestToRoleMapping = ExecutiveRoleMap(executive_id=guest.id, role_id=guestRole.id)
    session.add_all([adminToRoleMapping, guestToRoleMapping])
    session.commit()
    print("* Initialization completed")
    session.close()


def testDB():
    print("* Test population completed")


# Setup database
if __name__ == "__main__":
    parser = argparse.ArgumentParser()
    # remove tables
    parser.add_argument("-rm", action="store_true", help="remove tables")
    parser.add_argument("-cr", action="store_true", help="create tables")
    parser.add_argument("-init", action="store_true", help="initialize DB")
    parser.add_argument("-test", action="store_true", help="add test data")
    args = parser.parse_args()

    if args.cr:
        createTables()
    if args.init:
        initDB()
    if args.test:
        testDB()
    if args.rm:
        removeTables()<|MERGE_RESOLUTION|>--- conflicted
+++ resolved
@@ -43,10 +43,6 @@
         full_name="Entebus guest",
         designation="Guest",
     )
-<<<<<<< HEAD
-    session.add_all([admin, guest])
-=======
->>>>>>> d19abb2e
     adminRole = ExecutiveRole(
         name="Admin",
         manage_ex_token=True,
