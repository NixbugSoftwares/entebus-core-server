--- conflicted
+++ resolved
@@ -360,10 +360,6 @@
 
     business = Business(
         name="Test business",
-<<<<<<< HEAD
-        status=CompanyStatus.VERIFIED,
-=======
->>>>>>> 424afa74
         contact_person="RedBus Pvt Ltd",
         phone_number="+911212121212",
         address="Test, Test, Test 695311",
