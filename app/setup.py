import argparse

from app.src import argon2
from app.src.enums import (
    CompanyStatus,
    FareScope,
)
from app.src.db import (
    Executive,
    ExecutiveRole,
    ExecutiveRoleMap,
    Company,
    Operator,
    OperatorRole,
    OperatorRoleMap,
    Landmark,
    Fare,
    Business,
    Vendor,
    VendorRole,
    VendorRoleMap,
    BusStop,
    Bus,
    sessionMaker,
    engine,
    ORMbase,
)


# ----------------------------------- Project Setup -------------------------------------------#
def removeTables():
    session = sessionMaker()
    ORMbase.metadata.drop_all(engine)
    session.commit()
    print("* All tables deleted")
    session.close()


def createTables():
    session = sessionMaker()
    ORMbase.metadata.create_all(engine)
    session.commit()
    print("* All tables created")
    session.close()


def initDB():
    session = sessionMaker()
    company = Company(
        name="Nixbug company",
        status=CompanyStatus.VERIFIED,
        contact_person="Managing director",
        phone_number="+919496801157",
        address="Edava, Thiruvananthapuram, Kerala",
        location="POINT(76.68899711264336 8.761725176790257)",
    )
    session.add(company)
    password = argon2.makePassword("password")
    admin = Executive(
        username="admin",
        password=password,
        full_name="Entebus admin",
        designation="Administrator",
    )
    guest = Executive(
        username="guest",
        password=password,
        full_name="Entebus guest",
        designation="Guest",
    )
    adminRole = ExecutiveRole(
        name="Admin",
        manage_ex_token=True,
        manage_op_token=True,
        manage_ve_token=True,
        create_executive=True,
        update_executive=True,
        delete_executive=True,
        create_landmark=True,
        update_landmark=True,
        delete_landmark=True,
        create_bus_stop=True,
        delete_bus_stop=True,
        create_company=True,
        update_company=True,
        delete_company=True,
<<<<<<< HEAD
        create_business=True,
        update_business=True,
        delete_business=True,
=======
        create_operator=True,
        update_operator=True,
        delete_operator=True,
>>>>>>> 054485f5
    )
    guestRole = ExecutiveRole(
        name="Guest",
        manage_ex_token=False,
        manage_op_token=False,
        manage_ve_token=False,
        create_executive=False,
        update_executive=False,
        delete_executive=False,
        create_landmark=False,
        update_landmark=False,
        delete_landmark=False,
        create_bus_stop=False,
        delete_bus_stop=False,
        create_company=False,
        update_company=False,
        delete_company=False,
<<<<<<< HEAD
        create_business=False,
        update_business=False,
        delete_business=False,
=======
        create_operator=False,
        update_operator=False,
        delete_operator=False,
>>>>>>> 054485f5
    )
    session.add_all([admin, guest, adminRole, guestRole])
    session.flush()
    adminToRoleMapping = ExecutiveRoleMap(executive_id=admin.id, role_id=adminRole.id)
    guestToRoleMapping = ExecutiveRoleMap(executive_id=guest.id, role_id=guestRole.id)
    session.add_all([adminToRoleMapping, guestToRoleMapping])
    session.commit()
    print("* Initialization completed")
    session.close()


def testDB():
    session = sessionMaker()
    company = Company(
        name="Test company",
        status=CompanyStatus.VERIFIED,
        contact_person="Bismilla Motors(Edava)",
        phone_number="+911212121212",
        address="Edava, TVM",
        location="POINT(76.68899711264336 8.761725176790257)",
    )
    session.add(company)
    session.flush()
    password = argon2.makePassword("password")
    admin = Operator(
        company_id=company.id,
        username="admin",
        password=password,
        full_name="Entebus Operator",
    )
    guest = Operator(
        company_id=company.id,
        username="guest",
        password=password,
        full_name="Entebus Conductor",
    )
    adminRole = OperatorRole(
        company_id=company.id,
        name="Admin",
        manage_op_token=True,
        create_operator=True,
        update_operator=True,
        delete_operator=True,
    )
    guestRole = OperatorRole(
        company_id=company.id,
        name="Guest",
        manage_op_token=False,
        create_operator=False,
        update_operator=False,
        delete_operator=False,
    )
    session.add_all([admin, guest, adminRole, guestRole])
    session.flush()
    adminMapping = OperatorRoleMap(
        company_id=company.id, operator_id=admin.id, role_id=adminRole.id
    )
    guestMapping = OperatorRoleMap(
        company_id=company.id, operator_id=guest.id, role_id=guestRole.id
    )
    session.add_all([adminMapping, guestMapping])
    session.flush()
    landmark1 = Landmark(
        name="Varkala",
        boundary="POLYGON((76.7234906 8.7410323, \
                           76.7234906 8.7401323, \
                           76.7225906 8.7401323, \
                           76.7225906 8.7410323, \
                           76.7234906 8.7410323))",
    )
    landmark2 = Landmark(
        name="Edava",
        boundary="POLYGON((76.6962373 8.7642725, \
                           76.6962373 8.7633725, \
                           76.6953373 8.7633725, \
                           76.6953373 8.7642725, \
                           76.6962373 8.7642725))",
    )
    session.add_all([landmark1, landmark2])
    session.flush()
    busStop1 = BusStop(
        name="Varkala",
        landmark_id=landmark1.id,
        location="POINT(76.7230406 8.7405823)",
    )
    busStop2 = BusStop(
        name="Edava",
        landmark_id=landmark2.id,
        location="POINT(76.6957873 8.7638225)",
    )
    session.add_all([busStop1, busStop2])
    session.flush()
    fare = Fare(
        company_id=company.id,
        name="Test fare",
        scope=FareScope.GLOBAL,
        attributes={
            "df_version": 1,
            "ticket_types": [
                {"id": 1, "name": "Adult"},
                {"id": 2, "name": "Child"},
                {"id": 3, "name": "Student"},
            ],
            "currency_type": "INR",
            "distance_unit": "m",
            "extra": {},
        },
        function="""
        function getFare(ticket_type, distance, extra) {
            const base_fare_distance = 2.5;
            const base_fare = 10;
            const rate_per_km = 1;

            distance = distance / 1000;
            if (ticket_type == "Student") {
                if (distance <= 2.5) {
                    return 1;
                } else if (distance <= 7.5) {
                    return 2;
                } else if (distance <= 17.5) {
                    return 3;
                } else if (distance <= 27.5) {
                    return 4;
                } else {
                    return 5;
                }
            }

            if (ticket_type == "Adult") {
                if (distance <= base_fare_distance) {
                    return base_fare;
                } else {
                    return base_fare + ((distance - base_fare_distance) * rate_per_km);
                }
            }

            if (ticket_type == "Child") {
                if (distance <= base_fare_distance) {
                    return base_fare / 2;
                } else {
                    return (base_fare + ((distance - base_fare_distance) * rate_per_km)) / 2;
                }
            }
            return -1;
        }
        """,
    )
    session.add(fare)
    session.flush()
    business = Business(
        name="Test Business",
        contact_person="John Doe",
        phone_number="+911234567890",
        email_id="testbusiness@gmail.com",
    )
    session.add(business)
    session.flush()
    adminRole = VendorRole(
        name="Admin",
        business_id=business.id,
        manage_token=True,
        create_vendor=True,
        update_vendor=True,
        delete_vendor=True,
        create_role=True,
        update_role=True,
        delete_role=True,
    )
    guestRole = VendorRole(
        name="Guest",
        business_id=business.id,
        manage_token=False,
        create_vendor=False,
        update_vendor=False,
        delete_vendor=False,
        create_role=False,
        update_role=False,
        delete_role=False,
    )
    adminVendor = Vendor(
        business_id=business.id,
        username="admin",
        password=password,
        full_name="Admin Vendor",
    )
    guestVendor = Vendor(
        business_id=business.id,
        username="guest",
        password=password,
        full_name="Guest Vendor",
    )
    session.add_all(
        [
            adminRole,
            guestRole,
            adminVendor,
            guestVendor,
        ]
    )
    session.flush()
    adminRoleMap = VendorRoleMap(
        business_id=business.id,
        role_id=adminRole.id,
        vendor_id=adminVendor.id,
    )
    guestRoleMap = VendorRoleMap(
        business_id=business.id,
        role_id=guestRole.id,
        vendor_id=guestVendor.id,
    )
    session.add_all([adminRoleMap, guestRoleMap])
    session.flush()
    bus1 = Bus(
        company_id=company.id,
        registration_number="KL02WH3000",
        name="Test Bus 1",
        capacity=100,
        manufactured_on="2025-03-25T11:24:33.649Z",
        insurance_upto="2027-10-25T11:24:33.649Z",
        pollution_upto="2026-03-25T11:24:33.649Z",
        fitness_upto="2026-03-25T11:24:33.649Z",
        road_tax_upto="2026-03-25T11:24:33.649Z",
    )
    bus2 = Bus(
        company_id=company.id,
        registration_number="KL01HW2000",
        name="Test Bus 2",
        capacity=10,
        manufactured_on="2024-03-25T11:24:33.649Z",
        insurance_upto="2028-10-25T11:24:33.649Z",
        pollution_upto="2026-03-25T11:24:33.649Z",
        fitness_upto="2026-03-25T11:24:33.649Z",
        road_tax_upto="2026-03-25T11:24:33.649Z",
    )
    session.add_all([bus1, bus2])
    session.flush()
    session.commit()
    print("* Test population completed")
    session.close()


# Setup database
if __name__ == "__main__":
    parser = argparse.ArgumentParser()
    # remove tables
    parser.add_argument("-rm", action="store_true", help="remove tables")
    parser.add_argument("-cr", action="store_true", help="create tables")
    parser.add_argument("-init", action="store_true", help="initialize DB")
    parser.add_argument("-test", action="store_true", help="add test data")
    args = parser.parse_args()

    if args.cr:
        createTables()
    if args.init:
        initDB()
    if args.test:
        testDB()
    if args.rm:
        removeTables()<|MERGE_RESOLUTION|>--- conflicted
+++ resolved
@@ -84,15 +84,12 @@
         create_company=True,
         update_company=True,
         delete_company=True,
-<<<<<<< HEAD
+        create_operator=True,
+        update_operator=True,
+        delete_operator=True,
         create_business=True,
         update_business=True,
         delete_business=True,
-=======
-        create_operator=True,
-        update_operator=True,
-        delete_operator=True,
->>>>>>> 054485f5
     )
     guestRole = ExecutiveRole(
         name="Guest",
@@ -110,15 +107,12 @@
         create_company=False,
         update_company=False,
         delete_company=False,
-<<<<<<< HEAD
+        create_operator=False,
+        update_operator=False,
+        delete_operator=False,
         create_business=False,
         update_business=False,
         delete_business=False,
-=======
-        create_operator=False,
-        update_operator=False,
-        delete_operator=False,
->>>>>>> 054485f5
     )
     session.add_all([admin, guest, adminRole, guestRole])
     session.flush()
