import argparse
from datetime import time

from app.src import argon2
from app.src.enums import (
    CompanyStatus,
    FareScope,
)
from app.src.db import (
    Executive,
    ExecutiveRole,
    ExecutiveRoleMap,
    Company,
    LandmarkInRoute,
    Operator,
    OperatorRole,
    OperatorRoleMap,
    Landmark,
    Fare,
    Business,
    Vendor,
    VendorRole,
    VendorRoleMap,
    BusStop,
    Bus,
    Route,
    sessionMaker,
    engine,
    ORMbase,
)


# ----------------------------------- Project Setup -------------------------------------------#
def removeTables():
    session = sessionMaker()
    ORMbase.metadata.drop_all(engine)
    session.commit()
    print("* All tables deleted")
    session.close()


def createTables():
    session = sessionMaker()
    ORMbase.metadata.create_all(engine)
    session.commit()
    print("* All tables created")
    session.close()


def initDB():
    session = sessionMaker()
    company = Company(
        name="Nixbug company",
        status=CompanyStatus.VERIFIED,
        contact_person="Managing director",
        phone_number="+919496801157",
        address="Edava, Thiruvananthapuram, Kerala",
        location="POINT(76.68899711264336 8.761725176790257)",
    )
    session.add(company)
    password = argon2.makePassword("password")
    admin = Executive(
        username="admin",
        password=password,
        full_name="Entebus admin",
        designation="Administrator",
    )
    guest = Executive(
        username="guest",
        password=password,
        full_name="Entebus guest",
        designation="Guest",
    )
    adminRole = ExecutiveRole(
        name="Admin",
        manage_ex_token=True,
        manage_op_token=True,
        manage_ve_token=True,
        create_executive=True,
        update_executive=True,
        delete_executive=True,
        create_landmark=True,
        update_landmark=True,
        delete_landmark=True,
        create_bus_stop=True,
        update_bus_stop=True,
        delete_bus_stop=True,
        create_company=True,
        update_company=True,
        delete_company=True,
        create_operator=True,
        update_operator=True,
        delete_operator=True,
        create_business=True,
        update_business=True,
        delete_business=True,
        create_route=True,
        update_route=True,
        delete_route=True,
        create_bus=True,
        update_bus=True,
        delete_bus=True,
    )
    guestRole = ExecutiveRole(
        name="Guest",
        manage_ex_token=False,
        manage_op_token=False,
        manage_ve_token=False,
        create_executive=False,
        update_executive=False,
        delete_executive=False,
        create_landmark=False,
        update_landmark=False,
        delete_landmark=False,
        create_bus_stop=False,
        update_bus_stop=False,
        delete_bus_stop=False,
        create_company=False,
        update_company=False,
        delete_company=False,
        create_operator=False,
        update_operator=False,
        delete_operator=False,
        create_business=False,
        update_business=False,
        delete_business=False,
        create_route=False,
        update_route=False,
        delete_route=False,
        create_bus=False,
        update_bus=False,
        delete_bus=False,
    )
    session.add_all([admin, guest, adminRole, guestRole])
    session.flush()
    adminToRoleMapping = ExecutiveRoleMap(executive_id=admin.id, role_id=adminRole.id)
    guestToRoleMapping = ExecutiveRoleMap(executive_id=guest.id, role_id=guestRole.id)
    session.add_all([adminToRoleMapping, guestToRoleMapping])
    session.commit()
    print("* Initialization completed")
    session.close()


def testDB():
    session = sessionMaker()
    company = Company(
        name="Test company",
        status=CompanyStatus.VERIFIED,
        contact_person="Bismilla Motors(Edava)",
        phone_number="+911212121212",
        address="Edava, TVM",
        location="POINT(76.68899711264336 8.761725176790257)",
    )
    session.add(company)
    session.flush()

    password = argon2.makePassword("password")
    admin = Operator(
        company_id=company.id,
        username="admin",
        password=password,
        full_name="Entebus Operator",
    )
    guest = Operator(
        company_id=company.id,
        username="guest",
        password=password,
        full_name="Entebus Conductor",
    )
    adminRole = OperatorRole(
        company_id=company.id,
        name="Admin",
        manage_op_token=True,
        create_operator=True,
        update_operator=True,
        delete_operator=True,
        create_route=True,
        update_route=True,
        delete_route=True,
<<<<<<< HEAD
        create_bus=True,
        update_bus=True,
        delete_bus=True,
=======
        create_company=True,
        update_company=True,
        delete_company=True,

>>>>>>> e2ca4ee8
    )
    guestRole = OperatorRole(
        company_id=company.id,
        name="Guest",
        manage_op_token=False,
        create_operator=False,
        update_operator=False,
        delete_operator=False,
        create_route=False,
        update_route=False,
        delete_route=False,
<<<<<<< HEAD
        create_bus=False,
        update_bus=False,
        delete_bus=False,
=======
        create_company=False,
        update_company=False,
        delete_company=False,
>>>>>>> e2ca4ee8
    )
    session.add_all([admin, guest, adminRole, guestRole])
    session.flush()

    adminMapping = OperatorRoleMap(
        company_id=company.id, operator_id=admin.id, role_id=adminRole.id
    )
    guestMapping = OperatorRoleMap(
        company_id=company.id, operator_id=guest.id, role_id=guestRole.id
    )
    session.add_all([adminMapping, guestMapping])
    session.flush()

    landmark1 = Landmark(
        name="Varkala",
        boundary="POLYGON((76.7234906 8.7410323, \
                           76.7234906 8.7401323, \
                           76.7225906 8.7401323, \
                           76.7225906 8.7410323, \
                           76.7234906 8.7410323))",
    )
    landmark2 = Landmark(
        name="Edava",
        boundary="POLYGON((76.6962373 8.7642725, \
                           76.6962373 8.7633725, \
                           76.6953373 8.7633725, \
                           76.6953373 8.7642725, \
                           76.6962373 8.7642725))",
    )
    session.add_all([landmark1, landmark2])
    session.flush()

    busStop1 = BusStop(
        name="Varkala",
        landmark_id=landmark1.id,
        location="POINT(76.7230406 8.7405823)",
    )
    busStop2 = BusStop(
        name="Edava",
        landmark_id=landmark2.id,
        location="POINT(76.6957873 8.7638225)",
    )
    session.add_all([busStop1, busStop2])
    session.flush()

    fare = Fare(
        company_id=company.id,
        name="Test fare",
        scope=FareScope.GLOBAL,
        attributes={
            "df_version": 1,
            "ticket_types": [
                {"id": 1, "name": "Adult"},
                {"id": 2, "name": "Child"},
                {"id": 3, "name": "Student"},
            ],
            "currency_type": "INR",
            "distance_unit": "m",
            "extra": {},
        },
        function="""
        function getFare(ticket_type, distance, extra) {
            const base_fare_distance = 2.5;
            const base_fare = 10;
            const rate_per_km = 1;

            distance = distance / 1000;
            if (ticket_type == "Student") {
                if (distance <= 2.5) {
                    return 1;
                } else if (distance <= 7.5) {
                    return 2;
                } else if (distance <= 17.5) {
                    return 3;
                } else if (distance <= 27.5) {
                    return 4;
                } else {
                    return 5;
                }
            }

            if (ticket_type == "Adult") {
                if (distance <= base_fare_distance) {
                    return base_fare;
                } else {
                    return base_fare + ((distance - base_fare_distance) * rate_per_km);
                }
            }

            if (ticket_type == "Child") {
                if (distance <= base_fare_distance) {
                    return base_fare / 2;
                } else {
                    return (base_fare + ((distance - base_fare_distance) * rate_per_km)) / 2;
                }
            }
            return -1;
        }
        """,
    )
    session.add(fare)
    session.flush()

    route = Route(
        company_id=company.id,
        name="Varkala -> Edava",
        start_time=time(11, 0, 0),
    )
    session.add(route)
    session.flush()

    landmark1InRoute = LandmarkInRoute(
        company_id=company.id,
        route_id=route.id,
        landmark_id=landmark1.id,
        distance_from_start=0,
        arrival_delta=0,
        departure_delta=0,
    )
    landmark2InRoute = LandmarkInRoute(
        company_id=company.id,
        route_id=route.id,
        landmark_id=landmark2.id,
        distance_from_start=5000,
        arrival_delta=30,
        departure_delta=30,
    )
    session.add_all([landmark1InRoute, landmark2InRoute])
    session.flush()

    business = Business(
        name="Test Business",
        contact_person="John Doe",
        phone_number="+911234567890",
        email_id="testbusiness@gmail.com",
    )
    session.add(business)
    session.flush()

    adminRole = VendorRole(
        name="Admin",
        business_id=business.id,
        manage_token=True,
        create_vendor=True,
        update_vendor=True,
        delete_vendor=True,
        create_role=True,
        update_role=True,
        delete_role=True,
    )
    guestRole = VendorRole(
        name="Guest",
        business_id=business.id,
        manage_token=False,
        create_vendor=False,
        update_vendor=False,
        delete_vendor=False,
        create_role=False,
        update_role=False,
        delete_role=False,
    )
    adminVendor = Vendor(
        business_id=business.id,
        username="admin",
        password=password,
        full_name="Admin Vendor",
    )
    guestVendor = Vendor(
        business_id=business.id,
        username="guest",
        password=password,
        full_name="Guest Vendor",
    )
    session.add_all(
        [
            adminRole,
            guestRole,
            adminVendor,
            guestVendor,
        ]
    )
    session.flush()

    adminRoleMap = VendorRoleMap(
        business_id=business.id,
        role_id=adminRole.id,
        vendor_id=adminVendor.id,
    )
    guestRoleMap = VendorRoleMap(
        business_id=business.id,
        role_id=guestRole.id,
        vendor_id=guestVendor.id,
    )
    session.add_all([adminRoleMap, guestRoleMap])
    session.flush()

    bus1 = Bus(
        company_id=company.id,
        registration_number="KL02WH3000",
        name="Test Bus 1",
        capacity=100,
        manufactured_on="2025-03-25T11:24:33.649Z",
        insurance_upto="2027-10-25T11:24:33.649Z",
        pollution_upto="2026-03-25T11:24:33.649Z",
        fitness_upto="2026-03-25T11:24:33.649Z",
        road_tax_upto="2026-03-25T11:24:33.649Z",
    )
    bus2 = Bus(
        company_id=company.id,
        registration_number="KL01HW2000",
        name="Test Bus 2",
        capacity=10,
        manufactured_on="2024-03-25T11:24:33.649Z",
        insurance_upto="2028-10-25T11:24:33.649Z",
        pollution_upto="2026-03-25T11:24:33.649Z",
        fitness_upto="2026-03-25T11:24:33.649Z",
        road_tax_upto="2026-03-25T11:24:33.649Z",
    )
    session.add_all([bus1, bus2])
    session.flush()

    session.commit()
    print("* Test population completed")
    session.close()


# Setup database
if __name__ == "__main__":
    parser = argparse.ArgumentParser()
    # remove tables
    parser.add_argument("-rm", action="store_true", help="remove tables")
    parser.add_argument("-cr", action="store_true", help="create tables")
    parser.add_argument("-init", action="store_true", help="initialize DB")
    parser.add_argument("-test", action="store_true", help="add test data")
    args = parser.parse_args()

    if args.cr:
        createTables()
    if args.init:
        initDB()
    if args.test:
        testDB()
    if args.rm:
        removeTables()<|MERGE_RESOLUTION|>--- conflicted
+++ resolved
@@ -177,16 +177,13 @@
         create_route=True,
         update_route=True,
         delete_route=True,
-<<<<<<< HEAD
+        create_company=True,
+        update_company=True,
+        delete_company=True,
+
         create_bus=True,
         update_bus=True,
         delete_bus=True,
-=======
-        create_company=True,
-        update_company=True,
-        delete_company=True,
-
->>>>>>> e2ca4ee8
     )
     guestRole = OperatorRole(
         company_id=company.id,
@@ -198,15 +195,12 @@
         create_route=False,
         update_route=False,
         delete_route=False,
-<<<<<<< HEAD
+        create_company=False,
+        update_company=False,
+        delete_company=False,
         create_bus=False,
         update_bus=False,
         delete_bus=False,
-=======
-        create_company=False,
-        update_company=False,
-        delete_company=False,
->>>>>>> e2ca4ee8
     )
     session.add_all([admin, guest, adminRole, guestRole])
     session.flush()
