import argparse
from datetime import time

from app.src import argon2
from app.src.enums import (
    CompanyStatus,
    Day,
    FareScope,
)
from app.src.db import (
    Executive,
    ExecutiveRole,
    ExecutiveRoleMap,
    Company,
    LandmarkInRoute,
    Operator,
    OperatorRole,
    OperatorRoleMap,
    Landmark,
    Fare,
    Business,
    Schedule,
    Vendor,
    VendorRole,
    VendorRoleMap,
    BusStop,
    Bus,
    Route,
    sessionMaker,
    engine,
    ORMbase,
)


# ----------------------------------- Project Setup -------------------------------------------#
def removeTables():
    session = sessionMaker()
    ORMbase.metadata.drop_all(engine)
    session.commit()
    print("* All tables deleted")
    session.close()


def createTables():
    session = sessionMaker()
    ORMbase.metadata.create_all(engine)
    session.commit()
    print("* All tables created")
    session.close()


def initDB():
    session = sessionMaker()
    company = Company(
        name="Nixbug company",
        status=CompanyStatus.VERIFIED,
        contact_person="Managing director",
        phone_number="+919496801157",
        address="Edava, Thiruvananthapuram, Kerala 695311",
        email_id="contact@nixbug.com",
        location="POINT(76.68899711264336 8.761725176790257)",
    )
    session.add(company)
    session.flush()

    password = argon2.makePassword("password")
    admin = Executive(
        username="admin",
        password=password,
        full_name="Entebus admin",
        designation="Administrator",
    )
    guest = Executive(
        username="guest",
        password=password,
        full_name="Entebus guest",
        designation="Guest",
    )
    adminRole = ExecutiveRole(
        name="Admin",
        manage_ex_token=True,
        manage_op_token=True,
        manage_ve_token=True,
        create_executive=True,
        update_executive=True,
        delete_executive=True,
        create_landmark=True,
        update_landmark=True,
        delete_landmark=True,
        create_company=True,
        update_company=True,
        delete_company=True,
        create_operator=True,
        update_operator=True,
        delete_operator=True,
        create_business=True,
        update_business=True,
        delete_business=True,
        create_route=True,
        update_route=True,
        delete_route=True,
        create_bus=True,
        update_bus=True,
        delete_bus=True,
        create_vendor=True,
        update_vendor=True,
        delete_vendor=True,
        create_schedule=True,
        update_schedule=True,
        delete_schedule=True,
    )
    guestRole = ExecutiveRole(
        name="Guest",
        manage_ex_token=False,
        manage_op_token=False,
        manage_ve_token=False,
        create_executive=False,
        update_executive=False,
        delete_executive=False,
        create_landmark=False,
        update_landmark=False,
        delete_landmark=False,
        create_company=False,
        update_company=False,
        delete_company=False,
        create_operator=False,
        update_operator=False,
        delete_operator=False,
        create_business=False,
        update_business=False,
        delete_business=False,
        create_route=False,
        update_route=False,
        delete_route=False,
        create_bus=False,
        update_bus=False,
        delete_bus=False,
        create_vendor=False,
        update_vendor=False,
        delete_vendor=False,
        create_schedule=False,
        update_schedule=False,
        delete_schedule=False,
    )
    session.add_all([admin, guest, adminRole, guestRole])
    session.flush()

    adminToRoleMapping = ExecutiveRoleMap(executive_id=admin.id, role_id=adminRole.id)
    guestToRoleMapping = ExecutiveRoleMap(executive_id=guest.id, role_id=guestRole.id)
    session.add_all([adminToRoleMapping, guestToRoleMapping])
    session.flush()

    session.commit()
    print("* Initialization completed")
    session.close()


def testDB():
    session = sessionMaker()
    company = Company(
        name="Test company",
        status=CompanyStatus.VERIFIED,
        contact_person="Bismilla Motors(Edava)",
        phone_number="+911212121212",
        address="Test, Test, Test 695311",
        email_id="example@test.com",
        location="POINT(76.68899711264336 8.761725176790257)",
    )
    session.add(company)
    session.flush()

    password = argon2.makePassword("password")
    admin = Operator(
        company_id=company.id,
        username="admin",
        password=password,
        full_name="Entebus Operator",
    )
    guest = Operator(
        company_id=company.id,
        username="guest",
        password=password,
        full_name="Entebus Conductor",
    )
    adminRole = OperatorRole(
        company_id=company.id,
        name="Admin",
        manage_token=True,
        update_company=True,
        create_operator=True,
        update_operator=True,
        delete_operator=True,
        create_route=True,
        update_route=True,
        delete_route=True,
        create_bus=True,
        update_bus=True,
        delete_bus=True,
        create_schedule=True,
        update_schedule=True,
        delete_schedule=True,
    )
    guestRole = OperatorRole(
        company_id=company.id,
        name="Guest",
        manage_token=False,
        update_company=False,
        create_operator=False,
        update_operator=False,
        delete_operator=False,
        create_route=False,
        update_route=False,
        delete_route=False,
        create_bus=False,
        update_bus=False,
        delete_bus=False,
        create_schedule=False,
        update_schedule=False,
        delete_schedule=False,
    )
    session.add_all([admin, guest, adminRole, guestRole])
    session.flush()

    adminMapping = OperatorRoleMap(
        company_id=company.id, operator_id=admin.id, role_id=adminRole.id
    )
    guestMapping = OperatorRoleMap(
        company_id=company.id, operator_id=guest.id, role_id=guestRole.id
    )
    session.add_all([adminMapping, guestMapping])
    session.flush()

    landmark1 = Landmark(
        name="Varkala",
        boundary="POLYGON((76.7234906 8.7410323, \
                           76.7234906 8.7401323, \
                           76.7225906 8.7401323, \
                           76.7225906 8.7410323, \
                           76.7234906 8.7410323))",
    )
    landmark2 = Landmark(
        name="Edava",
        boundary="POLYGON((76.6962373 8.7642725, \
                           76.6962373 8.7633725, \
                           76.6953373 8.7633725, \
                           76.6953373 8.7642725, \
                           76.6962373 8.7642725))",
    )
    session.add_all([landmark1, landmark2])
    session.flush()

    busStop1 = BusStop(
        name="Varkala",
        landmark_id=landmark1.id,
        location="POINT(76.7230406 8.7405823)",
    )
    busStop2 = BusStop(
        name="Edava",
        landmark_id=landmark2.id,
        location="POINT(76.6957873 8.7638225)",
    )
    session.add_all([busStop1, busStop2])
    session.flush()

    fare = Fare(
        company_id=company.id,
        name="Test fare",
        scope=FareScope.GLOBAL,
        attributes={
            "df_version": 1,
            "ticket_types": [
                {"id": 1, "name": "Adult"},
                {"id": 2, "name": "Child"},
                {"id": 3, "name": "Student"},
            ],
            "currency_type": "INR",
            "distance_unit": "m",
            "extra": {},
        },
        function="""
        function getFare(ticket_type, distance, extra) {
            const base_fare_distance = 2.5;
            const base_fare = 10;
            const rate_per_km = 1;

            distance = distance / 1000;
            if (ticket_type == "Student") {
                if (distance <= 2.5) {
                    return 1;
                } else if (distance <= 7.5) {
                    return 2;
                } else if (distance <= 17.5) {
                    return 3;
                } else if (distance <= 27.5) {
                    return 4;
                } else {
                    return 5;
                }
            }

            if (ticket_type == "Adult") {
                if (distance <= base_fare_distance) {
                    return base_fare;
                } else {
                    return base_fare + ((distance - base_fare_distance) * rate_per_km);
                }
            }

            if (ticket_type == "Child") {
                if (distance <= base_fare_distance) {
                    return base_fare / 2;
                } else {
                    return (base_fare + ((distance - base_fare_distance) * rate_per_km)) / 2;
                }
            }
            return -1;
        }
        """,
    )
    session.add(fare)
    session.flush()

    route = Route(
        company_id=company.id,
        name="Varkala -> Edava",
        start_time=time(11, 0, 0),
    )
    session.add(route)
    session.flush()

    landmark1InRoute = LandmarkInRoute(
        company_id=company.id,
        route_id=route.id,
        landmark_id=landmark1.id,
        distance_from_start=0,
        arrival_delta=0,
        departure_delta=0,
    )
    landmark2InRoute = LandmarkInRoute(
        company_id=company.id,
        route_id=route.id,
        landmark_id=landmark2.id,
        distance_from_start=5000,
        arrival_delta=30,
        departure_delta=30,
    )
    session.add_all([landmark1InRoute, landmark2InRoute])
    session.flush()

    bus1 = Bus(
        company_id=company.id,
        registration_number="KL02WH3000",
        name="Test Bus 1",
        capacity=100,
        manufactured_on="2025-03-25T11:24:33.649Z",
        insurance_upto="2027-10-25T11:24:33.649Z",
        pollution_upto="2026-03-25T11:24:33.649Z",
        fitness_upto="2026-03-25T11:24:33.649Z",
        road_tax_upto="2026-03-25T11:24:33.649Z",
    )
    bus2 = Bus(
        company_id=company.id,
        registration_number="KL01HW2000",
        name="Test Bus 2",
        capacity=10,
        manufactured_on="2024-03-25T11:24:33.649Z",
        insurance_upto="2028-10-25T11:24:33.649Z",
        pollution_upto="2026-03-25T11:24:33.649Z",
        fitness_upto="2026-03-25T11:24:33.649Z",
        road_tax_upto="2026-03-25T11:24:33.649Z",
    )
    session.add_all([bus1, bus2])
    session.flush()

    schedule = Schedule(
        company_id=company.id,
        name="Test Schedule",
        route_id=route.id,
        bus_id=bus1.id,
        fare_id=fare.id,
        frequency=[
            Day.MONDAY,
            Day.TUESDAY,
            Day.WEDNESDAY,
            Day.THURSDAY,
            Day.FRIDAY,
            Day.SATURDAY,
            Day.SUNDAY,
        ],
    )
    session.add(schedule)
    session.flush()

    business = Business(
        name="Test business",
<<<<<<< HEAD
        status=CompanyStatus.VERIFIED,
=======
>>>>>>> 284a0fd6
        contact_person="RedBus Pvt Ltd",
        phone_number="+911212121212",
        address="Test, Test, Test 695311",
        email_id="example@test.com",
        location="POINT(76.68899711264336 8.761725176790257)",
    )
    session.add(business)
    session.flush()

    adminRole = VendorRole(
        name="Admin",
        business_id=business.id,
        manage_token=True,
        update_business=True,
        create_vendor=True,
        update_vendor=True,
        delete_vendor=True,
        create_role=True,
        update_role=True,
        delete_role=True,
    )
    guestRole = VendorRole(
        name="Guest",
        business_id=business.id,
        manage_token=False,
        update_business=False,
        create_vendor=False,
        update_vendor=False,
        delete_vendor=False,
        create_role=False,
        update_role=False,
        delete_role=False,
    )
    adminVendor = Vendor(
        business_id=business.id,
        username="admin",
        password=password,
        full_name="Admin Vendor",
    )
    guestVendor = Vendor(
        business_id=business.id,
        username="guest",
        password=password,
        full_name="Guest Vendor",
    )
    session.add_all(
        [
            adminRole,
            guestRole,
            adminVendor,
            guestVendor,
        ]
    )
    session.flush()

    adminRoleMap = VendorRoleMap(
        business_id=business.id,
        role_id=adminRole.id,
        vendor_id=adminVendor.id,
    )
    guestRoleMap = VendorRoleMap(
        business_id=business.id,
        role_id=guestRole.id,
        vendor_id=guestVendor.id,
    )
    session.add_all([adminRoleMap, guestRoleMap])
    session.flush()

    session.commit()
    print("* Test population completed")
    session.close()


# Setup database
if __name__ == "__main__":
    parser = argparse.ArgumentParser()
    # remove tables
    parser.add_argument("-rm", action="store_true", help="remove tables")
    parser.add_argument("-cr", action="store_true", help="create tables")
    parser.add_argument("-init", action="store_true", help="initialize DB")
    parser.add_argument("-test", action="store_true", help="add test data")
    args = parser.parse_args()

    if args.cr:
        createTables()
    if args.init:
        initDB()
    if args.test:
        testDB()
    if args.rm:
        removeTables()<|MERGE_RESOLUTION|>--- conflicted
+++ resolved
@@ -393,10 +393,6 @@
 
     business = Business(
         name="Test business",
-<<<<<<< HEAD
-        status=CompanyStatus.VERIFIED,
-=======
->>>>>>> 284a0fd6
         contact_person="RedBus Pvt Ltd",
         phone_number="+911212121212",
         address="Test, Test, Test 695311",
