import argparse

from app.src import argon2
from app.src.enums import CompanyStatus
from app.src.db import (
    Executive,
    ExecutiveRole,
    ExecutiveRoleMap,
    Company,
    Operator,
    OperatorRole,
    OperatorRoleMap,
    Landmark,
<<<<<<< HEAD
    BusStop,
=======
    Business,
    Vendor,
    VendorRole,
    VendorRoleMap,
>>>>>>> c594d2a7
    sessionMaker,
    engine,
    ORMbase,
)


# ----------------------------------- Project Setup -------------------------------------------#
def removeTables():
    session = sessionMaker()
    ORMbase.metadata.drop_all(engine)
    session.commit()
    print("* All tables deleted")
    session.close()


def createTables():
    session = sessionMaker()
    ORMbase.metadata.create_all(engine)
    session.commit()
    print("* All tables created")
    session.close()


def initDB():
    session = sessionMaker()
    company = Company(
        name="Nixbug company",
        status=CompanyStatus.VERIFIED,
        contact_person="Managing director",
        phone_number="+919496801157",
        address="Edava, Thiruvananthapuram, Kerala",
        location="POINT(76.68899711264336 8.761725176790257)",
    )
    session.add(company)
    password = argon2.makePassword("password")
    admin = Executive(
        username="admin",
        password=password,
        full_name="Entebus admin",
        designation="Administrator",
    )
    guest = Executive(
        username="guest",
        password=password,
        full_name="Entebus guest",
        designation="Guest",
    )
    adminRole = ExecutiveRole(
        name="Admin",
        manage_ex_token=True,
        manage_op_token=True,
        manage_ve_token=True,
        create_executive=True,
        update_executive=True,
        delete_executive=True,
        create_landmark=True,
        update_landmark=True,
        delete_landmark=True,
    )
    guestRole = ExecutiveRole(
        name="Guest",
        manage_ex_token=False,
        manage_op_token=False,
        manage_ve_token=False,
        create_executive=False,
        update_executive=False,
        delete_executive=False,
        create_landmark=False,
        update_landmark=False,
        delete_landmark=False,
    )
    session.add_all([admin, guest, adminRole, guestRole])
    session.flush()
    adminToRoleMapping = ExecutiveRoleMap(executive_id=admin.id, role_id=adminRole.id)
    guestToRoleMapping = ExecutiveRoleMap(executive_id=guest.id, role_id=guestRole.id)
    session.add_all([adminToRoleMapping, guestToRoleMapping])
    session.commit()
    print("* Initialization completed")
    session.close()


def testDB():
    session = sessionMaker()
    company = Company(
        name="Test company",
        status=CompanyStatus.VERIFIED,
        contact_person="Bismilla Motors(Edava)",
        phone_number="+911212121212",
        address="Edava, TVM",
        location="POINT(76.68899711264336 8.761725176790257)",
    )
    session.add(company)
    session.flush()
    password = argon2.makePassword("password")
    admin = Operator(
        company_id=company.id,
        username="admin",
        password=password,
        full_name="Entebus Operator",
    )
    guest = Operator(
        company_id=company.id,
        username="guest",
        password=password,
        full_name="Entebus Conductor",
    )
    adminRole = OperatorRole(
        company_id=company.id,
        name="Admin",
        manage_op_token=True,
    )
    guestRole = OperatorRole(
        company_id=company.id,
        name="Guest",
        manage_op_token=False,
    )
    session.add_all([admin, guest, adminRole, guestRole])
    session.flush()
    adminMapping = OperatorRoleMap(
        company_id=company.id, operator_id=admin.id, role_id=adminRole.id
    )
    guestMapping = OperatorRoleMap(
        company_id=company.id, operator_id=guest.id, role_id=guestRole.id
    )
    session.add_all([adminMapping, guestMapping])
    session.flush()
    landmark1 = Landmark(
        name="Varkala",
        boundary="POLYGON((76.7234906 8.7410323, \
                           76.7234906 8.7401323, \
                           76.7225906 8.7401323, \
                           76.7225906 8.7410323, \
                           76.7234906 8.7410323))",
    )
    landmark2 = Landmark(
        name="Edava",
        boundary="POLYGON((76.6962373 8.7642725, \
                           76.6962373 8.7633725, \
                           76.6953373 8.7633725, \
                           76.6953373 8.7642725, \
                           76.6962373 8.7642725))",
    )
    session.add_all([landmark1, landmark2])
    session.flush()
<<<<<<< HEAD
    busStop1 = BusStop(
        name="Varkala",
        landmark_id=landmark1.id,
        location="POINT(76.72300754303551 8.740741624762)",
    )
    busStop2 = BusStop(
        name="Edava",
        landmark_id=landmark2.id,
        location="POINT(76.69557772943813 8.76404581254571)",
    )
    session.add_all([busStop1, busStop2])
=======
    business = Business(
        name="Test Business",
        contact_person="John Doe",
        phone_number="+911234567890",
        email_id="testbusiness@gmail.com",
    )
    session.add(business)
    session.flush()
    adminRole = VendorRole(
        name="Admin",
        business_id=business.id,
        manage_token=True,
        create_vendor=True,
        update_vendor=True,
        delete_vendor=True,
        create_role=True,
        update_role=True,
        delete_role=True,
    )
    guestRole = VendorRole(
        name="Guest",
        business_id=business.id,
        manage_token=False,
        create_vendor=False,
        update_vendor=False,
        delete_vendor=False,
        create_role=False,
        update_role=False,
        delete_role=False,
    )
    adminVendor = Vendor(
        business_id=business.id,
        username="admin",
        password=password,
        full_name="Admin Vendor",
    )
    guestVendor = Vendor(
        business_id=business.id,
        username="guest",
        password=password,
        full_name="Guest Vendor",
    )
    session.add_all(
        [
            adminRole,
            guestRole,
            adminVendor,
            guestVendor,
        ]
    )
    session.flush()
    adminRoleMap = VendorRoleMap(
        business_id=business.id,
        role_id=adminRole.id,
        vendor_id=adminVendor.id,
    )
    guestRoleMap = VendorRoleMap(
        business_id=business.id,
        role_id=guestRole.id,
        vendor_id=guestVendor.id,
    )
    session.add_all([adminRoleMap, guestRoleMap])
>>>>>>> c594d2a7
    session.commit()
    print("* Test population completed")
    session.close()


# Setup database
if __name__ == "__main__":
    parser = argparse.ArgumentParser()
    # remove tables
    parser.add_argument("-rm", action="store_true", help="remove tables")
    parser.add_argument("-cr", action="store_true", help="create tables")
    parser.add_argument("-init", action="store_true", help="initialize DB")
    parser.add_argument("-test", action="store_true", help="add test data")
    args = parser.parse_args()

    if args.cr:
        createTables()
    if args.init:
        initDB()
    if args.test:
        testDB()
    if args.rm:
        removeTables()<|MERGE_RESOLUTION|>--- conflicted
+++ resolved
@@ -11,14 +11,11 @@
     OperatorRole,
     OperatorRoleMap,
     Landmark,
-<<<<<<< HEAD
-    BusStop,
-=======
     Business,
     Vendor,
     VendorRole,
     VendorRoleMap,
->>>>>>> c594d2a7
+    BusStop,
     sessionMaker,
     engine,
     ORMbase,
@@ -163,7 +160,6 @@
     )
     session.add_all([landmark1, landmark2])
     session.flush()
-<<<<<<< HEAD
     busStop1 = BusStop(
         name="Varkala",
         landmark_id=landmark1.id,
@@ -175,7 +171,7 @@
         location="POINT(76.69557772943813 8.76404581254571)",
     )
     session.add_all([busStop1, busStop2])
-=======
+    session.flush()
     business = Business(
         name="Test Business",
         contact_person="John Doe",
@@ -238,7 +234,6 @@
         vendor_id=guestVendor.id,
     )
     session.add_all([adminRoleMap, guestRoleMap])
->>>>>>> c594d2a7
     session.commit()
     print("* Test population completed")
     session.close()
