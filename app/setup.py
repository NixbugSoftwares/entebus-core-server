import argparse
from datetime import time

from app.src import argon2
from app.src.enums import (
    CompanyStatus,
    FareScope,
)
from app.src.db import (
    Executive,
    ExecutiveRole,
    ExecutiveRoleMap,
    Company,
    LandmarkInRoute,
    Operator,
    OperatorRole,
    OperatorRoleMap,
    Landmark,
    Fare,
    Business,
    Vendor,
    VendorRole,
    VendorRoleMap,
    BusStop,
    Bus,
    Route,
    sessionMaker,
    engine,
    ORMbase,
)


# ----------------------------------- Project Setup -------------------------------------------#
def removeTables():
    session = sessionMaker()
    ORMbase.metadata.drop_all(engine)
    session.commit()
    print("* All tables deleted")
    session.close()


def createTables():
    session = sessionMaker()
    ORMbase.metadata.create_all(engine)
    session.commit()
    print("* All tables created")
    session.close()


def initDB():
    session = sessionMaker()
    company = Company(
        name="Nixbug company",
        status=CompanyStatus.VERIFIED,
        contact_person="Managing director",
        phone_number="+919496801157",
        address="Edava, Thiruvananthapuram, Kerala 695311",
        email_id="contact@nixbug.com",
        location="POINT(76.68899711264336 8.761725176790257)",
    )
    session.add(company)
    session.flush()

    password = argon2.makePassword("password")
    admin = Executive(
        username="admin",
        password=password,
        full_name="Entebus admin",
        designation="Administrator",
    )
    guest = Executive(
        username="guest",
        password=password,
        full_name="Entebus guest",
        designation="Guest",
    )
    adminRole = ExecutiveRole(
        name="Admin",
        manage_ex_token=True,
        manage_op_token=True,
        manage_ve_token=True,
        create_executive=True,
        update_executive=True,
        delete_executive=True,
        create_landmark=True,
        update_landmark=True,
        delete_landmark=True,
        create_company=True,
        update_company=True,
        delete_company=True,
        create_operator=True,
        update_operator=True,
        delete_operator=True,
        create_business=True,
        update_business=True,
        delete_business=True,
        create_route=True,
        update_route=True,
        delete_route=True,
        create_bus=True,
        update_bus=True,
        delete_bus=True,
    )
    guestRole = ExecutiveRole(
        name="Guest",
        manage_ex_token=False,
        manage_op_token=False,
        manage_ve_token=False,
        create_executive=False,
        update_executive=False,
        delete_executive=False,
        create_landmark=False,
        update_landmark=False,
        delete_landmark=False,
        create_company=False,
        update_company=False,
        delete_company=False,
        create_operator=False,
        update_operator=False,
        delete_operator=False,
        create_business=False,
        update_business=False,
        delete_business=False,
        create_route=False,
        update_route=False,
        delete_route=False,
        create_bus=False,
        update_bus=False,
        delete_bus=False,
    )
    session.add_all([admin, guest, adminRole, guestRole])
    session.flush()

    adminToRoleMapping = ExecutiveRoleMap(executive_id=admin.id, role_id=adminRole.id)
    guestToRoleMapping = ExecutiveRoleMap(executive_id=guest.id, role_id=guestRole.id)
    session.add_all([adminToRoleMapping, guestToRoleMapping])
    session.flush()

    session.commit()
    print("* Initialization completed")
    session.close()


def testDB():
    session = sessionMaker()
    company = Company(
        name="Test company",
        status=CompanyStatus.VERIFIED,
        contact_person="Bismilla Motors(Edava)",
        phone_number="+911212121212",
        address="Test, Test, Test 695311",
        email_id="example@test.com",
        location="POINT(76.68899711264336 8.761725176790257)",
    )
    session.add(company)
    session.flush()

    password = argon2.makePassword("password")
    admin = Operator(
        company_id=company.id,
        username="admin",
        password=password,
        full_name="Entebus Operator",
    )
    guest = Operator(
        company_id=company.id,
        username="guest",
        password=password,
        full_name="Entebus Conductor",
    )
    adminRole = OperatorRole(
        company_id=company.id,
        name="Admin",
        manage_token=True,
        update_company=True,
        create_operator=True,
        update_operator=True,
        delete_operator=True,
        create_route=True,
        update_route=True,
        delete_route=True,
        create_bus=True,
        update_bus=True,
        delete_bus=True,
    )
    guestRole = OperatorRole(
        company_id=company.id,
        name="Guest",
        manage_token=False,
        update_company=False,
        create_operator=False,
        update_operator=False,
        delete_operator=False,
        create_route=False,
        update_route=False,
        delete_route=False,
        create_bus=False,
        update_bus=False,
        delete_bus=False,
    )
    session.add_all([admin, guest, adminRole, guestRole])
    session.flush()

    adminMapping = OperatorRoleMap(
        company_id=company.id, operator_id=admin.id, role_id=adminRole.id
    )
    guestMapping = OperatorRoleMap(
        company_id=company.id, operator_id=guest.id, role_id=guestRole.id
    )
    session.add_all([adminMapping, guestMapping])
    session.flush()

    landmark1 = Landmark(
        name="Varkala",
        boundary="POLYGON((76.7234906 8.7410323, \
                           76.7234906 8.7401323, \
                           76.7225906 8.7401323, \
                           76.7225906 8.7410323, \
                           76.7234906 8.7410323))",
    )
    landmark2 = Landmark(
        name="Edava",
        boundary="POLYGON((76.6962373 8.7642725, \
                           76.6962373 8.7633725, \
                           76.6953373 8.7633725, \
                           76.6953373 8.7642725, \
                           76.6962373 8.7642725))",
    )
    session.add_all([landmark1, landmark2])
    session.flush()

    busStop1 = BusStop(
        name="Varkala",
        landmark_id=landmark1.id,
        location="POINT(76.7230406 8.7405823)",
    )
    busStop2 = BusStop(
        name="Edava",
        landmark_id=landmark2.id,
        location="POINT(76.6957873 8.7638225)",
    )
    session.add_all([busStop1, busStop2])
    session.flush()

    fare = Fare(
        company_id=company.id,
        name="Test fare",
        scope=FareScope.GLOBAL,
        attributes={
            "df_version": 1,
            "ticket_types": [
                {"id": 1, "name": "Adult"},
                {"id": 2, "name": "Child"},
                {"id": 3, "name": "Student"},
            ],
            "currency_type": "INR",
            "distance_unit": "m",
            "extra": {},
        },
        function="""
        function getFare(ticket_type, distance, extra) {
            const base_fare_distance = 2.5;
            const base_fare = 10;
            const rate_per_km = 1;

            distance = distance / 1000;
            if (ticket_type == "Student") {
                if (distance <= 2.5) {
                    return 1;
                } else if (distance <= 7.5) {
                    return 2;
                } else if (distance <= 17.5) {
                    return 3;
                } else if (distance <= 27.5) {
                    return 4;
                } else {
                    return 5;
                }
            }

            if (ticket_type == "Adult") {
                if (distance <= base_fare_distance) {
                    return base_fare;
                } else {
                    return base_fare + ((distance - base_fare_distance) * rate_per_km);
                }
            }

            if (ticket_type == "Child") {
                if (distance <= base_fare_distance) {
                    return base_fare / 2;
                } else {
                    return (base_fare + ((distance - base_fare_distance) * rate_per_km)) / 2;
                }
            }
            return -1;
        }
        """,
    )
    session.add(fare)
    session.flush()

    route = Route(
        company_id=company.id,
        name="Varkala -> Edava",
        start_time=time(11, 0, 0),
    )
    session.add(route)
    session.flush()

    landmark1InRoute = LandmarkInRoute(
        company_id=company.id,
        route_id=route.id,
        landmark_id=landmark1.id,
        distance_from_start=0,
        arrival_delta=0,
        departure_delta=0,
    )
    landmark2InRoute = LandmarkInRoute(
        company_id=company.id,
        route_id=route.id,
        landmark_id=landmark2.id,
        distance_from_start=5000,
        arrival_delta=30,
        departure_delta=30,
    )
    session.add_all([landmark1InRoute, landmark2InRoute])
    session.flush()

    bus1 = Bus(
        company_id=company.id,
        registration_number="KL02WH3000",
        name="Test Bus 1",
        capacity=100,
        manufactured_on="2025-03-25T11:24:33.649Z",
        insurance_upto="2027-10-25T11:24:33.649Z",
        pollution_upto="2026-03-25T11:24:33.649Z",
        fitness_upto="2026-03-25T11:24:33.649Z",
        road_tax_upto="2026-03-25T11:24:33.649Z",
    )
    bus2 = Bus(
        company_id=company.id,
        registration_number="KL01HW2000",
        name="Test Bus 2",
        capacity=10,
        manufactured_on="2024-03-25T11:24:33.649Z",
        insurance_upto="2028-10-25T11:24:33.649Z",
        pollution_upto="2026-03-25T11:24:33.649Z",
        fitness_upto="2026-03-25T11:24:33.649Z",
        road_tax_upto="2026-03-25T11:24:33.649Z",
    )
    session.add_all([bus1, bus2])
    session.flush()

    business = Business(
        name="Test business",
<<<<<<< HEAD
        status=CompanyStatus.VERIFIED,
=======
>>>>>>> 4f43e366
        contact_person="RedBus Pvt Ltd",
        phone_number="+911212121212",
        address="Test, Test, Test 695311",
        email_id="example@test.com",
        location="POINT(76.68899711264336 8.761725176790257)",
    )
    session.add(business)
    session.flush()

    adminRole = VendorRole(
        name="Admin",
        business_id=business.id,
        manage_token=True,
        update_business=True,
        create_vendor=True,
        update_vendor=True,
        delete_vendor=True,
        create_role=True,
        update_role=True,
        delete_role=True,
    )
    guestRole = VendorRole(
        name="Guest",
        business_id=business.id,
        manage_token=False,
        update_business=False,
        create_vendor=False,
        update_vendor=False,
        delete_vendor=False,
        create_role=False,
        update_role=False,
        delete_role=False,
    )
    adminVendor = Vendor(
        business_id=business.id,
        username="admin",
        password=password,
        full_name="Admin Vendor",
    )
    guestVendor = Vendor(
        business_id=business.id,
        username="guest",
        password=password,
        full_name="Guest Vendor",
    )
    session.add_all(
        [
            adminRole,
            guestRole,
            adminVendor,
            guestVendor,
        ]
    )
    session.flush()

    adminRoleMap = VendorRoleMap(
        business_id=business.id,
        role_id=adminRole.id,
        vendor_id=adminVendor.id,
    )
    guestRoleMap = VendorRoleMap(
        business_id=business.id,
        role_id=guestRole.id,
        vendor_id=guestVendor.id,
    )
    session.add_all([adminRoleMap, guestRoleMap])
    session.flush()

    session.commit()
    print("* Test population completed")
    session.close()


# Setup database
if __name__ == "__main__":
    parser = argparse.ArgumentParser()
    # remove tables
    parser.add_argument("-rm", action="store_true", help="remove tables")
    parser.add_argument("-cr", action="store_true", help="create tables")
    parser.add_argument("-init", action="store_true", help="initialize DB")
    parser.add_argument("-test", action="store_true", help="add test data")
    args = parser.parse_args()

    if args.cr:
        createTables()
    if args.init:
        initDB()
    if args.test:
        testDB()
    if args.rm:
        removeTables()<|MERGE_RESOLUTION|>--- conflicted
+++ resolved
@@ -354,10 +354,6 @@
 
     business = Business(
         name="Test business",
-<<<<<<< HEAD
-        status=CompanyStatus.VERIFIED,
-=======
->>>>>>> 4f43e366
         contact_person="RedBus Pvt Ltd",
         phone_number="+911212121212",
         address="Test, Test, Test 695311",
