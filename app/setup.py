--- conflicted
+++ resolved
@@ -5,10 +5,7 @@
     Executive,
     ExecutiveRole,
     ExecutiveRoleMap,
-<<<<<<< HEAD
-=======
     Landmark,
->>>>>>> 3e4bbeba
     sessionMaker,
     engine,
     ORMbase,
