--- conflicted
+++ resolved
@@ -135,15 +135,12 @@
         create_service=True,
         update_service=True,
         delete_service=True,
-<<<<<<< HEAD
+        create_fare=True,
+        update_fare=True,
+        delete_fare=True,
         create_duty=True,
         update_duty=True,
         delete_duty=True,
-=======
-        create_fare=True,
-        update_fare=True,
-        delete_fare=True,
->>>>>>> 99d1023f
     )
     guestRole = ExecutiveRole(
         name="Guest",
@@ -180,15 +177,12 @@
         create_service=False,
         update_service=False,
         delete_service=False,
-<<<<<<< HEAD
+        create_fare=False,
+        update_fare=False,
+        delete_fare=False,
         create_duty=False,
         update_duty=False,
         delete_duty=False,
-=======
-        create_fare=False,
-        update_fare=False,
-        delete_fare=False,
->>>>>>> 99d1023f
     )
     session.add_all([admin, guest, adminRole, guestRole])
     session.flush()
@@ -264,15 +258,12 @@
         create_service=True,
         update_service=True,
         delete_service=True,
-<<<<<<< HEAD
+        create_fare=True,
+        update_fare=True,
+        delete_fare=True,
         create_duty=True,
         update_duty=True,
         delete_duty=True,
-=======
-        create_fare=True,
-        update_fare=True,
-        delete_fare=True,
->>>>>>> 99d1023f
     )
     guestRole = OperatorRole(
         company_id=company.id,
@@ -294,15 +285,12 @@
         create_service=False,
         update_service=False,
         delete_service=False,
-<<<<<<< HEAD
+        create_fare=False,
+        update_fare=False,
+        delete_fare=False,
         create_duty=False,
         update_duty=False,
         delete_duty=False,
-=======
-        create_fare=False,
-        update_fare=False,
-        delete_fare=False,
->>>>>>> 99d1023f
     )
     session.add_all([admin, guest, adminRole, guestRole])
     session.flush()
