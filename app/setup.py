--- conflicted
+++ resolved
@@ -80,13 +80,10 @@
         create_landmark=True,
         update_landmark=True,
         delete_landmark=True,
-<<<<<<< HEAD
+        create_bus_stop=True,
         create_company=True,
         update_company=True,
         delete_company=True,
-=======
-        create_bus_stop=True,
->>>>>>> 28a53d19
     )
     guestRole = ExecutiveRole(
         name="Guest",
@@ -99,13 +96,10 @@
         create_landmark=False,
         update_landmark=False,
         delete_landmark=False,
-<<<<<<< HEAD
+        create_bus_stop=False,
         create_company=False,
         update_company=False,
         delete_company=False,
-=======
-        create_bus_stop=False,
->>>>>>> 28a53d19
     )
     session.add_all([admin, guest, adminRole, guestRole])
     session.flush()
