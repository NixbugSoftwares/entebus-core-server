--- conflicted
+++ resolved
@@ -733,10 +733,6 @@
     manage_token = Column(Boolean, nullable=False)
     # Company management permission
     update_company = Column(Boolean, nullable=False)
-<<<<<<< HEAD
-
-=======
->>>>>>> 424afa74
     # Operator management permission
     create_operator = Column(Boolean, nullable=False)
     update_operator = Column(Boolean, nullable=False)
@@ -1326,10 +1322,6 @@
     manage_token = Column(Boolean, nullable=False)
     # Business management permission
     update_business = Column(Boolean, nullable=False)
-<<<<<<< HEAD
-
-=======
->>>>>>> 424afa74
     # Vendor management permission
     create_vendor = Column(Boolean, nullable=False)
     update_vendor = Column(Boolean, nullable=False)
