from secrets import token_hex
from geoalchemy2 import Geometry
from sqlalchemy import (
    TEXT,
    Boolean,
    Column,
    DateTime,
    ForeignKey,
    Integer,
    Numeric,
    String,
    Time,
    UniqueConstraint,
    create_engine,
    func,
)
from sqlalchemy.ext.declarative import declarative_base
from sqlalchemy.orm import sessionmaker
from sqlalchemy.dialects.postgresql import JSONB

from app.src.constants import (
    PSQL_DB_DRIVER,
    PSQL_DB_HOST,
    PSQL_DB_PASSWORD,
    PSQL_DB_NAME,
    PSQL_DB_PORT,
    PSQL_DB_USERNAME,
)
from app.src.enums import (
    AccountStatus,
    BankAccountType,
    GenderType,
    LandmarkType,
    PlatformType,
    BusinessStatus,
    BusinessType,
    CompanyStatus,
    CompanyType,
    FareScope,
    BusStatus,
)


# Global DBMS variables
dbURL = f"{PSQL_DB_DRIVER}://{PSQL_DB_USERNAME}:{PSQL_DB_PASSWORD}@{PSQL_DB_HOST}:{PSQL_DB_PORT}/{PSQL_DB_NAME}"
engine = create_engine(url=dbURL, echo=False)
sessionMaker = sessionmaker(bind=engine, expire_on_commit=False)
ORMbase = declarative_base()


# ----------------------------------- General DB Models ---------------------------------------#
class ExecutiveRole(ORMbase):
    """
    Represents a predefined role assigned to executives, defining what actions
    they are permitted to perform within the system.

    Each role can be assigned to one or more executive accounts.

    Columns:
        id (Integer):
            Primary key. Unique identifier for the role.

        name (String(32)):
            Name of the role.
            Must be unique and not null.

        create_executive (Boolean):
            Whether this role permits the creation of new executive accounts.

        update_executive (Boolean):
            Whether this role permits editing existing executive accounts.

        delete_executive (Boolean):
            Whether this role permits deletion of executive accounts.

        manage_ex_token (Boolean):
            Whether this role permits listing and deletion of executive tokens.

        manage_op_token (Boolean):
            Whether this role permits listing and deletion of operator tokens.

        manage_ve_token (Boolean):
            Whether this role permits listing and deletion of vendor tokens.

        create_landmark (Boolean):
            Whether this role permits the creation of a new landmark.

        update_landmark (Boolean):
            Whether this role permits editing existing the landmark.

        delete_landmark (Boolean):
            Whether this role permits deletion of a landmark.

        create_bus_stop (Boolean):
            Whether this role permits the creation of a new bus stop.

        update_bus_stop (Boolean):
            Whether this role permits editing existing the bus stop.

        delete_bus_stop (Boolean):
            Whether this role permits deletion of a bus stop.

        create_company (Boolean):
            Whether this role permits the creation of a new company.

        update_company (Boolean):
            Whether this role permits editing the existing company.

        delete_company (Boolean):
            Whether this role permits deletion of a company.

        create_operator (Boolean):
            Whether this role permits the creation of a new operator.

        update_operator (Boolean):
            Whether this role permits editing the existing operator.

        delete_operator (Boolean):
            Whether this role permits deletion of a operator.

        create_business (Boolean):
            Whether this role permits the creation of a new business.

        update_business (Boolean):
            Whether this role permits editing the existing business.

        delete_business (Boolean):
            Whether this role permits deletion of a business.

        create_route (Boolean):
            Whether this role permits the creation of a new route.

        update_route (Boolean):
            Whether this role permits editing the existing route.

        delete_route (Boolean):
            Whether this role permits deletion of a route.

        updated_on (DateTime):
            Timestamp automatically updated whenever the role record is modified.

        created_on (DateTime):
            Timestamp indicating when the role was initially created.
    """

    __tablename__ = "executive_role"

    id = Column(Integer, primary_key=True)
    name = Column(String(32), nullable=False, unique=True)
    # Token management permission
    manage_ex_token = Column(Boolean, nullable=False)
    manage_op_token = Column(Boolean, nullable=False)
    manage_ve_token = Column(Boolean, nullable=False)
    # Executive management permission
    create_executive = Column(Boolean, nullable=False)
    update_executive = Column(Boolean, nullable=False)
    delete_executive = Column(Boolean, nullable=False)
    # Landmark management permission
    create_landmark = Column(Boolean, nullable=False)
    update_landmark = Column(Boolean, nullable=False)
    delete_landmark = Column(Boolean, nullable=False)
    # Bus Stop management permission
    create_bus_stop = Column(Boolean, nullable=False)
    update_bus_stop = Column(Boolean, nullable=False)
    delete_bus_stop = Column(Boolean, nullable=False)
    # Company management permission
    create_company = Column(Boolean, nullable=False)
    update_company = Column(Boolean, nullable=False)
    delete_company = Column(Boolean, nullable=False)
    # Operator management permission
    create_operator = Column(Boolean, nullable=False)
    update_operator = Column(Boolean, nullable=False)
    delete_operator = Column(Boolean, nullable=False)
    # Business management permission
    create_business = Column(Boolean, nullable=False)
    update_business = Column(Boolean, nullable=False)
    delete_business = Column(Boolean, nullable=False)
    # Route management permission
    create_route = Column(Boolean, nullable=False)
    update_route = Column(Boolean, nullable=False)
    delete_route = Column(Boolean, nullable=False)

    # Metadata
    updated_on = Column(DateTime(timezone=True), onupdate=func.now())
    created_on = Column(DateTime(timezone=True), nullable=False, default=func.now())


class Executive(ORMbase):
    """
    Represents an executive user within the system, typically someone with elevated
    permissions such as admins, supervisors, or marketing members.

    This model stores authentication credentials, profile details, and status metadata
    necessary to manage executive-level access and communication.

    Columns:
        id (Integer):
            Primary key. Unique identifier for the executive.

        username (String(32)):
            Unique username used for login or identification within the system.
            Ideally, the username shouldn't be changed once set.
            It should start with an alphabet (uppercase or lowercase).
            It can contain uppercase and lowercase letters, as well as digits from 0 to 9.
            It should be 4-32 characters long.
            May include hyphen (-), period (.), at symbol (@), and underscore (_).
            Must not be null and unique.

        password (TEXT):
            Hashed password used for authentication.
            It should be 8-32 characters long.
            Passwords can contain uppercase and lowercase letters, as well as digits from 0 to 9.
            Plaintext should never be stored here. Argon2 is used for secure hashing.
            May include hyphen (-), plus (+), comma (,), period (.), at symbol (@), underscore (_),
            dollar sign ($), percent (%), ampersand (&), asterisk (*), hash (#),
            exclamation mark (!), caret (^), equals (=), forward slash (/), question mark (?).

        gender (Integer):
            Represents the executive's gender. Mapped from the `GenderType` enum.
            Defaults to `GenderType.OTHER`.

        full_name (TEXT):
            Full name of the executive. Optional field used for display and communication.
            Maximum 32 characters long.

        designation (TEXT):
            Job title or role description of the executive.
            Maximum  32 characters long.

        status (Integer):
            Indicates the account status.
            Mapped from the `AccountStatus` enum. Defaults to `AccountStatus.ACTIVE`.

        phone_number (TEXT):
            Optional contact number of the executive.
            Maximum 32 characters long.
            Saved and processed in RFC3966 format (https://datatracker.ietf.org/doc/html/rfc3966).
            Phone number start with a plus sign followed by country code and local number.

        email_id (TEXT):
            Optional email address for communication and recovery purposes.
            Maximum 256 characters long.
            Enforce the format prescribed by RFC 5322 (https://en.wikipedia.org/wiki/Email_address).

        updated_on (DateTime):
            Timestamp of the last update to the executive's profile or credentials.
            Timestamp automatically updated whenever the executive's profile is modified.

        created_on (DateTime):
            Timestamp of when the executive account was created.
    """

    __tablename__ = "executive"

    id = Column(Integer, primary_key=True)
    username = Column(String(32), nullable=False, unique=True)
    password = Column(TEXT, nullable=False)
    gender = Column(Integer, nullable=False, default=GenderType.OTHER)
    full_name = Column(TEXT)
    designation = Column(TEXT)
    status = Column(Integer, nullable=False, default=AccountStatus.ACTIVE)
    # Contact details
    phone_number = Column(TEXT)
    email_id = Column(TEXT)
    # Metadata
    updated_on = Column(DateTime(timezone=True), onupdate=func.now())
    created_on = Column(DateTime(timezone=True), nullable=False, default=func.now())


class ExecutiveRoleMap(ORMbase):
    """
    Represents the mapping between executives and their assigned roles,
    enabling a many-to-many relationship between `executive` and `executive_role`.

    This table allows an executive to be assigned multiple roles and a role
    to be assigned to multiple executives. Useful for implementing a flexible
    Role-Based Access Control (RBAC) system.

    Columns:
        id (Integer):
            Primary key. Unique identifier for this role mapping record.

        role_id (Integer):
            Foreign key referencing `executive_role.id`.
            Specifies the role assigned to the executive.
            Cascades on delete — if the role is removed, related mappings are deleted.

        executive_id (Integer):
            Foreign key referencing `executive.id`.
            Identifies the executive receiving the role.
            Cascades on delete — if the executive is removed, related mappings are deleted.

        updated_on (DateTime):
            Timestamp automatically updated whenever the mapping record is modified.
            Useful for auditing or synchronization.

        created_on (DateTime):
            Timestamp indicating when this mapping was created.
            Defaults to the current timestamp at insertion.
    """

    __tablename__ = "executive_role_map"

    id = Column(Integer, primary_key=True)
    role_id = Column(
        Integer, ForeignKey("executive_role.id", ondelete="CASCADE"), nullable=False
    )
    executive_id = Column(
        Integer, ForeignKey("executive.id", ondelete="CASCADE"), nullable=False
    )
    # Metadata
    updated_on = Column(DateTime(timezone=True), onupdate=func.now())
    created_on = Column(DateTime(timezone=True), nullable=False, default=func.now())


class ExecutiveToken(ORMbase):
    """
    Represents an authentication token issued to an executive,
    enabling secure access to the platform with support for token expiration
    and client metadata tracking.

    This table stores unique access tokens mapped to executives along with
    details about the device or client used and timestamps for auditing.
    Useful for session management, device tracking, and implementing token-based authentication.

    Columns:
        id (Integer):
            Primary key. Unique identifier for this token record.

        executive_id (Integer):
            Foreign key referencing `executive.id`.
            Identifies the executive associated with this token.
            Cascades on delete — if the executive is removed, related tokens are deleted.

        access_token (String):
            Unique, securely generated 64-character hexadecimal access token.
            Automatically generated using a secure random function.
            Used to authenticate the executive on subsequent requests.

        expires_in (Integer):
            Token expiration time in seconds.
            Defines the duration after which the token becomes invalid.

        expires_at (DateTime):
            Token expiration date and time.
            Defines the date and time after which the token becomes invalid.

        platform_type (Integer):
            Enum value indicating the client platform type.
            Defaults to `PlatformType.OTHER`.

        client_details (TEXT):
            Optional description of the client device or environment.
            May include user agent, app version, IP address, etc.
            Maximum 1024 characters long.

        updated_on (DateTime):
            Timestamp automatically updated whenever the token record is modified.
            Useful for auditing or tracking last usage.

        created_on (DateTime):
            Timestamp indicating when this token was created.
            Defaults to the current timestamp at insertion.
    """

    __tablename__ = "executive_token"

    id = Column(Integer, primary_key=True)
    executive_id = Column(
        Integer,
        ForeignKey("executive.id", ondelete="CASCADE"),
        nullable=False,
        index=True,
    )
    access_token = Column(
        String(64), unique=True, nullable=False, default=lambda: token_hex(32)
    )
    expires_in = Column(Integer, nullable=False)
    expires_at = Column(DateTime(timezone=True), nullable=False)
    # Device related details
    platform_type = Column(Integer, default=PlatformType.OTHER)
    client_details = Column(TEXT)
    # Metadata
    updated_on = Column(DateTime(timezone=True), onupdate=func.now())
    created_on = Column(DateTime(timezone=True), nullable=False, default=func.now())


class Company(ORMbase):
    """
    Represents a company registered in the system, along with its status,
    type, contact information, and geographical location.

    This table stores core organizational data and is linked to other entities
    such as operators, roles, and tokens. It supports categorization, status tracking,
    and location-based operations.

    Columns:
        id (Integer):
            Primary key. Unique identifier for the company.

        name (String):
            Name of the company.
            Must be unique and is required.
            Maximum 32 characters long.

        status (Integer):
            Enum representing the verification status of the company
            Defaults to `CompanyStatus.UNDER_VERIFICATION`.

        type (Integer):
            Enum representing the type/category of the company.
            Defaults to `CompanyType.OTHER`.

        address (TEXT):
            Physical or mailing address of the company.
            Used for communication or locating the company.
            Maximum 512 characters long.

        contact_person (TEXT):
            Name of the primary contact person for the company.
            Must not be null.
            Maximum 32 characters long.

        phone_number (TEXT):
            Phone number associated with the company, must not be null
            Maximum 32 characters long.
            Saved and processed in RFC3966 format (https://datatracker.ietf.org/doc/html/rfc3966).
            Phone number start with a plus sign followed by country code and local number.

        email_id (TEXT):
            Optional email address for company-related communication.
            Maximum 256 characters long
            Enforce the format prescribed by RFC 5322

        location (Geometry):
            Geographical location of the company represented as a `POINT`
            geometry with SRID 4326. Required for location-based features.

        updated_on (DateTime):
            Timestamp automatically updated whenever the company record is modified.
            Useful for tracking updates and synchronization.

        created_on (DateTime):
            Timestamp indicating when the company record was created.
            Automatically set to the current timestamp at insertion.
    """

    __tablename__ = "company"

    id = Column(Integer, primary_key=True)
    name = Column(String(32), nullable=False, unique=True)
    status = Column(Integer, nullable=False, default=CompanyStatus.UNDER_VERIFICATION)
    type = Column(Integer, nullable=False, default=CompanyType.OTHER)
    # Contact details
    address = Column(TEXT, nullable=False)
    contact_person = Column(TEXT, nullable=False)
    phone_number = Column(TEXT, nullable=False)
    email_id = Column(TEXT)
    location = Column(Geometry(geometry_type="POINT", srid=4326), nullable=False)
    # Metadata
    updated_on = Column(DateTime(timezone=True), onupdate=func.now())
    created_on = Column(DateTime(timezone=True), nullable=False, default=func.now())


class Operator(ORMbase):
    """
    Represents an operator account within a company, containing authentication
    credentials, contact information, and metadata related to account status.

    This table defines the core identity and login profile for operators who
    perform various operational tasks in a multi-tenant system. Each operator
    is linked to a specific company and can be uniquely identified by a
    username within that company.

    The design supports reuse of usernames across different companies while
    enforcing uniqueness within each company to maintain account separation
    and security in multi-organization deployments.

    Columns:
        id (Integer):
            Primary key. Unique identifier for the operator account.

        company_id (Integer):
            Foreign key referencing `company.id`.
            Identifies the company to which the operator belongs.
            Cascades on delete — if the company is deleted, all its operators are removed.

        username (String(32)):
            Unique username used for login or identification within the system.
            Ideally, the username shouldn't be changed once set.
            It should start with an alphabet (uppercase or lowercase).
            It can contain uppercase and lowercase letters, as well as digits from 0 to 9.
            It should be 4-32 characters long.
            May include hyphen (-), period (.), at symbol (@), and underscore (_).
            Must not be null and unique.

        password (TEXT):
            Hashed password used for authentication.
            It should be 8-32 characters long.
            Passwords can contain uppercase and lowercase letters, as well as digits from 0 to 9.
            Plaintext should never be stored here. Argon2 is used for secure hashing.
            May include hyphen (-), plus (+), comma (,), period (.), at symbol (@), underscore (_),
            dollar sign ($), percent (%), ampersand (&), asterisk (*), hash (#),
            exclamation mark (!), caret (^), equals (=), forward slash (/), question mark (?).

        gender (Integer):
            Enum representing the operator’s gender.
            Defaults to `GenderType.OTHER`.

        full_name (TEXT):
            The full name of the operator (optional).
            Maximum 32 characters long.

        status (Integer):
            Enum representing the account's current status.
            Defaults to `AccountStatus.ACTIVE`.

        phone_number (TEXT):
            Optional contact phone number for the operator.
            Maximum 32 characters long.
            Saved and processed in RFC3966 format (https://datatracker.ietf.org/doc/html/rfc3966).
            Phone number start with a plus sign followed by country code and local number.

        email_id (TEXT):
            Optional contact email address for the operator.
            Maximum 256 characters long.
            Enforce the format prescribed by RFC 5322 (https://en.wikipedia.org/wiki/Email_address).

        updated_on (DateTime):
            Timestamp of the last update to the operator's profile or credentials.
            Timestamp automatically updated whenever the operators's profile is modified.

        created_on (DateTime):
            Timestamp of when the operators account was created.

    Constraints:
        UniqueConstraint (username, company_id):
            Ensures that usernames are unique within each company.
            The same username may exist in different companies.
    """

    __tablename__ = "operator"
    __table_args__ = (UniqueConstraint("username", "company_id"),)

    id = Column(Integer, primary_key=True)
    company_id = Column(
        Integer,
        ForeignKey("company.id", ondelete="CASCADE"),
        nullable=False,
        index=True,
    )
    username = Column(String(32), nullable=False)
    password = Column(TEXT, nullable=False)
    gender = Column(Integer, nullable=False, default=GenderType.OTHER)
    full_name = Column(TEXT)
    status = Column(Integer, nullable=False, default=AccountStatus.ACTIVE)
    # Contact details
    phone_number = Column(TEXT)
    email_id = Column(TEXT)
    # Metadata
    updated_on = Column(DateTime(timezone=True), onupdate=func.now())
    created_on = Column(DateTime(timezone=True), nullable=False, default=func.now())


class OperatorToken(ORMbase):
    """
    Represents authentication tokens issued to operators, enabling secure access and session management
    within a specific company context. This table supports device-level tracking, token expiration,
    and audit metadata for robust token-based authentication systems.

    Columns:
        id (Integer):
            Primary key. A unique identifier for each operator token record.

        operator_id (Integer):
            Foreign key referencing `operator.id`.
            Identifies the operator to whom the token is issued.
            Indexed to improve lookup speed for operator-based queries.
            Cascades on delete — removing an operator deletes associated tokens.

        company_id (Integer):
            Foreign key referencing `company.id`.
            Specifies the company context in which the token is valid.
            Cascades on delete — removing the company deletes related tokens.

        access_token (String(64)):
            Secure token string used for authentication.
            Must be unique and non-null.
            Default is a 64-character random hexadecimal string generated using `token_hex(32)`.

        expires_in (Integer):
            Duration (in seconds) for which the token remains valid from the time of creation.
            Used for calculating token expiry dynamically.

        expires_at (DateTime):
            Absolute timestamp indicating when the token becomes invalid.
            Typically derived from `created_on + expires_in`.

        platform_type (Integer):
            Indicates the type of device or platform from which the token was issued.
            Defaults to `PlatformType.OTHER`.
            Useful for device-aware authentication and access logging.

        client_details (TEXT):
            Optional description of the client device or environment.
            May include user agent, app version, IP address, etc.
            Maximum 1024 characters long.

        updated_on (DateTime):
            Timestamp that updates automatically whenever the record is modified.
            Useful for tracking changes to token details over time.

        created_on (DateTime):
            Timestamp marking when the token was created.
            Automatically set to the current time at the point of insertion.
    """

    __tablename__ = "operator_token"

    id = Column(Integer, primary_key=True)
    operator_id = Column(
        Integer,
        ForeignKey("operator.id", ondelete="CASCADE"),
        nullable=False,
        index=True,
    )
    company_id = Column(
        Integer, ForeignKey("company.id", ondelete="CASCADE"), nullable=False
    )
    access_token = Column(
        String(64), unique=True, nullable=False, default=lambda: token_hex(32)
    )
    expires_in = Column(Integer, nullable=False)
    expires_at = Column(DateTime(timezone=True), nullable=False)
    # Device related details
    platform_type = Column(Integer, default=PlatformType.OTHER)
    client_details = Column(TEXT)
    # Metadata
    updated_on = Column(DateTime(timezone=True), onupdate=func.now())
    created_on = Column(DateTime(timezone=True), nullable=False, default=func.now())


class OperatorRole(ORMbase):
    """
    Represents the role assigned to operators within a company for token management and
    access control functionality.

    Defines a simplified role schema focused on permission to manage operator tokens.
    This structure contributes to a modular Role-Based Access Control (RBAC) system
    that can evolve with future expansions.

    Columns:
        id (Integer):
            Primary key. Unique identifier for the operator role.

        name (String(32)):
            Name of the role. Must be unique across the company.

        company_id (Integer):
            Foreign key referencing `company.id`.
            Indicates the company to which this role is assigned.
            Cascades on delete — deleting the company removes related roles.

        manage_op_token (Boolean):
            Determines whether the role grants permission to manage operator tokens.

        create_operator (Boolean):
            Whether this role permits the creation of a new operator.

        update_operator (Boolean):
            Whether this role permits editing the existing operator.

        delete_operator (Boolean):
            Whether this role permits deletion of a operator.

<<<<<<< HEAD
        create_company (Boolean):
            Whether this role permits the creation of a new company.

        update_company (Boolean):
            Whether this role permits editing the existing company.

        delete_company (Boolean):
            Whether this role permits deletion of a company.
=======
        create_route (Boolean):
            Whether this role permits the creation of a new route.

        update_route (Boolean):
            Whether this role permits editing the existing route.

        delete_route (Boolean):
            Whether this role permits deletion of a route.
>>>>>>> 791a02b7

        updated_on (DateTime):
            Timestamp automatically updated whenever the role record is modified.
            Useful for audit logging and synchronization.

        created_on (DateTime):
            Timestamp indicating when this role was created.
            Defaults to the current timestamp at the time of insertion.
    """

    __tablename__ = "operator_role"
    __table_args__ = (UniqueConstraint("name", "company_id"),)

    id = Column(Integer, primary_key=True)
    name = Column(String(32), nullable=False, unique=True)
    company_id = Column(
        Integer,
        ForeignKey("company.id", ondelete="CASCADE"),
        nullable=False,
        index=True,
    )
    # Token management permission
    manage_op_token = Column(Boolean, nullable=False)
    # Operator management permission
    create_operator = Column(Boolean, nullable=False)
    update_operator = Column(Boolean, nullable=False)
    delete_operator = Column(Boolean, nullable=False)
<<<<<<< HEAD
    # Company management permission
    create_company = Column(Boolean, nullable=False)
    update_company = Column(Boolean, nullable=False)
    delete_company = Column(Boolean, nullable=False)
=======
    # Route management permission
    create_route = Column(Boolean, nullable=False)
    update_route = Column(Boolean, nullable=False)
    delete_route = Column(Boolean, nullable=False)

>>>>>>> 791a02b7
    # Metadata
    updated_on = Column(DateTime(timezone=True), onupdate=func.now())
    created_on = Column(DateTime(timezone=True), nullable=False, default=func.now())


class OperatorRoleMap(ORMbase):
    """
    Represents the mapping between operators and their assigned roles within a company,
    enabling a many-to-many relationship between `operator` and `operator_role` scoped by `company`.

    This table allows:
    - An operator to be assigned multiple roles within a company.
    - A role to be assigned to multiple operators.
    - Support for multi-tenant Role-Based Access Control (RBAC) systems through the `company_id` field.

    Columns:
        id (Integer):
            Primary key. Unique identifier for this operator-role mapping record.

        company_id (Integer):
            Foreign key referencing `company.id`.
            Indicates which company the role-operator mapping belongs to.
            Indexed for efficient querying.
            Cascades on delete — if the company is removed, related mappings are deleted.

        role_id (Integer):
            Foreign key referencing `operator_role.id`.
            Specifies the role assigned to the operator.
            Cascades on delete — if the role is removed, related mappings are deleted.

        operator_id (Integer):
            Foreign key referencing `operator.id`.
            Identifies the operator receiving the role.
            Cascades on delete — if the operator is removed, related mappings are deleted.

        updated_on (DateTime):
            Timestamp automatically updated whenever the mapping record is modified.
            Useful for auditing or synchronization purposes.

        created_on (DateTime):
            Timestamp indicating when this mapping was created.
            Automatically set to the current time at insertion.
    """

    __tablename__ = "operator_role_map"

    id = Column(Integer, primary_key=True)
    company_id = Column(
        Integer,
        ForeignKey("company.id", ondelete="CASCADE"),
        nullable=False,
        index=True,
    )
    role_id = Column(
        Integer, ForeignKey("operator_role.id", ondelete="CASCADE"), nullable=False
    )
    operator_id = Column(
        Integer, ForeignKey("operator.id", ondelete="CASCADE"), nullable=False
    )
    # Metadata
    updated_on = Column(DateTime(timezone=True), onupdate=func.now())
    created_on = Column(DateTime(timezone=True), nullable=False, default=func.now())


class Landmark(ORMbase):
    """
    Represents a geo-spatial landmark used for mapping, zoning, or location-aware operations.

    Landmarks are stored as named polygonal areas with versioning and type categorization,
    allowing for geographic indexing, change tracking, and spatial queries (containment,
    overlap, proximity).

    Frontend-Backend Note:
        Although circles are shown and drawn on the frontend UI, they are **converted to
        axis-aligned bounding box (AABB) polygons** before being send to the backend.
        This simplifies spatial operations and indexing in the backend.
        The AABB polygon is a square bounding box tightly enclosing the circle.

    Columns:
        id (Integer):
            Primary key. Unique identifier for the landmark record.

        name (String(32)):
            Human-readable name of the landmark.
            Used for identification in user interfaces or spatial queries.

        version (Integer):
            An integer version number that can be incremented on updates.
            Useful for tracking changes or syncing updated landmark boundaries.

        boundary (Geometry):
            Geo-spatial boundary defined as a PostGIS `POLYGON` with SRID 4326 (WGS 84).
            Represents the physical area covered by the landmark.
            Must be unique — no two landmarks can share the same geometry.

        type (Integer):
            Enum value indicating the type of landmark.
            Defaults to `LandmarkType.LOCAL`.

        updated_on (DateTime):
            Timestamp automatically updated whenever the record is modified.
            Useful for auditing or syncing purposes.

        created_on (DateTime):
            Timestamp indicating when the record was first created.
            Defaults to the current time on insertion.
    """

    __tablename__ = "landmark"

    id = Column(Integer, primary_key=True)
    name = Column(String(32), nullable=False, index=True)
    version = Column(Integer, nullable=False, default=1)
    boundary = Column(
        Geometry(geometry_type="POLYGON", srid=4326), nullable=False, unique=True
    )
    type = Column(Integer, nullable=False, default=LandmarkType.LOCAL)
    # Metadata
    updated_on = Column(DateTime(timezone=True), onupdate=func.now())
    created_on = Column(DateTime(timezone=True), nullable=False, default=func.now())


class Fare(ORMbase):
    """
    Represents a fare configuration used by a transport company to determine ticket pricing.

    Each fare defines pricing logic and metadata, optionally scoped by applicability.
    Fares are versioned and uniquely named per company, supporting fare updates, seasonal changes,
    or experimental pricing models. The fare logic is stored as text, and attributes define input
    parameters or configuration details.

    Table Constraints:
        - UniqueConstraint(name, company_id):
            Ensures that a fare with the same name cannot exist more than once per company.
            Enables companies to version or replace fares by name without duplication.

    Columns:
        id (Integer):
            Primary key. Auto-incremented unique identifier for the fare record.

        company_id (Integer):
            References the `company.id` column.
            Indicates which company owns the fare configuration.
            Uses cascading delete — fares are deleted if the associated company is removed.

        version (Integer):
            Numerical version of the fare.
            Used to track changes or revisions to fare logic.

        name (String(32)):
            Human-readable name of the fare.
            Max length is 32 characters.
            Indexed to support fast lookup by name.

        attributes (JSONB):
            A structured set of parameters that define how the fare behaves.
            Stored as binary JSON for efficient querying and indexing in PostgreSQL.

        function (TEXT):
            The implementation logic for the fare, often expressed as a code block or formula.
            This function interprets the `attributes` to calculate fares dynamically.
            Unlimited size (`TEXT`), but should be validated for security/syntax at the application layer.

        scope (Integer):
            Indicates where or how the fare applies.
            Typically mapped to an enum like `FareScope.GLOBAL`.
            Defaults to global scope.

        updated_on (DateTime):
            Timestamp that is automatically updated when the record changes.
            Used for auditing and cache invalidation.

        created_on (DateTime):
            Timestamp indicating when the fare record was created.
            Set automatically at insertion time.
    """

    __tablename__ = "fare"
    __table_args__ = (UniqueConstraint("name", "company_id"),)

    id = Column(Integer, primary_key=True)
    company_id = Column(Integer, ForeignKey("company.id", ondelete="CASCADE"))
    version = Column(Integer, nullable=False, default=1)
    name = Column(String(32), nullable=False, index=True)
    attributes = Column(JSONB, nullable=False)
    function = Column(TEXT, nullable=False)
    scope = Column(Integer, nullable=False, default=FareScope.GLOBAL)
    # Metadata
    updated_on = Column(DateTime(timezone=True), onupdate=func.now())
    created_on = Column(DateTime(timezone=True), nullable=False, default=func.now())


class BusStop(ORMbase):
    """
    Represents a physical bus stop with a precise geospatial location and a relationship
    to a parent landmark.

    This table supports mapping and location-aware operations within transportation systems.
    Each bus stop is uniquely identified by a combination of its geographic `POINT` location
    and the `landmark` it belongs to. This model is useful for building spatial queries,
    organizing stops within specific zones, and supporting efficient geospatial indexing.

    Columns:
        id (Integer):
            Primary key. Unique identifier for the bus stop record.
            Auto-incremented by the database.

        name (TEXT):
            Human-readable name of the bus stop.
            Used for labeling in interfaces, navigation, and route planning.
            Maximum length is 128 characters.

        landmark_id (Integer):
            Foreign key to the `landmark.id` column.
            Associates the bus stop with a specific landmark.
            Required field. Deleting the associated landmark cascades and deletes the bus stop.

        location (Geometry):
            Geospatial location of the bus stop defined as a PostGIS `POINT` with SRID 4326 (WGS 84).
            Represents a specific latitude and longitude coordinate.
            Must be unique in combination with `landmark_id`.

        updated_on (DateTime):
            Timestamp automatically updated whenever the record is modified.
            Timezone-aware.
            Useful for tracking changes or syncing data.

        created_on (DateTime):
            Timestamp indicating when the bus stop was created.
            Timezone-aware.
            Automatically set at the time of record insertion.

    Table Constraints:
        UniqueConstraint(location, landmark_id):
            Ensures no two bus stops exist at the same geographic point within the same landmark.
            Helps maintain spatial uniqueness and prevents duplication.
    """

    __tablename__ = "bus_stop"
    __table_args__ = (UniqueConstraint("location", "landmark_id"),)

    id = Column(Integer, primary_key=True)
    name = Column(TEXT, nullable=False)
    landmark_id = Column(
        Integer, ForeignKey("landmark.id", ondelete="CASCADE"), nullable=False
    )
    location = Column(Geometry(geometry_type="POINT", srid=4326), nullable=False)
    # Metadata
    updated_on = Column(DateTime(timezone=True), onupdate=func.now())
    created_on = Column(DateTime(timezone=True), nullable=False, default=func.now())


class Business(ORMbase):
    """
    Represents a registered business entity within the system, serving as the parent
    organization for vendors, roles, and associated services.

    Each business maintains its own contact and identity information, status,
    classification type, and geographic location. This table supports business-level
    segregation and access control for multi-tenant architecture.

    Columns:
        id (Integer):
            Primary key. Unique identifier for the business.

        name (String(32)):
            Name of the business.
            Must not be null.
            Maximum 32 characters long.
            Used for identification and display across the platform.

        status (Integer):
            Indicates the current status of the business.
            Mapped from the `BusinessStatus`.
            Defaults to `BusinessStatus.ACTIVE`.

        type (Integer):
            Classifies the nature of the business.
            Mapped from the `BusinessType` enum.
            Defaults to `BusinessType.OTHER`.

        address (TEXT):
            Optional physical address of the business.
            Used for communication or billing purposes.
            Maximum 512 characters long.

        contact_person (TEXT):
            Name of the contact person for the business.
            Must not be null.
            Maximum 32 characters long.

        phone_number (TEXT):
            Contact number for the business, must not be null and unique.
            Maximum 32 characters long.
            Saved and processed in RFC3966 format (https://datatracker.ietf.org/doc/html/rfc3966).
            Phone number start with a plus sign followed by country code and local number.

        email_id (TEXT):
            Email address for the business, must not be null and unique.
            Maximum length is 256 characters.
            Enforce the format prescribed by RFC 5322 (https://en.wikipedia.org/wiki/Email_address).

        website (TEXT):
            Optional URL to the business's website or landing page.
            Should be a valid HTTP(S) address if provided.
            Maximum length is 256 characters.

        location (Geometry(Point)):
            Optional geographical location of the business in (latitude/longitude).
            Stored as a POINT geometry with SRID 4326 (WGS 84).
            Useful for spatial queries, mapping, and proximity-based operations.

        updated_on (DateTime):
            Timestamp automatically updated when the business record is modified.
            Useful for tracking the last administrative change.

        created_on (DateTime):
            Timestamp indicating when the business record was initially created.
            Automatically set during insertion.
    """

    __tablename__ = "business"

    id = Column(Integer, primary_key=True)
    name = Column(String(32), nullable=False)
    status = Column(Integer, nullable=False, default=BusinessStatus.ACTIVE)
    type = Column(Integer, nullable=False, default=BusinessType.OTHER)
    # Contact details
    address = Column(TEXT)
    contact_person = Column(TEXT, nullable=False)
    phone_number = Column(TEXT, nullable=False, unique=True)
    email_id = Column(TEXT, nullable=False, unique=True)
    website = Column(TEXT)
    location = Column(Geometry(geometry_type="POINT", srid=4326))
    # Metadata
    updated_on = Column(DateTime(timezone=True), onupdate=func.now())
    created_on = Column(DateTime(timezone=True), nullable=False, default=func.now())


class Vendor(ORMbase):
    """
    Represents a vendor within the business, typically a business representative or agent
    who interacts with the platform's services.

    This model stores authentication credentials, profile details, and status metadata
    necessary to manage vendor-level access and communication.

    Columns:
        id (Integer):
            Primary key. Unique identifier for the vendor.

        business_id (Integer):
            Foreign key referencing the associated business entity, its indexed.
            Links the vendor to a parent business account.
            Must not be null, Cascading deletion is applied when the business is deleted.

        username (String(32)):
            Unique username used for login or identification within the business entity.
            Ideally, the username shouldn't be changed once set.
            Must start with an alphabet (uppercase or lowercase).
            Can include uppercase and lowercase letters, digits (0 to 9),
            and symbols like hyphen (-), period (.), at symbol (@), and underscore (_).
            Must be 4-32 characters long.
            Must not be null, and unique against business.

        password (TEXT):
            Hashed password used for secure authentication.
            Length must be 8-32 characters.
            Allowed characters include uppercase, lowercase letters, digits, and special characters
            such as hyphen (-), plus (+), comma (,), period (.), at (@), underscore (_),
            dollar sign ($), percent (%), ampersand (&), asterisk (*), hash (#),
            exclamation mark (!), caret (^), equals (=), forward slash (/), question mark (?).
            Plaintext passwords are never stored. Argon2 is used for hashing.

        gender (Integer):
            Represents the vendor's gender.
            Mapped from the `GenderType` enum.
            Defaults to `GenderType.OTHER`.

        full_name (TEXT):
            Full name of the vendor.
            Optional field used for identification or display and communication.
            Maximum length is 32 characters.

        status (Integer):
            Indicates the account status of the vendor.
            Mapped from the `AccountStatus` enum.
            Defaults to `AccountStatus.ACTIVE`.

        phone_number (TEXT):
            Optional contact number of the vendor.
            Must be in RFC3966 format (https://datatracker.ietf.org/doc/html/rfc3966).
            Begins with a plus sign (+) followed by the country code and local number.
            Maximum length is 32 characters.

        email_id (TEXT):
            Optional email address for communication or password recovery.
            Maximum length is 256 characters.
            Should conform to RFC 5322 standards (https://en.wikipedia.org/wiki/Email_address).

        updated_on (DateTime):
            Timestamp of the last update to the vendor's profile or credentials.
            Automatically updated whenever the vendor's profile is modified.

        created_on (DateTime):
            Timestamp indicating when the vendor account was created.
            Automatically set at the time of account creation.
    """

    __tablename__ = "vendor"
    __table_args__ = (UniqueConstraint("business_id", "username"),)

    id = Column(Integer, primary_key=True)
    business_id = Column(
        Integer,
        ForeignKey("business.id", ondelete="CASCADE"),
        nullable=False,
        index=True,
    )
    username = Column(String(32), nullable=False)
    password = Column(TEXT, nullable=False)
    gender = Column(Integer, nullable=False, default=GenderType.OTHER)
    full_name = Column(TEXT)
    status = Column(Integer, nullable=False, default=AccountStatus.ACTIVE)
    # Contact details
    phone_number = Column(TEXT)
    email_id = Column(TEXT)
    # Metadata
    updated_on = Column(DateTime(timezone=True), onupdate=func.now())
    created_on = Column(DateTime(timezone=True), nullable=False, default=func.now())


class VendorToken(ORMbase):
    """
    Represents an authentication token issued to a vendor,
    providing secure access to the platform with support for token expiration,
    device tracking, and client metadata tracking.

    This table stores unique access tokens mapped to executives along with
    details about the device or client used and timestamps for auditing.
    Useful for session management, device tracking, and implementing token-based authentication.

    Columns:
        id (Integer):
            Primary key. Unique identifier for this token record.

        business_id (Integer):
            Foreign key referencing the associated business entity.
            Identifies the business associated with the vendor.
            Enforces cascading delete — if the business is deleted, related vendor tokens are also removed.

        vendor_id (Integer):
            Foreign key referencing the associated vendor entity, its indexed.
            Identifies the vendor who owns this token.
            Cascades on delete — if the vendor is removed, associated tokens are deleted.

        access_token (String):
            Unique, securely generated 64-character hexadecimal access token.
            Automatically generated using a secure random function.
            Used to authenticate the executive on subsequent requests.

        expires_in (Integer):
            Token expiration time in seconds.
            Defines the duration after which the token becomes invalid.

        expires_at (DateTime):
            Token expiration date and time.
            Defines the date and time after which the token becomes invalid.

        platform_type (Integer):
            Enum value indicating the client platform type.
            Defaults to `PlatformType.OTHER`.

        client_details (TEXT):
            Optional description of the client device or environment.
            May include user agent, app version, IP address, etc.
            Maximum 1024 characters long.

        updated_on (DateTime):
            Timestamp automatically updated when the token record is modified.
            Useful for tracking recent activity or token refresh events.

        created_on (DateTime):
            Timestamp indicating when the token was initially created.
            Automatically set to the current time at insertion.
    """

    __tablename__ = "vendor_token"

    id = Column(Integer, primary_key=True)
    business_id = Column(
        Integer,
        ForeignKey("business.id", ondelete="CASCADE"),
        nullable=False,
    )
    vendor_id = Column(
        Integer,
        ForeignKey("vendor.id", ondelete="CASCADE"),
        nullable=False,
        index=True,
    )
    access_token = Column(
        String(64), unique=True, nullable=False, default=lambda: token_hex(32)
    )
    expires_in = Column(Integer, nullable=False)
    expires_at = Column(DateTime(timezone=True), nullable=False)
    # Device related details
    platform_type = Column(Integer, default=PlatformType.OTHER)
    client_details = Column(TEXT)
    # Metadata
    updated_on = Column(DateTime(timezone=True), onupdate=func.now())
    created_on = Column(DateTime(timezone=True), nullable=False, default=func.now())


class VendorRole(ORMbase):
    """
    Represents a predefined role assigned to vendors, defining their access
    privileges and management capabilities within a business account.

    Each role is scoped to a specific business and can be assigned to one or more vendors,
    allowing granular control over vendor permissions and responsibilities.

    Columns:
        id (Integer):
            Primary key. Unique identifier for the role.

        name (String(32)):
            Name of the role.
            Must not be null, and unique against business.

        business_id (Integer):
            Foreign key referencing the associated business entity, its indexed.
            Identifies the business this role belongs to.
            Enforces cascading delete — if the business is deleted, the role is also removed.

        manage_token (Boolean):
            Indicates whether the role permits listing and deletion of vendor tokens.

        create_vendor (Boolean):
            Whether this role allows creation of new vendor accounts.

        update_vendor (Boolean):
            Whether this role allows editing existing vendor accounts.

        delete_vendor (Boolean):
            Whether this role allows deletion of vendor accounts.

        create_role (Boolean):
            Whether this role permits creation of new vendor roles.

        update_role (Boolean):
            Whether this role permits editing existing vendor roles.

        delete_role (Boolean):
            Whether this role permits deletion of vendor roles.

        updated_on (DateTime):
            Timestamp automatically updated when the role record is modified.

        created_on (DateTime):
            Timestamp indicating when the role was initially created.
    """

    __tablename__ = "vendor_role"
    __table_args__ = (UniqueConstraint("name", "business_id"),)

    id = Column(Integer, primary_key=True)
    name = Column(String(32), nullable=False)
    business_id = Column(
        Integer,
        ForeignKey("business.id", ondelete="CASCADE"),
        nullable=False,
        index=True,
    )
    # Vendor token management permission
    manage_token = Column(Boolean, nullable=False)
    # Vendor management permission
    create_vendor = Column(Boolean, nullable=False)
    update_vendor = Column(Boolean, nullable=False)
    delete_vendor = Column(Boolean, nullable=False)
    # Vendor role management permission
    create_role = Column(Boolean, nullable=False)
    update_role = Column(Boolean, nullable=False)
    delete_role = Column(Boolean, nullable=False)
    # Metadata
    updated_on = Column(DateTime(timezone=True), onupdate=func.now())
    created_on = Column(DateTime(timezone=True), nullable=False, default=func.now())


class VendorRoleMap(ORMbase):
    """
    Represents the mapping between vendors and their assigned roles,
    enabling a many-to-one relationship between `vendor` and `vendor_role`.

    This table allows an vendor to be assigned multiple roles and a role
    to be assigned to multiple vendor. Useful for implementing a flexible
    Role-Based Access Control (RBAC) system.

    Columns:
        id (Integer):
            Primary key. Unique identifier for this role mapping record.

        business_id (Integer):
            Foreign key referencing the associated business entity, its indexed.
            Identifies the business under which the vendor-role mapping exists.
            Cascades on delete — if the business is deleted, related mappings are also deleted.

        role_id (Integer):
            Foreign key referencing `vendor_role.id`.
            Specifies the role assigned to the vendor.
            Cascades on delete — if the role is removed, related mappings are deleted.

        vendor_id (Integer):
            Foreign key referencing `vendor.id`.
            Identifies the vendor receiving the role.
            Cascades on delete — if the vendor is removed, the mapping is deleted.

        updated_on (DateTime):
            Timestamp automatically updated whenever the mapping record is modified.
            Useful for auditing or tracking role changes.

        created_on (DateTime):
            Timestamp indicating when this mapping was created.
            Defaults to the current timestamp at insertion.
    """

    __tablename__ = "vendor_role_map"

    id = Column(Integer, primary_key=True)
    business_id = Column(
        Integer,
        ForeignKey("business.id", ondelete="CASCADE"),
        nullable=False,
        index=True,
    )
    role_id = Column(
        Integer,
        ForeignKey("vendor_role.id", ondelete="CASCADE"),
        nullable=False,
    )
    vendor_id = Column(
        Integer,
        ForeignKey("vendor.id", ondelete="CASCADE"),
        nullable=False,
    )
    # Metadata
    updated_on = Column(DateTime(timezone=True), onupdate=func.now())
    created_on = Column(DateTime(timezone=True), nullable=False, default=func.now())


class Wallet(ORMbase):
    """
    Represents a digital wallet tied to an associated object (e.g: entebus, company, merchant).

    - Wallets must be manually removed when the associated object is removed.
    - Wallets cannot be deleted if the balance is not zero, as it could lead to accounting inconsistencies.
    - Deletion is restricted via a database trigger (for non zero balance).
    - Wallet cannot be deleted if the debit_transfer, credit_transfer or wallet_transfer refer to this wallet.
    - Data cleaner should handle dangling wallets.

    Columns:
        id (Integer):
            Primary key. Unique identifier for the wallet.

        name (TEXT):
            Name of the wallet. This field is required.
            Maximum 32 characters in length

        balance (Numeric(10, 2)):
            The current balance of the wallet.
            Must be zero before deletion is permitted.

        updated_on (DateTime):
            The timestamp of the last balance update or modification.
            This is automatically set to the current time when the wallet is modified.

        created_on (DateTime):
            The timestamp when the wallet was created.
            Automatically set when the wallet is first inserted into the database.
    """

    __tablename__ = "wallet"

    id = Column(Integer, primary_key=True)
    name = Column(TEXT, nullable=False)
    balance = Column(Numeric(10, 2), nullable=False)
    # Metadata
    updated_on = Column(DateTime(timezone=True), onupdate=func.now())
    created_on = Column(DateTime(timezone=True), nullable=False, default=func.now())


class BankAccount(ORMbase):
    """
    Represents a bank account used for financial transactions and settlements.

    This table stores essential details of a bank account, such as the account holder's name,
    account number, IFSC code, and bank/branch details. It can be associated with operators, company,
    or merchants depending on the use case.

    Notes:
        - Bank accounts must be manually removed when the associated object is removed.
        - Bank accounts cannot be deleted if the debit_transfer refer to this bank account.
        - Data cleaner should handle dangling bank accounts.

    Columns:
        id (Integer):
            Primary key. Unique identifier for the bank account.

        bank_name (TEXT):
            Name of the bank. This field is required.
            Maximum 32 characters in length

        branch_name (TEXT):
            Name of the bank branch. Optional field.
            Maximum 32 characters in length

        account_number (TEXT):
            The actual bank account number. Required.
            Maximum 32 characters in length

        holder_name (TEXT):
            Full name of the account holder. Required.
            Maximum 32 characters in length

        ifsc (TEXT):
            The Indian Financial System Code (IFSC) of the branch.
            Used to uniquely identify a bank branch. Required.
            Maximum 16 characters in length

        account_type (Integer):
            Type of the bank account, stored as an integer enum.
            Refers to the `BankAccountType` enumeration.
            Defaults to `BankAccountType.OTHER`.

        updated_on (DateTime):
            The timestamp of the last balance update or modification.
            This is automatically set to the current time when their is a modification.

        created_on (DateTime):
            The timestamp when the account was created.
            Automatically set when the account is first inserted into the database.
    """

    __tablename__ = "bank_account"

    id = Column(Integer, primary_key=True)
    bank_name = Column(TEXT, nullable=False)
    branch_name = Column(TEXT)
    account_number = Column(TEXT, nullable=False)
    holder_name = Column(TEXT, nullable=False)
    ifsc = Column(TEXT, nullable=False)
    account_type = Column(Integer, nullable=False, default=BankAccountType.OTHER)
    # Metadata
    updated_on = Column(DateTime(timezone=True), onupdate=func.now())
    created_on = Column(DateTime(timezone=True), nullable=False, default=func.now())


class Bus(ORMbase):
    """
    Represents a bus entity that is part of a company's fleet.

    Each bus record stores registration and operational details and is uniquely
    identified by a combination of its registration number and company ID.

    Columns:
        id (Integer):
            Primary key. Unique identifier for the bus.

        company_id (Integer):
            Foreign key referencing the company that owns the bus.
            Must be non-null. Deletion of the company cascades to its buses.
            Indexed for optimized grouping and filtering.

        registration_number (String(16)):
            This should be an immutable value.
            Vehicle registration number.
            Must be unique per company and non-null.
            Indexed for fast lookup.

        name (String(32)):
            Display name or label for the bus.
            Must be non-null.
            Indexed for fast lookup.

        capacity (Integer):
            Seating or passenger capacity of the bus.
            Must be non-null.

        manufactured_on (DateTime):
            Manufacture date of the bus.
            Must be non-null.

        insurance_upto (DateTime):
            Date until which the bus is insured.
            Nullable.

        pollution_upto (DateTime):
            Date until which the pollution certificate is valid.
            Nullable.

        fitness_upto (DateTime):
            Date until which the fitness certificate is valid.
            Nullable.

        road_tax_upto (DateTime):
            Date until which road tax is paid.
            Nullable.

        status (Integer):
            Operational status of the bus (ACTIVE, MAINTENANCE, SUSPENDED).
            Must be non-null.
            Defaults to `BusStatus.ACTIVE`.

        updated_on (DateTime):
            Timestamp automatically updated whenever the record is modified.
            Useful for auditing or syncing purposes.

        created_on (DateTime):
            Timestamp indicating when the bus record was initially created.
            Must be non-null. Defaults to the current time.
    """

    __tablename__ = "bus"
    __table_args__ = (UniqueConstraint("registration_number", "company_id"),)

    id = Column(Integer, primary_key=True)
    company_id = Column(
        Integer,
        ForeignKey("company.id", ondelete="CASCADE"),
        nullable=False,
        index=True,
    )
    registration_number = Column(String(16), nullable=False, index=True)
    name = Column(String(32), nullable=False, index=True)
    capacity = Column(Integer, nullable=False)
    manufactured_on = Column(DateTime(timezone=True), nullable=False)
    insurance_upto = Column(DateTime(timezone=True))
    pollution_upto = Column(DateTime(timezone=True))
    fitness_upto = Column(DateTime(timezone=True))
    road_tax_upto = Column(DateTime(timezone=True))
    status = Column(Integer, nullable=False, default=BusStatus.ACTIVE)
    # Metadata
    updated_on = Column(DateTime(timezone=True), onupdate=func.now())
    created_on = Column(DateTime(timezone=True), nullable=False, default=func.now())


class Route(ORMbase):
    """
    Represents a route associated with a company.

    Each route defines a path that begins at a specific landmark and ends at another landmark.
    It is used for transportation or logistics operations.

    Columns:
        id (Integer):
            Primary key. Unique identifier for the route.

        company_id (Integer):
            Foreign key referencing the company that owns or operates the route.
            Must be non-null. Deletion of the company cascades to its routes.

        name (String(4096)):
            Descriptive name or label for the route.
            Must be non-null and unique within the company.
            ex:- Varkala -> Edava -> Kappil -> Paravoor

        start_time (Time):
            The time of day when the route operation starts.
            Must be non-null. Used for scheduling and time-based operations.

        updated_on (DateTime):
            Timestamp automatically updated when the route record is modified.
            Useful for audit logs, syncing, or change tracking.

        created_on (DateTime):
            Timestamp indicating when the route was initially created.
            Must be non-null. Defaults to the current timestamp.
    """

    __tablename__ = "route"
    __table_args__ = (UniqueConstraint("name", "company_id"),)

    id = Column(Integer, primary_key=True)
    company_id = Column(
        Integer, ForeignKey("company.id", ondelete="CASCADE"), nullable=False
    )
    name = Column(String(4096), nullable=False)
    start_time = Column(Time(timezone=True), nullable=False)
    # Metadata
    updated_on = Column(DateTime(timezone=True), onupdate=func.now())
    created_on = Column(DateTime(timezone=True), nullable=False, default=func.now())


class LandmarkInRoute(ORMbase):
    """
    Represents a landmark positioned within a specific route.

    This table defines the sequence and timing metadata of landmarks along a route.
    It helps determine the structure and scheduling of transportation or logistics operations.

    Columns:
        id (Integer):
            Primary key. Unique identifier for the landmark-in-route entry.

        company_id (Integer):
            Foreign key referencing the company that operates on the route.
            Must be non-null. Deletion of the company cascades to its entries.
            Indexed for optimized lookup.

        route_id (Integer):
            Foreign key referencing the associated route.
            Must be non-null. Deletion of the route cascades to its landmarks.
            Indexed for performance.

        landmark_id (Integer):
            Foreign key referencing the physical landmark.
            Indicates the location this entry refers to.
            Landmarks referenced here cannot be removed.

        distance_from_start (Integer):
            Distance in meters from the starting landmark of the route.
            Must be non-null. Used to determine ordering and physical spacing.
            Must be unique per route.

        arrival_delta (Integer):
            Time in minutes expected to arrive at this landmark from the start of the route.
            Helps in estimating arrival schedules for route traversal.

        departure_delta (Integer):
            Time in minutes expected to depart from this landmark after the route starts.
            Used to define dwell times or stop durations.

        updated_on (DateTime):
            Timestamp automatically updated whenever the record is modified.
            Useful for auditing and syncing operations.

        created_on (DateTime):
            Timestamp indicating when this record was created.
            Must be non-null. Defaults to the current timestamp.
    """

    __tablename__ = "landmark_in_route"
    __table_args__ = (UniqueConstraint("route_id", "distance_from_start"),)

    id = Column(Integer, primary_key=True)
    company_id = Column(
        Integer,
        ForeignKey("company.id", ondelete="CASCADE"),
        nullable=False,
        index=True,
    )
    route_id = Column(
        Integer, ForeignKey("route.id", ondelete="CASCADE"), nullable=False, index=True
    )
    landmark_id = Column(Integer, ForeignKey("landmark.id"))
    distance_from_start = Column(Integer, nullable=False)
    arrival_delta = Column(Integer, nullable=False)
    departure_delta = Column(Integer, nullable=False)
    # Metadata
    updated_on = Column(DateTime(timezone=True), onupdate=func.now())
    created_on = Column(DateTime(timezone=True), nullable=False, default=func.now())<|MERGE_RESOLUTION|>--- conflicted
+++ resolved
@@ -673,7 +673,15 @@
         delete_operator (Boolean):
             Whether this role permits deletion of a operator.
 
-<<<<<<< HEAD
+        create_route (Boolean):
+            Whether this role permits the creation of a new route.
+
+        update_route (Boolean):
+            Whether this role permits editing the existing route.
+
+        delete_route (Boolean):
+            Whether this role permits deletion of a route.
+
         create_company (Boolean):
             Whether this role permits the creation of a new company.
 
@@ -682,16 +690,6 @@
 
         delete_company (Boolean):
             Whether this role permits deletion of a company.
-=======
-        create_route (Boolean):
-            Whether this role permits the creation of a new route.
-
-        update_route (Boolean):
-            Whether this role permits editing the existing route.
-
-        delete_route (Boolean):
-            Whether this role permits deletion of a route.
->>>>>>> 791a02b7
 
         updated_on (DateTime):
             Timestamp automatically updated whenever the role record is modified.
@@ -719,18 +717,15 @@
     create_operator = Column(Boolean, nullable=False)
     update_operator = Column(Boolean, nullable=False)
     delete_operator = Column(Boolean, nullable=False)
-<<<<<<< HEAD
+    # Route management permission
+    create_route = Column(Boolean, nullable=False)
+    update_route = Column(Boolean, nullable=False)
+    delete_route = Column(Boolean, nullable=False)
+
     # Company management permission
     create_company = Column(Boolean, nullable=False)
     update_company = Column(Boolean, nullable=False)
     delete_company = Column(Boolean, nullable=False)
-=======
-    # Route management permission
-    create_route = Column(Boolean, nullable=False)
-    update_route = Column(Boolean, nullable=False)
-    delete_route = Column(Boolean, nullable=False)
-
->>>>>>> 791a02b7
     # Metadata
     updated_on = Column(DateTime(timezone=True), onupdate=func.now())
     created_on = Column(DateTime(timezone=True), nullable=False, default=func.now())
