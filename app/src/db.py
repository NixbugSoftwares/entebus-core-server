from secrets import token_hex
from geoalchemy2 import Geometry
from sqlalchemy import (
    ARRAY,
    TEXT,
    Boolean,
    Column,
    DateTime,
    ForeignKey,
    Integer,
    Numeric,
    String,
    Time,
    UniqueConstraint,
    create_engine,
    func,
)
from sqlalchemy.ext.declarative import declarative_base
from sqlalchemy.orm import sessionmaker
from sqlalchemy.dialects.postgresql import JSONB

from app.src.constants import (
    PSQL_DB_DRIVER,
    PSQL_DB_HOST,
    PSQL_DB_PASSWORD,
    PSQL_DB_NAME,
    PSQL_DB_PORT,
    PSQL_DB_USERNAME,
)
from app.src.enums import (
    AccountStatus,
    BankAccountType,
    GenderType,
    LandmarkType,
    PlatformType,
    BusinessStatus,
    BusinessType,
    CompanyStatus,
    CompanyType,
    FareScope,
    BusStatus,
    TicketingMode,
    TriggeringMode,
    ServiceStatus,
    DutyStatus,
)


# Global DBMS variables
dbURL = f"{PSQL_DB_DRIVER}://{PSQL_DB_USERNAME}:{PSQL_DB_PASSWORD}@{PSQL_DB_HOST}:{PSQL_DB_PORT}/{PSQL_DB_NAME}"
engine = create_engine(url=dbURL, echo=False)
sessionMaker = sessionmaker(bind=engine, expire_on_commit=False)
ORMbase = declarative_base()


# ----------------------------------- General DB Models ---------------------------------------#
class ExecutiveRole(ORMbase):
    """
    Represents a predefined role assigned to executives, defining what actions
    they are permitted to perform within the system.

    Each role can be assigned to one or more executive accounts.

    Columns:
        id (Integer):
            Primary key. Unique identifier for the role.

        name (String(32)):
            Name of the role.
            Must be unique and not null.

        create_executive (Boolean):
            Whether this role permits the creation of new executive accounts.

        update_executive (Boolean):
            Whether this role permits editing existing executive accounts.

        delete_executive (Boolean):
            Whether this role permits deletion of executive accounts.

        manage_ex_token (Boolean):
            Whether this role permits listing and deletion of executive tokens.

        manage_op_token (Boolean):
            Whether this role permits listing and deletion of operator tokens.

        manage_ve_token (Boolean):
            Whether this role permits listing and deletion of vendor tokens.

        create_landmark (Boolean):
            Whether this role permits the creation of a new landmark.

        update_landmark (Boolean):
            Whether this role permits editing existing the landmark.

        delete_landmark (Boolean):
            Whether this role permits deletion of a landmark.

        create_company (Boolean):
            Whether this role permits the creation of a new company.

        update_company (Boolean):
            Whether this role permits editing the existing company.

        delete_company (Boolean):
            Whether this role permits deletion of a company.

        create_operator (Boolean):
            Whether this role permits the creation of a new operator.

        update_operator (Boolean):
            Whether this role permits editing the existing operator.

        delete_operator (Boolean):
            Whether this role permits deletion of a operator.

        create_business (Boolean):
            Whether this role permits the creation of a new business.

        update_business (Boolean):
            Whether this role permits editing the existing business.

        delete_business (Boolean):
            Whether this role permits deletion of a business.

        create_route (Boolean):
            Whether this role permits the creation of a new route.

        update_route (Boolean):
            Whether this role permits editing the existing route.

        delete_route (Boolean):
            Whether this role permits deletion of a route.

        create_bus (Boolean):
            Whether this role permits the creation of a new bus.

        update_bus (Boolean):
            Whether this role permits editing the existing bus.

        delete_bus (Boolean):
            Whether this role permits deletion of a bus.

        create_vendor (Boolean):
            Whether this role permits the creation of a new vendor.

        update_vendor (Boolean):
            Whether this role permits editing the existing vendor.

        delete_vendor (Boolean):
            Whether this role permits deletion of a vendor.

        create_schedule (Boolean):
            Grants permission to create schedules.

        update_schedule (Boolean):
            Grants permission to modify schedules.

        delete_schedule (Boolean):
            Grants permission to delete schedules.

        create_service (Boolean):
            Whether this role permits the creation of a new service.

        update_service (Boolean):
            Whether this role permits editing the existing service.

        delete_service (Boolean):
            Whether this role permits deletion of a service.

        create_fare (Boolean):
            Whether this role permits the creation of a new fare.

        update_fare (Boolean):
            Whether this role permits editing the existing fare.

        delete_fare (Boolean):
            Whether this role permits deletion of a fare.

        create_duty (Boolean):
            Whether this role permits the creation of a new duty.

        update_duty (Boolean):
            Whether this role permits editing the existing duty.

        delete_duty (Boolean):
            Whether this role permits deletion of a duty.

<<<<<<< HEAD
        create_op_role (Boolean):
            Whether this role permits the creation of a new operator role.

        update_op_role (Boolean):
            Whether this role permits editing the existing operator role.

        delete_op_role (Boolean):
            Whether this role permits deletion of a operator role.
=======
        create_ex_role (Boolean):
            Whether this role permits the creation of a new executive role.

        update_ex_role (Boolean):
            Whether this role permits editing the existing executive role.

        delete_ex_role (Boolean):
            Whether this role permits deletion of a executive role.
>>>>>>> f935546b

        updated_on (DateTime):
            Timestamp automatically updated whenever the role record is modified.

        created_on (DateTime):
            Timestamp indicating when the role was initially created.
    """

    __tablename__ = "executive_role"

    id = Column(Integer, primary_key=True)
    name = Column(String(32), nullable=False, unique=True)
    # Token management permission
    manage_ex_token = Column(Boolean, nullable=False)
    manage_op_token = Column(Boolean, nullable=False)
    manage_ve_token = Column(Boolean, nullable=False)
    # Executive management permission
    create_executive = Column(Boolean, nullable=False)
    update_executive = Column(Boolean, nullable=False)
    delete_executive = Column(Boolean, nullable=False)
    # Landmark management permission
    create_landmark = Column(Boolean, nullable=False)
    update_landmark = Column(Boolean, nullable=False)
    delete_landmark = Column(Boolean, nullable=False)
    # Company management permission
    create_company = Column(Boolean, nullable=False)
    update_company = Column(Boolean, nullable=False)
    delete_company = Column(Boolean, nullable=False)
    # Operator management permission
    create_operator = Column(Boolean, nullable=False)
    update_operator = Column(Boolean, nullable=False)
    delete_operator = Column(Boolean, nullable=False)
    # Business management permission
    create_business = Column(Boolean, nullable=False)
    update_business = Column(Boolean, nullable=False)
    delete_business = Column(Boolean, nullable=False)
    # Route management permission
    create_route = Column(Boolean, nullable=False)
    update_route = Column(Boolean, nullable=False)
    delete_route = Column(Boolean, nullable=False)
    # Bus management permission
    create_bus = Column(Boolean, nullable=False)
    update_bus = Column(Boolean, nullable=False)
    delete_bus = Column(Boolean, nullable=False)
    # Vendor management permission
    create_vendor = Column(Boolean, nullable=False)
    update_vendor = Column(Boolean, nullable=False)
    delete_vendor = Column(Boolean, nullable=False)
    # Schedule management permission
    create_schedule = Column(Boolean, nullable=False)
    update_schedule = Column(Boolean, nullable=False)
    delete_schedule = Column(Boolean, nullable=False)
    # Service management permission
    create_service = Column(Boolean, nullable=False)
    update_service = Column(Boolean, nullable=False)
    delete_service = Column(Boolean, nullable=False)
    # Fare management permission
    create_fare = Column(Boolean, nullable=False)
    update_fare = Column(Boolean, nullable=False)
    delete_fare = Column(Boolean, nullable=False)
    # Duty management permission
    create_duty = Column(Boolean, nullable=False)
    update_duty = Column(Boolean, nullable=False)
    delete_duty = Column(Boolean, nullable=False)
<<<<<<< HEAD
    # Operator role management permission
    create_op_role = Column(Boolean, nullable=False)
    update_op_role = Column(Boolean, nullable=False)
    delete_op_role = Column(Boolean, nullable=False)
=======
    # Executive role management permission
    create_ex_role = Column(Boolean, nullable=False)
    update_ex_role = Column(Boolean, nullable=False)
    delete_ex_role = Column(Boolean, nullable=False)
>>>>>>> f935546b
    # Metadata
    updated_on = Column(DateTime(timezone=True), onupdate=func.now())
    created_on = Column(DateTime(timezone=True), nullable=False, default=func.now())


class Executive(ORMbase):
    """
    Represents an executive user within the system, typically someone with elevated
    permissions such as admins, supervisors, or marketing members.

    This model stores authentication credentials, profile details, and status metadata
    necessary to manage executive-level access and communication.

    Columns:
        id (Integer):
            Primary key. Unique identifier for the executive.

        username (String(32)):
            Unique username used for login or identification within the system.
            Ideally, the username shouldn't be changed once set.
            It should start with an alphabet (uppercase or lowercase).
            It can contain uppercase and lowercase letters, as well as digits from 0 to 9.
            It should be 4-32 characters long.
            May include hyphen (-), period (.), at symbol (@), and underscore (_).
            Must not be null and unique.

        password (TEXT):
            Hashed password used for authentication.
            It should be 8-32 characters long.
            Passwords can contain uppercase and lowercase letters, as well as digits from 0 to 9.
            Plaintext should never be stored here. Argon2 is used for secure hashing.
            May include hyphen (-), plus (+), comma (,), period (.), at symbol (@), underscore (_),
            dollar sign ($), percent (%), ampersand (&), asterisk (*), hash (#),
            exclamation mark (!), caret (^), equals (=), forward slash (/), question mark (?).

        gender (Integer):
            Represents the executive's gender. Mapped from the `GenderType` enum.
            Defaults to `GenderType.OTHER`.

        full_name (TEXT):
            Full name of the executive. Optional field used for display and communication.
            Maximum 32 characters long.

        designation (TEXT):
            Job title or role description of the executive.
            Maximum  32 characters long.

        status (Integer):
            Indicates the account status.
            Mapped from the `AccountStatus` enum. Defaults to `AccountStatus.ACTIVE`.

        phone_number (TEXT):
            Optional contact number of the executive.
            Maximum 32 characters long.
            Saved and processed in RFC3966 format (https://datatracker.ietf.org/doc/html/rfc3966).
            Phone number start with a plus sign followed by country code and local number.

        email_id (TEXT):
            Optional email address for communication and recovery purposes.
            Maximum 256 characters long.
            Enforce the format prescribed by RFC 5322 (https://en.wikipedia.org/wiki/Email_address).

        updated_on (DateTime):
            Timestamp of the last update to the executive's profile or credentials.
            Timestamp automatically updated whenever the executive's profile is modified.

        created_on (DateTime):
            Timestamp of when the executive account was created.
    """

    __tablename__ = "executive"

    id = Column(Integer, primary_key=True)
    username = Column(String(32), nullable=False, unique=True)
    password = Column(TEXT, nullable=False)
    gender = Column(Integer, nullable=False, default=GenderType.OTHER)
    full_name = Column(TEXT)
    designation = Column(TEXT)
    status = Column(Integer, nullable=False, default=AccountStatus.ACTIVE)
    # Contact details
    phone_number = Column(TEXT)
    email_id = Column(TEXT)
    # Metadata
    updated_on = Column(DateTime(timezone=True), onupdate=func.now())
    created_on = Column(DateTime(timezone=True), nullable=False, default=func.now())


class ExecutiveRoleMap(ORMbase):
    """
    Represents the mapping between executives and their assigned roles,
    enabling a many-to-many relationship between `executive` and `executive_role`.

    This table allows an executive to be assigned multiple roles and a role
    to be assigned to multiple executives. Useful for implementing a flexible
    Role-Based Access Control (RBAC) system.

    Columns:
        id (Integer):
            Primary key. Unique identifier for this role mapping record.

        role_id (Integer):
            Foreign key referencing `executive_role.id`.
            Specifies the role assigned to the executive.
            Cascades on delete — if the role is removed, related mappings are deleted.

        executive_id (Integer):
            Foreign key referencing `executive.id`.
            Identifies the executive receiving the role.
            Cascades on delete — if the executive is removed, related mappings are deleted.
            An executive can be assigned to a single role.

        updated_on (DateTime):
            Timestamp automatically updated whenever the mapping record is modified.
            Useful for auditing or synchronization.

        created_on (DateTime):
            Timestamp indicating when this mapping was created.
            Defaults to the current timestamp at insertion.
    """

    __tablename__ = "executive_role_map"

    id = Column(Integer, primary_key=True)
    role_id = Column(
        Integer, ForeignKey("executive_role.id", ondelete="CASCADE"), nullable=False
    )
    executive_id = Column(
        Integer,
        ForeignKey("executive.id", ondelete="CASCADE"),
        nullable=False,
        unique=True,
    )
    # Metadata
    updated_on = Column(DateTime(timezone=True), onupdate=func.now())
    created_on = Column(DateTime(timezone=True), nullable=False, default=func.now())


class ExecutiveToken(ORMbase):
    """
    Represents an authentication token issued to an executive,
    enabling secure access to the platform with support for token expiration
    and client metadata tracking.

    This table stores unique access tokens mapped to executives along with
    details about the device or client used and timestamps for auditing.
    Useful for session management, device tracking, and implementing token-based authentication.

    Columns:
        id (Integer):
            Primary key. Unique identifier for this token record.

        executive_id (Integer):
            Foreign key referencing `executive.id`.
            Identifies the executive associated with this token.
            Cascades on delete — if the executive is removed, related tokens are deleted.

        access_token (String):
            Unique, securely generated 64-character hexadecimal access token.
            Automatically generated using a secure random function.
            Used to authenticate the executive on subsequent requests.

        expires_in (Integer):
            Token expiration time in seconds.
            Defines the duration after which the token becomes invalid.

        expires_at (DateTime):
            Token expiration date and time.
            Defines the date and time after which the token becomes invalid.

        platform_type (Integer):
            Enum value indicating the client platform type.
            Defaults to `PlatformType.OTHER`.

        client_details (TEXT):
            Optional description of the client device or environment.
            May include user agent, app version, IP address, etc.
            Maximum 1024 characters long.

        updated_on (DateTime):
            Timestamp automatically updated whenever the token record is modified.
            Useful for auditing or tracking last usage.

        created_on (DateTime):
            Timestamp indicating when this token was created.
            Defaults to the current timestamp at insertion.
    """

    __tablename__ = "executive_token"

    id = Column(Integer, primary_key=True)
    executive_id = Column(
        Integer,
        ForeignKey("executive.id", ondelete="CASCADE"),
        nullable=False,
        index=True,
    )
    access_token = Column(
        String(64), unique=True, nullable=False, default=lambda: token_hex(32)
    )
    expires_in = Column(Integer, nullable=False)
    expires_at = Column(DateTime(timezone=True), nullable=False)
    # Device related details
    platform_type = Column(Integer, default=PlatformType.OTHER)
    client_details = Column(TEXT)
    # Metadata
    updated_on = Column(DateTime(timezone=True), onupdate=func.now())
    created_on = Column(DateTime(timezone=True), nullable=False, default=func.now())


class Company(ORMbase):
    """
    Represents a company registered in the system, along with its status,
    type, contact information, and geographical location.

    This table stores core organizational data and is linked to other entities
    such as operators, roles, and tokens. It supports categorization, status tracking,
    and location-based operations.

    Columns:
        id (Integer):
            Primary key. Unique identifier for the company.

        name (String):
            Name of the company.
            Must be unique and is required.
            Maximum 32 characters long.

        status (Integer):
            Enum representing the verification status of the company
            Defaults to `CompanyStatus.UNDER_VERIFICATION`.

        type (Integer):
            Enum representing the type/category of the company.
            Defaults to `CompanyType.OTHER`.

        address (TEXT):
            Physical or mailing address of the company.
            Must not be null.
            Used for communication or locating the company.
            Maximum 512 characters long.

        contact_person (TEXT):
            Name of the primary contact person for the company.
            Must not be null.
            Maximum 32 characters long.

        phone_number (TEXT):
            Phone number associated with the company, must not be null
            Maximum 32 characters long.
            Saved and processed in RFC3966 format (https://datatracker.ietf.org/doc/html/rfc3966).
            Phone number start with a plus sign followed by country code and local number.

        email_id (TEXT):
            Email address for company-related communication.
            Must not be null.
            Maximum 256 characters long
            Enforce the format prescribed by RFC 5322

        location (Geometry):
            Geographical location of the company represented as a `POINT`
            geometry with SRID 4326. Required for location-based features.
            Must not be null.

        updated_on (DateTime):
            Timestamp automatically updated whenever the company record is modified.
            Useful for tracking updates and synchronization.

        created_on (DateTime):
            Timestamp indicating when the company record was created.
            Automatically set to the current timestamp at insertion.
    """

    __tablename__ = "company"

    id = Column(Integer, primary_key=True)
    name = Column(String(32), nullable=False, unique=True)
    status = Column(Integer, nullable=False, default=CompanyStatus.UNDER_VERIFICATION)
    type = Column(Integer, nullable=False, default=CompanyType.OTHER)
    # Contact details
    address = Column(TEXT, nullable=False)
    contact_person = Column(TEXT, nullable=False)
    phone_number = Column(TEXT, nullable=False)
    email_id = Column(TEXT, nullable=False)
    location = Column(Geometry(geometry_type="POINT", srid=4326), nullable=False)
    # Metadata
    updated_on = Column(DateTime(timezone=True), onupdate=func.now())
    created_on = Column(DateTime(timezone=True), nullable=False, default=func.now())


class Operator(ORMbase):
    """
    Represents an operator account within a company, containing authentication
    credentials, contact information, and metadata related to account status.

    This table defines the core identity and login profile for operators who
    perform various operational tasks in a multi-tenant system. Each operator
    is linked to a specific company and can be uniquely identified by a
    username within that company.

    The design supports reuse of usernames across different companies while
    enforcing uniqueness within each company to maintain account separation
    and security in multi-organization deployments.

    Columns:
        id (Integer):
            Primary key. Unique identifier for the operator account.

        company_id (Integer):
            Foreign key referencing `company.id`.
            Identifies the company to which the operator belongs.
            Cascades on delete — if the company is deleted, all its operators are removed.

        username (String(32)):
            Unique username used for login or identification within the system.
            Ideally, the username shouldn't be changed once set.
            It should start with an alphabet (uppercase or lowercase).
            It can contain uppercase and lowercase letters, as well as digits from 0 to 9.
            It should be 4-32 characters long.
            May include hyphen (-), period (.), at symbol (@), and underscore (_).
            Must not be null and unique.

        password (TEXT):
            Hashed password used for authentication.
            It should be 8-32 characters long.
            Passwords can contain uppercase and lowercase letters, as well as digits from 0 to 9.
            Plaintext should never be stored here. Argon2 is used for secure hashing.
            May include hyphen (-), plus (+), comma (,), period (.), at symbol (@), underscore (_),
            dollar sign ($), percent (%), ampersand (&), asterisk (*), hash (#),
            exclamation mark (!), caret (^), equals (=), forward slash (/), question mark (?).

        gender (Integer):
            Enum representing the operator’s gender.
            Defaults to `GenderType.OTHER`.

        full_name (TEXT):
            The full name of the operator (optional).
            Maximum 32 characters long.

        status (Integer):
            Enum representing the account's current status.
            Defaults to `AccountStatus.ACTIVE`.

        phone_number (TEXT):
            Optional contact phone number for the operator.
            Maximum 32 characters long.
            Saved and processed in RFC3966 format (https://datatracker.ietf.org/doc/html/rfc3966).
            Phone number start with a plus sign followed by country code and local number.

        email_id (TEXT):
            Optional contact email address for the operator.
            Maximum 256 characters long.
            Enforce the format prescribed by RFC 5322 (https://en.wikipedia.org/wiki/Email_address).

        updated_on (DateTime):
            Timestamp of the last update to the operator's profile or credentials.
            Timestamp automatically updated whenever the operators's profile is modified.

        created_on (DateTime):
            Timestamp of when the operators account was created.

    Constraints:
        UniqueConstraint (username, company_id):
            Ensures that usernames are unique within each company.
            The same username may exist in different companies.
    """

    __tablename__ = "operator"
    __table_args__ = (UniqueConstraint("username", "company_id"),)

    id = Column(Integer, primary_key=True)
    company_id = Column(
        Integer,
        ForeignKey("company.id", ondelete="CASCADE"),
        nullable=False,
        index=True,
    )
    username = Column(String(32), nullable=False)
    password = Column(TEXT, nullable=False)
    gender = Column(Integer, nullable=False, default=GenderType.OTHER)
    full_name = Column(TEXT)
    status = Column(Integer, nullable=False, default=AccountStatus.ACTIVE)
    # Contact details
    phone_number = Column(TEXT)
    email_id = Column(TEXT)
    # Metadata
    updated_on = Column(DateTime(timezone=True), onupdate=func.now())
    created_on = Column(DateTime(timezone=True), nullable=False, default=func.now())


class OperatorToken(ORMbase):
    """
    Represents authentication tokens issued to operators, enabling secure access and session management
    within a specific company context. This table supports device-level tracking, token expiration,
    and audit metadata for robust token-based authentication systems.

    Columns:
        id (Integer):
            Primary key. A unique identifier for each operator token record.

        operator_id (Integer):
            Foreign key referencing `operator.id`.
            Identifies the operator to whom the token is issued.
            Indexed to improve lookup speed for operator-based queries.
            Cascades on delete — removing an operator deletes associated tokens.

        company_id (Integer):
            Foreign key referencing `company.id`.
            Specifies the company context in which the token is valid.
            Cascades on delete — removing the company deletes related tokens.

        access_token (String(64)):
            Secure token string used for authentication.
            Must be unique and non-null.
            Default is a 64-character random hexadecimal string generated using `token_hex(32)`.

        expires_in (Integer):
            Duration (in seconds) for which the token remains valid from the time of creation.
            Used for calculating token expiry dynamically.

        expires_at (DateTime):
            Absolute timestamp indicating when the token becomes invalid.
            Typically derived from `created_on + expires_in`.

        platform_type (Integer):
            Indicates the type of device or platform from which the token was issued.
            Defaults to `PlatformType.OTHER`.
            Useful for device-aware authentication and access logging.

        client_details (TEXT):
            Optional description of the client device or environment.
            May include user agent, app version, IP address, etc.
            Maximum 1024 characters long.

        updated_on (DateTime):
            Timestamp that updates automatically whenever the record is modified.
            Useful for tracking changes to token details over time.

        created_on (DateTime):
            Timestamp marking when the token was created.
            Automatically set to the current time at the point of insertion.
    """

    __tablename__ = "operator_token"

    id = Column(Integer, primary_key=True)
    operator_id = Column(
        Integer,
        ForeignKey("operator.id", ondelete="CASCADE"),
        nullable=False,
        index=True,
    )
    company_id = Column(
        Integer, ForeignKey("company.id", ondelete="CASCADE"), nullable=False
    )
    access_token = Column(
        String(64), unique=True, nullable=False, default=lambda: token_hex(32)
    )
    expires_in = Column(Integer, nullable=False)
    expires_at = Column(DateTime(timezone=True), nullable=False)
    # Device related details
    platform_type = Column(Integer, default=PlatformType.OTHER)
    client_details = Column(TEXT)
    # Metadata
    updated_on = Column(DateTime(timezone=True), onupdate=func.now())
    created_on = Column(DateTime(timezone=True), nullable=False, default=func.now())


class OperatorRole(ORMbase):
    """
    Represents the role assigned to operators within a company for token management and
    access control functionality.

    Defines a simplified role schema focused on permission to manage operator tokens.
    This structure contributes to a modular Role-Based Access Control (RBAC) system
    that can evolve with future expansions.

    Columns:
        id (Integer):
            Primary key. Unique identifier for the operator role.

        name (String(32)):
            Name of the role. Must be unique across the company.

        company_id (Integer):
            Foreign key referencing `company.id`.
            Indicates the company to which this role is assigned.
            Cascades on delete — deleting the company removes related roles.

        manage_token (Boolean):
            Determines whether the role grants permission to manage operator tokens.

        update_company (Boolean):
            Whether this role permits editing the company details.

        create_operator (Boolean):
            Whether this role permits the creation of a new operator.

        update_operator (Boolean):
            Whether this role permits editing the existing operator.

        delete_operator (Boolean):
            Whether this role permits deletion of a operator.

        create_route (Boolean):
            Whether this role permits the creation of a new route.

        update_route (Boolean):
            Whether this role permits editing the existing route.

        delete_route (Boolean):
            Whether this role permits deletion of a route.

        create_bus (Boolean):
            Whether this role permits the creation of a new bus.

        update_bus (Boolean):
            Whether this role permits editing the existing bus.

        delete_bus (Boolean):
            Whether this role permits deletion of a bus.

        create_schedule (Boolean):
            Grants permission to create schedules.

        update_schedule (Boolean):
            Grants permission to modify schedules.

        delete_schedule (Boolean):
            Grants permission to delete schedules.

        create_service (Boolean):
            Whether this role permits the creation of a new service.

        update_service (Boolean):
            Whether this role permits editing the existing service.

        delete_service (Boolean):
            Whether this role permits deletion of a service.

        create_fare (Boolean):
            Whether this role permits the creation of a new fare.

        update_fare (Boolean):
            Whether this role permits editing the existing fare.

        delete_fare (Boolean):
            Whether this role permits deletion of a fare.

        create_duty (Boolean):
            Whether this role permits the creation of a new duty.

        update_duty (Boolean):
            Whether this role permits editing the existing duty.

        delete_duty (Boolean):
            Whether this role permits deletion of a duty.

        create_role (Boolean):
            Whether this role permits the creation of a new role.

        update_role (Boolean):
            Whether this role permits editing the existing role.

        delete_role (Boolean):
            Whether this role permits deletion of a role.

        updated_on (DateTime):
            Timestamp automatically updated whenever the role record is modified.
            Useful for audit logging and synchronization.

        created_on (DateTime):
            Timestamp indicating when this role was created.
            Defaults to the current timestamp at the time of insertion.
    """

    __tablename__ = "operator_role"
    __table_args__ = (UniqueConstraint("name", "company_id"),)

    id = Column(Integer, primary_key=True)
    name = Column(String(32), nullable=False, unique=True)
    company_id = Column(
        Integer,
        ForeignKey("company.id", ondelete="CASCADE"),
        nullable=False,
        index=True,
    )
    # Token management permission
    manage_token = Column(Boolean, nullable=False)
    # Company management permission
    update_company = Column(Boolean, nullable=False)
    # Operator management permission
    create_operator = Column(Boolean, nullable=False)
    update_operator = Column(Boolean, nullable=False)
    delete_operator = Column(Boolean, nullable=False)
    # Route management permission
    create_route = Column(Boolean, nullable=False)
    update_route = Column(Boolean, nullable=False)
    delete_route = Column(Boolean, nullable=False)
    # Bus management permission
    create_bus = Column(Boolean, nullable=False)
    update_bus = Column(Boolean, nullable=False)
    delete_bus = Column(Boolean, nullable=False)
    # Schedule management permission
    create_schedule = Column(Boolean, nullable=False)
    update_schedule = Column(Boolean, nullable=False)
    delete_schedule = Column(Boolean, nullable=False)
    # Service management permission
    create_service = Column(Boolean, nullable=False)
    update_service = Column(Boolean, nullable=False)
    delete_service = Column(Boolean, nullable=False)
    # Fare management permission
    create_fare = Column(Boolean, nullable=False)
    update_fare = Column(Boolean, nullable=False)
    delete_fare = Column(Boolean, nullable=False)
    # Duty management permission
    create_duty = Column(Boolean, nullable=False)
    update_duty = Column(Boolean, nullable=False)
    delete_duty = Column(Boolean, nullable=False)
    # Role management permission
    create_role = Column(Boolean, nullable=False)
    update_role = Column(Boolean, nullable=False)
    delete_role = Column(Boolean, nullable=False)
    # Metadata
    updated_on = Column(DateTime(timezone=True), onupdate=func.now())
    created_on = Column(DateTime(timezone=True), nullable=False, default=func.now())


class OperatorRoleMap(ORMbase):
    """
    Represents the mapping between operators and their assigned roles within a company,
    enabling a many-to-many relationship between `operator` and `operator_role` scoped by `company`.

    This table allows:
    - A role to be assigned to multiple operators.
    - Support for multi-tenant Role-Based Access Control (RBAC) systems through the `company_id` field.

    Columns:
        id (Integer):
            Primary key. Unique identifier for this operator-role mapping record.

        company_id (Integer):
            Foreign key referencing `company.id`.
            Indicates which company the role-operator mapping belongs to.
            Indexed for efficient querying.
            Cascades on delete — if the company is removed, related mappings are deleted.

        role_id (Integer):
            Foreign key referencing `operator_role.id`.
            Specifies the role assigned to the operator.
            Cascades on delete — if the role is removed, related mappings are deleted.

        operator_id (Integer):
            Foreign key referencing `operator.id`.
            Identifies the operator receiving the role.
            Cascades on delete — if the operator is removed, related mappings are deleted.
            An operator can be assigned to a single role.

        updated_on (DateTime):
            Timestamp automatically updated whenever the mapping record is modified.
            Useful for auditing or synchronization purposes.

        created_on (DateTime):
            Timestamp indicating when this mapping was created.
            Automatically set to the current time at insertion.
    """

    __tablename__ = "operator_role_map"

    id = Column(Integer, primary_key=True)
    company_id = Column(
        Integer,
        ForeignKey("company.id", ondelete="CASCADE"),
        nullable=False,
        index=True,
    )
    role_id = Column(
        Integer, ForeignKey("operator_role.id", ondelete="CASCADE"), nullable=False
    )
    operator_id = Column(
        Integer,
        ForeignKey("operator.id", ondelete="CASCADE"),
        nullable=False,
        unique=True,
    )
    # Metadata
    updated_on = Column(DateTime(timezone=True), onupdate=func.now())
    created_on = Column(DateTime(timezone=True), nullable=False, default=func.now())


class Landmark(ORMbase):
    """
    Represents a geo-spatial landmark used for mapping, zoning, or location-aware operations.

    Landmarks are stored as named polygonal areas with versioning and type categorization,
    allowing for geographic indexing, change tracking, and spatial queries (containment,
    overlap, proximity).

    Frontend-Backend Note:
        Although circles are shown and drawn on the frontend UI, they are **converted to
        axis-aligned bounding box (AABB) polygons** before being send to the backend.
        This simplifies spatial operations and indexing in the backend.
        The AABB polygon is a square bounding box tightly enclosing the circle.

    Columns:
        id (Integer):
            Primary key. Unique identifier for the landmark record.

        name (String(32)):
            Human-readable name of the landmark.
            Used for identification in user interfaces or spatial queries.

        version (Integer):
            An integer version number that can be incremented on updates.
            Useful for tracking changes or syncing updated landmark boundaries.

        boundary (Geometry):
            Geo-spatial boundary defined as a PostGIS `POLYGON` with SRID 4326 (WGS 84).
            Represents the physical area covered by the landmark.
            Must be unique — no two landmarks can share the same geometry.

        type (Integer):
            Enum value indicating the type of landmark.
            Defaults to `LandmarkType.LOCAL`.

        updated_on (DateTime):
            Timestamp automatically updated whenever the record is modified.
            Useful for auditing or syncing purposes.

        created_on (DateTime):
            Timestamp indicating when the record was first created.
            Defaults to the current time on insertion.
    """

    __tablename__ = "landmark"

    id = Column(Integer, primary_key=True)
    name = Column(String(32), nullable=False, index=True)
    version = Column(Integer, nullable=False, default=1)
    boundary = Column(
        Geometry(geometry_type="POLYGON", srid=4326), nullable=False, unique=True
    )
    type = Column(Integer, nullable=False, default=LandmarkType.LOCAL)
    # Metadata
    updated_on = Column(DateTime(timezone=True), onupdate=func.now())
    created_on = Column(DateTime(timezone=True), nullable=False, default=func.now())


class Fare(ORMbase):
    """
    Represents a fare configuration used by a transport company to determine ticket pricing.

    Each fare defines pricing logic and metadata, optionally scoped by applicability.
    Fares are versioned and uniquely named per company, supporting fare updates, seasonal changes,
    or experimental pricing models. The fare logic is stored as text, and attributes define input
    parameters or configuration details.

    Table Constraints:
        - UniqueConstraint(name, company_id):
            Ensures that a fare with the same name cannot exist more than once per company.
            Enables companies to version or replace fares by name without duplication.

    Columns:
        id (Integer):
            Primary key. Auto-incremented unique identifier for the fare record.

        company_id (Integer):
            References the `company.id` column.
            Indicates which company owns the fare configuration.
            Uses cascading delete — fares are deleted if the associated company is removed.
            Global fare have None as company_id.

        version (Integer):
            Numerical version of the fare.
            Used to track changes or revisions to fare logic.

        name (String(32)):
            Human-readable name of the fare.
            Max length is 32 characters.
            Indexed to support fast lookup by name.

        attributes (JSONB):
            A structured set of parameters that define how the fare behaves.
            Stored as binary JSON for efficient querying and indexing in PostgreSQL.

        function (TEXT):
            The implementation logic for the fare, often expressed as a code block or formula.
            This function interprets the `attributes` to calculate fares dynamically.
            Unlimited size (`TEXT`), but should be validated for security/syntax at the application layer.

        scope (Integer):
            Indicates where or how the fare applies.
            Typically mapped to an enum like `FareScope.GLOBAL`.
            Defaults to global scope.

        updated_on (DateTime):
            Timestamp that is automatically updated when the record changes.
            Used for auditing and cache invalidation.

        created_on (DateTime):
            Timestamp indicating when the fare record was created.
            Set automatically at insertion time.
    """

    __tablename__ = "fare"
    __table_args__ = (UniqueConstraint("name", "company_id"),)

    id = Column(Integer, primary_key=True)
    company_id = Column(Integer, ForeignKey("company.id", ondelete="CASCADE"))
    version = Column(Integer, nullable=False, default=1)
    name = Column(String(32), nullable=False, index=True)
    attributes = Column(JSONB, nullable=False)
    function = Column(TEXT, nullable=False)
    scope = Column(Integer, nullable=False, default=FareScope.GLOBAL)
    # Metadata
    updated_on = Column(DateTime(timezone=True), onupdate=func.now())
    created_on = Column(DateTime(timezone=True), nullable=False, default=func.now())


class BusStop(ORMbase):
    """
    Represents a physical bus stop with a precise geospatial location and a relationship
    to a parent landmark.

    This table supports mapping and location-aware operations within transportation systems.
    Each bus stop is uniquely identified by a combination of its geographic `POINT` location
    and the `landmark` it belongs to. This model is useful for building spatial queries,
    organizing stops within specific zones, and supporting efficient geospatial indexing.

    Columns:
        id (Integer):
            Primary key. Unique identifier for the bus stop record.
            Auto-incremented by the database.

        name (TEXT):
            Human-readable name of the bus stop.
            Used for labeling in interfaces, navigation, and route planning.
            Maximum length is 128 characters.

        landmark_id (Integer):
            Foreign key to the `landmark.id` column.
            Associates the bus stop with a specific landmark.
            Required field. Deleting the associated landmark cascades and deletes the bus stop.

        location (Geometry):
            Geospatial location of the bus stop defined as a PostGIS `POINT` with SRID 4326 (WGS 84).
            Represents a specific latitude and longitude coordinate.
            Must be unique in combination with `landmark_id`.

        updated_on (DateTime):
            Timestamp automatically updated whenever the record is modified.
            Timezone-aware.
            Useful for tracking changes or syncing data.

        created_on (DateTime):
            Timestamp indicating when the bus stop was created.
            Timezone-aware.
            Automatically set at the time of record insertion.

    Table Constraints:
        UniqueConstraint(location, landmark_id):
            Ensures no two bus stops exist at the same geographic point within the same landmark.
            Helps maintain spatial uniqueness and prevents duplication.
    """

    __tablename__ = "bus_stop"
    __table_args__ = (UniqueConstraint("location", "landmark_id"),)

    id = Column(Integer, primary_key=True)
    name = Column(TEXT, nullable=False)
    landmark_id = Column(
        Integer, ForeignKey("landmark.id", ondelete="CASCADE"), nullable=False
    )
    location = Column(Geometry(geometry_type="POINT", srid=4326), nullable=False)
    # Metadata
    updated_on = Column(DateTime(timezone=True), onupdate=func.now())
    created_on = Column(DateTime(timezone=True), nullable=False, default=func.now())


class Business(ORMbase):
    """
    Represents a registered business entity within the system, serving as the parent
    organization for vendors, roles, and associated services.

    Each business maintains its own contact and identity information, status,
    classification type, and geographic location. This table supports business-level
    segregation and access control for multi-tenant architecture.

    Columns:
        id (Integer):
            Primary key. Unique identifier for the business.

        name (String(32)):
            Name of the business.
            Must be unique and not null.
            Maximum 32 characters long.
            Used for identification and display across the platform.

        status (Integer):
            Indicates the current status of the business.
            Mapped from the `BusinessStatus`.
            Defaults to `BusinessStatus.ACTIVE`.

        type (Integer):
            Classifies the nature of the business.
            Mapped from the `BusinessType` enum.
            Defaults to `BusinessType.OTHER`.

        address (TEXT):
            Physical or mailing address of the business.
            Must not be null.
            Used for communication or locating the business.
            Maximum 512 characters long.

        contact_person (TEXT):
            Name of the primary contact person for the business.
            Must not be null.
            Maximum 32 characters long.

        phone_number (TEXT):
            Phone number associated with the business, must not be null
            Maximum 32 characters long.
            Saved and processed in RFC3966 format (https://datatracker.ietf.org/doc/html/rfc3966).
            Phone number start with a plus sign followed by country code and local number.

        email_id (TEXT):
            Email address for business-related communication.
            Must not be null.
            Maximum 256 characters long
            Enforce the format prescribed by RFC 5322

        location (Geometry):
            Geographical location of the business represented as a `POINT`
            geometry with SRID 4326. Required for location-based features.
            Must not be null.

        updated_on (DateTime):
            Timestamp automatically updated whenever the business record is modified.
            Useful for tracking updates and synchronization.

        created_on (DateTime):
            Timestamp indicating when the business record was created.
            Automatically set to the current timestamp at insertion.
    """

    __tablename__ = "business"

    id = Column(Integer, primary_key=True)
    name = Column(String(32), nullable=False, unique=True)
    status = Column(Integer, nullable=False, default=BusinessStatus.ACTIVE)
    type = Column(Integer, nullable=False, default=BusinessType.OTHER)
    # Contact details
    address = Column(TEXT, nullable=False)
    contact_person = Column(TEXT, nullable=False)
    phone_number = Column(TEXT, nullable=False)
    email_id = Column(TEXT, nullable=False)
    location = Column(Geometry(geometry_type="POINT", srid=4326), nullable=False)
    # Metadata
    updated_on = Column(DateTime(timezone=True), onupdate=func.now())
    created_on = Column(DateTime(timezone=True), nullable=False, default=func.now())


class Vendor(ORMbase):
    """
    Represents a vendor within the business, typically a business representative or agent
    who interacts with the platform's services.

    This model stores authentication credentials, profile details, and status metadata
    necessary to manage vendor-level access and communication.

    Columns:
        id (Integer):
            Primary key. Unique identifier for the vendor.

        business_id (Integer):
            Foreign key referencing the associated business entity, its indexed.
            Links the vendor to a parent business account.
            Must not be null, Cascading deletion is applied when the business is deleted.

        username (String(32)):
            Unique username used for login or identification within the business entity.
            Ideally, the username shouldn't be changed once set.
            Must start with an alphabet (uppercase or lowercase).
            Can include uppercase and lowercase letters, digits (0 to 9),
            and symbols like hyphen (-), period (.), at symbol (@), and underscore (_).
            Must be 4-32 characters long.
            Must not be null, and unique against business.

        password (TEXT):
            Hashed password used for secure authentication.
            Length must be 8-32 characters.
            Allowed characters include uppercase, lowercase letters, digits, and special characters
            such as hyphen (-), plus (+), comma (,), period (.), at (@), underscore (_),
            dollar sign ($), percent (%), ampersand (&), asterisk (*), hash (#),
            exclamation mark (!), caret (^), equals (=), forward slash (/), question mark (?).
            Plaintext passwords are never stored. Argon2 is used for hashing.

        gender (Integer):
            Represents the vendor's gender.
            Mapped from the `GenderType` enum.
            Defaults to `GenderType.OTHER`.

        full_name (TEXT):
            Full name of the vendor.
            Optional field used for identification or display and communication.
            Maximum length is 32 characters.

        status (Integer):
            Indicates the account status of the vendor.
            Mapped from the `AccountStatus` enum.
            Defaults to `AccountStatus.ACTIVE`.

        phone_number (TEXT):
            Optional contact number of the vendor.
            Must be in RFC3966 format (https://datatracker.ietf.org/doc/html/rfc3966).
            Begins with a plus sign (+) followed by the country code and local number.
            Maximum length is 32 characters.

        email_id (TEXT):
            Optional email address for communication or password recovery.
            Maximum length is 256 characters.
            Should conform to RFC 5322 standards (https://en.wikipedia.org/wiki/Email_address).

        updated_on (DateTime):
            Timestamp of the last update to the vendor's profile or credentials.
            Automatically updated whenever the vendor's profile is modified.

        created_on (DateTime):
            Timestamp indicating when the vendor account was created.
            Automatically set at the time of account creation.
    """

    __tablename__ = "vendor"
    __table_args__ = (UniqueConstraint("business_id", "username"),)

    id = Column(Integer, primary_key=True)
    business_id = Column(
        Integer,
        ForeignKey("business.id", ondelete="CASCADE"),
        nullable=False,
        index=True,
    )
    username = Column(String(32), nullable=False)
    password = Column(TEXT, nullable=False)
    gender = Column(Integer, nullable=False, default=GenderType.OTHER)
    full_name = Column(TEXT)
    status = Column(Integer, nullable=False, default=AccountStatus.ACTIVE)
    # Contact details
    phone_number = Column(TEXT)
    email_id = Column(TEXT)
    # Metadata
    updated_on = Column(DateTime(timezone=True), onupdate=func.now())
    created_on = Column(DateTime(timezone=True), nullable=False, default=func.now())


class VendorToken(ORMbase):
    """
    Represents an authentication token issued to a vendor,
    providing secure access to the platform with support for token expiration,
    device tracking, and client metadata tracking.

    This table stores unique access tokens mapped to executives along with
    details about the device or client used and timestamps for auditing.
    Useful for session management, device tracking, and implementing token-based authentication.

    Columns:
        id (Integer):
            Primary key. Unique identifier for this token record.

        business_id (Integer):
            Foreign key referencing the associated business entity.
            Identifies the business associated with the vendor.
            Enforces cascading delete — if the business is deleted, related vendor tokens are also removed.

        vendor_id (Integer):
            Foreign key referencing the associated vendor entity, its indexed.
            Identifies the vendor who owns this token.
            Cascades on delete — if the vendor is removed, associated tokens are deleted.

        access_token (String):
            Unique, securely generated 64-character hexadecimal access token.
            Automatically generated using a secure random function.
            Used to authenticate the executive on subsequent requests.

        expires_in (Integer):
            Token expiration time in seconds.
            Defines the duration after which the token becomes invalid.

        expires_at (DateTime):
            Token expiration date and time.
            Defines the date and time after which the token becomes invalid.

        platform_type (Integer):
            Enum value indicating the client platform type.
            Defaults to `PlatformType.OTHER`.

        client_details (TEXT):
            Optional description of the client device or environment.
            May include user agent, app version, IP address, etc.
            Maximum 1024 characters long.

        updated_on (DateTime):
            Timestamp automatically updated when the token record is modified.
            Useful for tracking recent activity or token refresh events.

        created_on (DateTime):
            Timestamp indicating when the token was initially created.
            Automatically set to the current time at insertion.
    """

    __tablename__ = "vendor_token"

    id = Column(Integer, primary_key=True)
    business_id = Column(
        Integer,
        ForeignKey("business.id", ondelete="CASCADE"),
        nullable=False,
    )
    vendor_id = Column(
        Integer,
        ForeignKey("vendor.id", ondelete="CASCADE"),
        nullable=False,
        index=True,
    )
    access_token = Column(
        String(64), unique=True, nullable=False, default=lambda: token_hex(32)
    )
    expires_in = Column(Integer, nullable=False)
    expires_at = Column(DateTime(timezone=True), nullable=False)
    # Device related details
    platform_type = Column(Integer, default=PlatformType.OTHER)
    client_details = Column(TEXT)
    # Metadata
    updated_on = Column(DateTime(timezone=True), onupdate=func.now())
    created_on = Column(DateTime(timezone=True), nullable=False, default=func.now())


class VendorRole(ORMbase):
    """
    Represents a predefined role assigned to vendors, defining their access
    privileges and management capabilities within a business account.

    Each role is scoped to a specific business and can be assigned to one or more vendors,
    allowing granular control over vendor permissions and responsibilities.

    Columns:
        id (Integer):
            Primary key. Unique identifier for the role.

        name (String(32)):
            Name of the role.
            Must not be null, and unique against business.

        business_id (Integer):
            Foreign key referencing the associated business entity, its indexed.
            Identifies the business this role belongs to.
            Enforces cascading delete — if the business is deleted, the role is also removed.

        manage_token (Boolean):
            Indicates whether the role permits listing and deletion of vendor tokens.

        update_business (Boolean):
            Whether this role permits editing the business details.

        create_vendor (Boolean):
            Whether this role allows creation of new vendor accounts.

        update_vendor (Boolean):
            Whether this role allows editing existing vendor accounts.

        delete_vendor (Boolean):
            Whether this role allows deletion of vendor accounts.

        create_role (Boolean):
            Whether this role permits creation of new vendor roles.

        update_role (Boolean):
            Whether this role permits editing existing vendor roles.

        delete_role (Boolean):
            Whether this role permits deletion of vendor roles.

        updated_on (DateTime):
            Timestamp automatically updated when the role record is modified.

        created_on (DateTime):
            Timestamp indicating when the role was initially created.
    """

    __tablename__ = "vendor_role"
    __table_args__ = (UniqueConstraint("name", "business_id"),)

    id = Column(Integer, primary_key=True)
    name = Column(String(32), nullable=False)
    business_id = Column(
        Integer,
        ForeignKey("business.id", ondelete="CASCADE"),
        nullable=False,
        index=True,
    )
    # Vendor token management permission
    manage_token = Column(Boolean, nullable=False)
    # Business management permission
    update_business = Column(Boolean, nullable=False)
    # Vendor management permission
    create_vendor = Column(Boolean, nullable=False)
    update_vendor = Column(Boolean, nullable=False)
    delete_vendor = Column(Boolean, nullable=False)
    # Vendor role management permission
    create_role = Column(Boolean, nullable=False)
    update_role = Column(Boolean, nullable=False)
    delete_role = Column(Boolean, nullable=False)
    # Metadata
    updated_on = Column(DateTime(timezone=True), onupdate=func.now())
    created_on = Column(DateTime(timezone=True), nullable=False, default=func.now())


class VendorRoleMap(ORMbase):
    """
    Represents the mapping between vendors and their assigned roles,
    enabling a many-to-one relationship between `vendor` and `vendor_role`.

    This table allows an vendor to be assigned multiple roles and a role
    to be assigned to multiple vendor. Useful for implementing a flexible
    Role-Based Access Control (RBAC) system.

    Columns:
        id (Integer):
            Primary key. Unique identifier for this role mapping record.

        business_id (Integer):
            Foreign key referencing the associated business entity, its indexed.
            Identifies the business under which the vendor-role mapping exists.
            Cascades on delete — if the business is deleted, related mappings are also deleted.

        role_id (Integer):
            Foreign key referencing `vendor_role.id`.
            Specifies the role assigned to the vendor.
            Cascades on delete — if the role is removed, related mappings are deleted.

        vendor_id (Integer):
            Foreign key referencing `vendor.id`.
            Identifies the vendor receiving the role.
            Cascades on delete — if the vendor is removed, the mapping is deleted.

        updated_on (DateTime):
            Timestamp automatically updated whenever the mapping record is modified.
            Useful for auditing or tracking role changes.

        created_on (DateTime):
            Timestamp indicating when this mapping was created.
            Defaults to the current timestamp at insertion.
    """

    __tablename__ = "vendor_role_map"

    id = Column(Integer, primary_key=True)
    business_id = Column(
        Integer,
        ForeignKey("business.id", ondelete="CASCADE"),
        nullable=False,
        index=True,
    )
    role_id = Column(
        Integer,
        ForeignKey("vendor_role.id", ondelete="CASCADE"),
        nullable=False,
    )
    vendor_id = Column(
        Integer,
        ForeignKey("vendor.id", ondelete="CASCADE"),
        nullable=False,
    )
    # Metadata
    updated_on = Column(DateTime(timezone=True), onupdate=func.now())
    created_on = Column(DateTime(timezone=True), nullable=False, default=func.now())


class Wallet(ORMbase):
    """
    Represents a digital wallet tied to an associated object (e.g: entebus, company, merchant).

    - Wallets must be manually removed when the associated object is removed.
    - Wallets cannot be deleted if the balance is not zero, as it could lead to accounting inconsistencies.
    - Deletion is restricted via a database trigger (for non zero balance).
    - Wallet cannot be deleted if the debit_transfer, credit_transfer or wallet_transfer refer to this wallet.
    - Data cleaner should handle dangling wallets.

    Columns:
        id (Integer):
            Primary key. Unique identifier for the wallet.

        name (TEXT):
            Name of the wallet. This field is required.
            Maximum 32 characters in length

        balance (Numeric(10, 2)):
            The current balance of the wallet.
            Must be zero before deletion is permitted.

        updated_on (DateTime):
            The timestamp of the last balance update or modification.
            This is automatically set to the current time when the wallet is modified.

        created_on (DateTime):
            The timestamp when the wallet was created.
            Automatically set when the wallet is first inserted into the database.
    """

    __tablename__ = "wallet"

    id = Column(Integer, primary_key=True)
    name = Column(TEXT, nullable=False)
    balance = Column(Numeric(10, 2), nullable=False)
    # Metadata
    updated_on = Column(DateTime(timezone=True), onupdate=func.now())
    created_on = Column(DateTime(timezone=True), nullable=False, default=func.now())


class BankAccount(ORMbase):
    """
    Represents a bank account used for financial transactions and settlements.

    This table stores essential details of a bank account, such as the account holder's name,
    account number, IFSC code, and bank/branch details. It can be associated with operators, company,
    or merchants depending on the use case.

    Notes:
        - Bank accounts must be manually removed when the associated object is removed.
        - Bank accounts cannot be deleted if the debit_transfer refer to this bank account.
        - Data cleaner should handle dangling bank accounts.

    Columns:
        id (Integer):
            Primary key. Unique identifier for the bank account.

        bank_name (TEXT):
            Name of the bank. This field is required.
            Maximum 32 characters in length

        branch_name (TEXT):
            Name of the bank branch. Optional field.
            Maximum 32 characters in length

        account_number (TEXT):
            The actual bank account number. Required.
            Maximum 32 characters in length

        holder_name (TEXT):
            Full name of the account holder. Required.
            Maximum 32 characters in length

        ifsc (TEXT):
            The Indian Financial System Code (IFSC) of the branch.
            Used to uniquely identify a bank branch. Required.
            Maximum 16 characters in length

        account_type (Integer):
            Type of the bank account, stored as an integer enum.
            Refers to the `BankAccountType` enumeration.
            Defaults to `BankAccountType.OTHER`.

        updated_on (DateTime):
            The timestamp of the last balance update or modification.
            This is automatically set to the current time when their is a modification.

        created_on (DateTime):
            The timestamp when the account was created.
            Automatically set when the account is first inserted into the database.
    """

    __tablename__ = "bank_account"

    id = Column(Integer, primary_key=True)
    bank_name = Column(TEXT, nullable=False)
    branch_name = Column(TEXT)
    account_number = Column(TEXT, nullable=False)
    holder_name = Column(TEXT, nullable=False)
    ifsc = Column(TEXT, nullable=False)
    account_type = Column(Integer, nullable=False, default=BankAccountType.OTHER)
    # Metadata
    updated_on = Column(DateTime(timezone=True), onupdate=func.now())
    created_on = Column(DateTime(timezone=True), nullable=False, default=func.now())


class Bus(ORMbase):
    """
    Represents a bus entity that is part of a company's fleet.

    Each bus record stores registration and operational details and is uniquely
    identified by a combination of its registration number and company ID.

    Columns:
        id (Integer):
            Primary key. Unique identifier for the bus.

        company_id (Integer):
            Foreign key referencing the company that owns the bus.
            Must be non-null. Deletion of the company cascades to its buses.
            Indexed for optimized grouping and filtering.

        registration_number (String(16)):
            This should be an immutable value.
            Vehicle registration number.
            Must be unique per company and non-null.
            Indexed for fast lookup.

        name (String(32)):
            Display name or label for the bus.
            Must be non-null.
            Indexed for fast lookup.

        capacity (Integer):
            Seating or passenger capacity of the bus.
            Must be non-null.

        manufactured_on (DateTime):
            Manufacture date of the bus.
            Must be non-null.

        insurance_upto (DateTime):
            Date until which the bus is insured.
            Nullable.

        pollution_upto (DateTime):
            Date until which the pollution certificate is valid.
            Nullable.

        fitness_upto (DateTime):
            Date until which the fitness certificate is valid.
            Nullable.

        road_tax_upto (DateTime):
            Date until which road tax is paid.
            Nullable.

        status (Integer):
            Operational status of the bus (ACTIVE, MAINTENANCE, SUSPENDED).
            Must be non-null.
            Defaults to `BusStatus.ACTIVE`.

        updated_on (DateTime):
            Timestamp automatically updated whenever the record is modified.
            Useful for auditing or syncing purposes.

        created_on (DateTime):
            Timestamp indicating when the bus record was initially created.
            Must be non-null. Defaults to the current time.
    """

    __tablename__ = "bus"
    __table_args__ = (UniqueConstraint("registration_number", "company_id"),)

    id = Column(Integer, primary_key=True)
    company_id = Column(
        Integer,
        ForeignKey("company.id", ondelete="CASCADE"),
        nullable=False,
        index=True,
    )
    registration_number = Column(String(16), nullable=False, index=True)
    name = Column(String(32), nullable=False, index=True)
    capacity = Column(Integer, nullable=False)
    manufactured_on = Column(DateTime(timezone=True), nullable=False)
    insurance_upto = Column(DateTime(timezone=True))
    pollution_upto = Column(DateTime(timezone=True))
    fitness_upto = Column(DateTime(timezone=True))
    road_tax_upto = Column(DateTime(timezone=True))
    status = Column(Integer, nullable=False, default=BusStatus.ACTIVE)
    # Metadata
    updated_on = Column(DateTime(timezone=True), onupdate=func.now())
    created_on = Column(DateTime(timezone=True), nullable=False, default=func.now())


class Route(ORMbase):
    """
    Represents a route associated with a company.

    Each route defines a path that begins at a specific landmark and ends at another landmark.
    It is used for transportation or logistics operations.

    Columns:
        id (Integer):
            Primary key. Unique identifier for the route.

        company_id (Integer):
            Foreign key referencing the company that owns or operates the route.
            Must be non-null. Deletion of the company cascades to its routes.

        name (String(4096)):
            Descriptive name or label for the route.
            Must be non-null and unique within the company.
            ex:- Varkala -> Edava -> Kappil -> Paravoor

        start_time (Time):
            The time of day when the route operation starts.
            Must be non-null. Used for scheduling and time-based operations.

        updated_on (DateTime):
            Timestamp automatically updated when the route record is modified.
            Useful for audit logs, syncing, or change tracking.

        created_on (DateTime):
            Timestamp indicating when the route was initially created.
            Must be non-null. Defaults to the current timestamp.
    """

    __tablename__ = "route"
    __table_args__ = (UniqueConstraint("name", "company_id"),)

    id = Column(Integer, primary_key=True)
    company_id = Column(
        Integer, ForeignKey("company.id", ondelete="CASCADE"), nullable=False
    )
    name = Column(String(4096), nullable=False)
    start_time = Column(Time(timezone=True), nullable=False)
    # Metadata
    updated_on = Column(DateTime(timezone=True), onupdate=func.now())
    created_on = Column(DateTime(timezone=True), nullable=False, default=func.now())


class LandmarkInRoute(ORMbase):
    """
    Represents a landmark positioned within a specific route.

    This table defines the sequence and timing metadata of landmarks along a route.
    It helps determine the structure and scheduling of transportation or logistics operations.

    Columns:
        id (Integer):
            Primary key. Unique identifier for the landmark-in-route entry.

        company_id (Integer):
            Foreign key referencing the company that operates on the route.
            Must be non-null. Deletion of the company cascades to its entries.
            Indexed for optimized lookup.

        route_id (Integer):
            Foreign key referencing the associated route.
            Must be non-null. Deletion of the route cascades to its landmarks.
            Indexed for performance.

        landmark_id (Integer):
            Foreign key referencing the physical landmark.
            Indicates the location this entry refers to.
            Landmarks referenced here cannot be removed.

        distance_from_start (Integer):
            Distance in meters from the starting landmark of the route.
            Must be non-null. Used to determine ordering and physical spacing.
            Must be unique per route.

        arrival_delta (Integer):
            Time in minutes expected to arrive at this landmark from the start of the route.
            Helps in estimating arrival schedules for route traversal.

        departure_delta (Integer):
            Time in minutes expected to depart from this landmark after the route starts.
            Used to define dwell times or stop durations.

        updated_on (DateTime):
            Timestamp automatically updated whenever the record is modified.
            Useful for auditing and syncing operations.

        created_on (DateTime):
            Timestamp indicating when this record was created.
            Must be non-null. Defaults to the current timestamp.
    """

    __tablename__ = "landmark_in_route"
    __table_args__ = (UniqueConstraint("route_id", "distance_from_start"),)

    id = Column(Integer, primary_key=True)
    company_id = Column(
        Integer,
        ForeignKey("company.id", ondelete="CASCADE"),
        nullable=False,
        index=True,
    )
    route_id = Column(
        Integer, ForeignKey("route.id", ondelete="CASCADE"), nullable=False, index=True
    )
    landmark_id = Column(Integer, ForeignKey("landmark.id"))
    distance_from_start = Column(Integer, nullable=False)
    arrival_delta = Column(Integer, nullable=False)
    departure_delta = Column(Integer, nullable=False)
    # Metadata
    updated_on = Column(DateTime(timezone=True), onupdate=func.now())
    created_on = Column(DateTime(timezone=True), nullable=False, default=func.now())


class Schedule(ORMbase):
    """
    Represents a scheduled service configuration for a company.

    This table manages the schedule logic including timing, associated route, fare, and bus,
    as well as automatic or manual triggering of the service. It is crucial for recurring
    transport operations, allowing operators to define when and how a specific route runs.

    Columns:
        id (Integer):
            Primary key. Unique identifier for the schedule.

        company_id (Integer):
            Foreign key referencing the company that owns the schedule.
            Must be non-null. Deletion of the company cascades to its schedules.

        name (String(128)):
            Human-readable name of the schedule.
            Must be non-null and unique within a company.
            Indexed for efficient lookup.

        description (TEXT):
            Optional textual description of the schedule.
            Used to provide additional details or annotations.
            Maximum 2048 characters long.

        route_id (Integer):
            Foreign key referencing the associated route.
            If the route is deleted, the field is set to NULL.
            Determines which route this schedule is linked to.

        fare_id (Integer):
            Foreign key referencing the fare configuration.
            Nullable. If deleted, set to NULL.
            Controls pricing and ticket rules.

        bus_id (Integer):
            Foreign key referencing the bus to be assigned to this schedule.
            Nullable. If deleted, set to NULL.

        frequency (ARRAY(Integer)):
            List of days in which the schedule is to be triggered.
            Used to define repeated service patterns on daily intervals.

        ticketing_mode (Integer):
            Ticketing mode of the service created by this schedule.
            Mapped from the `TicketingMode`.
            Defaults to `HYBRID`.

        triggering_mode (Integer):
            Controls how the schedule is activated:
            Mapped from the `TriggeringMode`.
              - `AUTO` (system triggers automatically),
              - `MANUAL` (requires operator intervention).
            Defaults to `AUTO`.

        next_trigger_on (DateTime):
            Timestamp indicating the next scheduled execution time.
            Automatically calculated based on `frequency` and `trigger_mode`.

        last_trigger_on (DateTime):
            Timestamp when the schedule was last triggered.
            Useful for auditing or retry logic.

        updated_on (DateTime):
            Timestamp automatically updated whenever the schedule is modified.

        created_on (DateTime):
            Timestamp when the schedule was created.
            Must be non-null. Defaults to the current time.
    """

    __tablename__ = "schedule"
    __table_args__ = (UniqueConstraint("company_id", "name"),)

    id = Column(Integer, primary_key=True)
    company_id = Column(
        Integer, ForeignKey("company.id", ondelete="CASCADE"), nullable=False
    )
    name = Column(String(128), nullable=False, index=True)
    description = Column(TEXT)
    # Service related data
    route_id = Column(Integer, ForeignKey("route.id", ondelete="SET NULL"))
    fare_id = Column(Integer, ForeignKey("fare.id", ondelete="SET NULL"))
    bus_id = Column(Integer, ForeignKey("bus.id", ondelete="SET NULL"))
    frequency = Column(ARRAY(Integer))
    ticketing_mode = Column(Integer, nullable=False, default=TicketingMode.HYBRID)
    # Scheduler data
    triggering_mode = Column(Integer, nullable=False, default=TriggeringMode.AUTO)
    next_trigger_on = Column(DateTime(timezone=True))
    last_trigger_on = Column(DateTime(timezone=True))
    # Metadata
    updated_on = Column(DateTime(timezone=True), onupdate=func.now())
    created_on = Column(DateTime(timezone=True), nullable=False, default=func.now())


class BusinessWallet(ORMbase):
    """
    Represents the association between a business entity and its wallet.

    This table links a specific business to a wallet for managing its
    service usage.

    Each business can have only one wallet. The wallet relationship
    supports cascading delete to remove the wallet if the business is deleted.

    Columns:
        id (Integer):
            Primary key. Unique identifier for the business wallet entry.

        wallet_id (Integer):
            Foreign key referencing the `wallet.id`.
            Must not be null.
            Deletion of the business cascades to its business wallet.

        business_id (Integer):
            Foreign key referencing `business.id`.
            Must not be null and must be unique.
            Each business can have only one wallet.

        updated_on (DateTime):
            Timestamp automatically updated whenever the business wallet record is modified.
            Useful for auditing or syncing purposes.

        created_on (DateTime):
            Timestamp indicating when the business wallet record was created.
            Automatically set to the current timestamp at insertion.
    """

    __tablename__ = "business_wallet"

    id = Column(Integer, primary_key=True)
    wallet_id = Column(
        Integer, ForeignKey("wallet.id", ondelete="CASCADE"), nullable=False
    )
    business_id = Column(
        Integer,
        ForeignKey("business.id", ondelete="CASCADE"),
        nullable=False,
        unique=True,
    )
    # Metadata
    updated_on = Column(DateTime(timezone=True), onupdate=func.now())
    created_on = Column(DateTime(timezone=True), nullable=False, default=func.now())


class CompanyWallet(ORMbase):
    """
    Represents the association between a company and its wallet.

    This table links a company to a wallet used for managing
    company-level financial operations and balance tracking.

    Each company can have only one wallet. The relationship supports
    cascading delete to maintain referential integrity.

    Columns:
        id (Integer):
            Primary key. Unique identifier for the company wallet entry.

        wallet_id (Integer):
            Foreign key referencing the `wallet.id`.
            Must not be null.
            Deletion of the company cascades to its company wallet.

        company_id (Integer):
            Foreign key referencing `company.id`.
            Must not be null and must be unique.
            Each company can have only one wallet.

        updated_on (DateTime):
            Timestamp automatically updated whenever the company wallet record is modified.
            Useful for auditing or syncing purposes.

        created_on (DateTime):
            Timestamp indicating when the company wallet record was created.
            Automatically set to the current timestamp at insertion.
    """

    __tablename__ = "company_wallet"

    id = Column(Integer, primary_key=True)
    wallet_id = Column(
        Integer, ForeignKey("wallet.id", ondelete="CASCADE"), nullable=False
    )
    company_id = Column(
        Integer,
        ForeignKey("company.id", ondelete="CASCADE"),
        nullable=False,
        unique=True,
    )
    # Metadata
    updated_on = Column(DateTime(timezone=True), onupdate=func.now())
    created_on = Column(DateTime(timezone=True), nullable=False, default=func.now())


class Service(ORMbase):
    """
    Represents a transport service operated by a company.

    This table stores details about individual service instances,
    including their assigned route, fare, bus, and operational timeframes.
    It also maintains cryptographic keys for secure ticketing
    and records various states and modes related to the service.

    Columns:
        id (Integer):
            Primary key. Unique identifier for the service.

        company_id (Integer):
            Foreign key referencing `company.id`.
            Indicates the company that owns this service.
            Indexed for faster queries.

        name (String):
            Name of the service.
            Must not be null.
            Maximum 128 characters.

        route (JSONB):
            JSON object storing the route data associated with the service.
            Route once set cannot be changed.
            Must not be null.

        fare (JSONB):
            JSON object storing the fare data associated with the service.
            Fare once set cannot be changed.
            Must not be null.

        bus_id (Integer):
            Foreign key referencing `bus.id`.
            Specifies the bus assigned to this service.

        ticket_mode (Integer):
            Enum representing the ticketing mode.
            Defaults to `TicketingMode.HYBRID`.
            Mapped from the `TicketingMode` enum.

        status (Integer):
            Enum representing the current status of the service.
            Defaults to `ServiceStatus.CREATED`.
            A service cannot be created before 24 hours from the `starting_at` time.
            Mapped from the `ServiceStatus` enum.

        starting_at (DateTime):
            Timestamp indicating the actual start time
            when the service begins operation,  based on route information.

        ending_at (DateTime):
            Timestamp indicating the actual ending time
            when the service finishes operation, based on route information.

        private_key (TEXT):
            Private cryptographic key for the service.
            Used for secure ticket generation and validation.
            Must not be null.

        public_key (TEXT):
            Public cryptographic key corresponding to the private key.
            Shared for ticket verification.
            Must not be null.

        remark (TEXT):
            Optional text field for additional remarks or notes related to the service.
            Maximum 1024 characters.

        started_on (DateTime):
            Time at which the first operator joined the duty.

        finished_on (DateTime):
            Time at which the Service is ended by the operator or when the statement is generated.

        updated_on (DateTime):
            Timestamp automatically updated whenever the company wallet record is modified.
            Useful for auditing or syncing purposes.

        created_on (DateTime):
            Timestamp indicating when the service record was created.
            Automatically set to the current timestamp at insertion.
    """

    __tablename__ = "service"

    id = Column(Integer, primary_key=True)
    company_id = Column(Integer, ForeignKey("company.id"), index=True)
    name = Column(String(128), nullable=False)
    route = Column(JSONB, nullable=False)
    fare = Column(JSONB, nullable=False)
    bus_id = Column(Integer, ForeignKey("bus.id"))
    ticket_mode = Column(Integer, nullable=False, default=TicketingMode.HYBRID)
    status = Column(Integer, nullable=False, default=ServiceStatus.CREATED)
    starting_at = Column(DateTime(timezone=True), nullable=False)
    ending_at = Column(DateTime(timezone=True), nullable=False)
    private_key = Column(TEXT, nullable=False)
    public_key = Column(TEXT, nullable=False)
    remark = Column(TEXT)
    started_on = Column(DateTime(timezone=True))
    finished_on = Column(DateTime(timezone=True))
    # Metadata
    updated_on = Column(DateTime(timezone=True), onupdate=func.now())
    created_on = Column(DateTime(timezone=True), nullable=False, default=func.now())


class LandmarkInService(ORMbase):
    """
    Temporal representation of all landmarks in a service based on the time.

    This table tracks the relationship between landmarks and services,
    including the expected arrival and departure times at each landmark
    during the course of a service.

    Columns:
        landmark_id (Integer):
            Foreign key referencing `landmark.id`.
            Identifies the specific landmark associated with the service.

        service_id (Integer):
            Foreign key referencing `service.id`.
            Identifies the transport service to which the landmark belongs.

        arrival_time (DateTime):
            Timestamp indicating the expected arrival time at the landmark.
            Must not be null.

        departure_time (DateTime):
            Timestamp indicating the expected departure time from the landmark.
            Must not be null.
    """

    __tablename__ = "landmark_in_service"

    id = Column(Integer, primary_key=True)
    landmark_id = Column(Integer, ForeignKey("landmark.id"))
    service_id = Column(Integer, ForeignKey("service.id"))
    arrival_time = Column(DateTime(timezone=True), nullable=False)
    departure_time = Column(DateTime(timezone=True), nullable=False)


class Duty(ORMbase):
    """
    Represents a duty assignment where an operator is assigned to a service under a specific company.

    This table tracks operator responsibilities and service execution over time, capturing key
    lifecycle events like assignment, start, and completion. It is essential for scheduling,
    monitoring, and auditing operator activities.

    Columns:
        id (Integer):
            Primary key. Unique identifier for the duty record.

        company_id (Integer):
            Foreign key referencing the `company.id`.
            Indicates the company under which this duty is assigned.
            Required and cascades on delete.

        operator_id (Integer):
            Foreign key referencing the `operator.id`.
            Identifies the operator assigned to this duty.

        service_id (Integer):
            Foreign key referencing the `service.id`.
            Indicates the service the operator is assigned to perform.
            Required and cascades on delete.

        status (Integer):
            Enum representing the current status of the duty.
            Required. Defaults to `DutyStatus.ASSIGNED`.

        started_on (DateTime):
            Actual timestamp when the duty started.
            Optional and timezone-aware. Set when the operator begins the duty after the buffer time.

        finished_on (DateTime):
            Timestamp marking when the duty was completed.
            Optional and timezone-aware.

        updated_on (DateTime):
            Timestamp automatically updated whenever the duty record is modified.
            Useful for change tracking and auditing.

        created_on (DateTime):
            Timestamp indicating when the duty was created.
            Automatically set to the current timestamp at insertion.
    """

    __tablename__ = "duty"

    id = Column(Integer, primary_key=True)
    company_id = Column(
        Integer,
        ForeignKey("company.id", ondelete="CASCADE"),
        nullable=False,
        index=True,
    )
    operator_id = Column(Integer, ForeignKey("operator.id"))
    service_id = Column(
        Integer, ForeignKey("service.id", ondelete="CASCADE"), nullable=False
    )
    status = Column(Integer, nullable=False, default=DutyStatus.ASSIGNED)
    started_on = Column(DateTime(timezone=True))
    finished_on = Column(DateTime(timezone=True))
    # Metadata
    updated_on = Column(DateTime(timezone=True), onupdate=func.now())
    created_on = Column(DateTime(timezone=True), nullable=False, default=func.now())<|MERGE_RESOLUTION|>--- conflicted
+++ resolved
@@ -186,7 +186,15 @@
         delete_duty (Boolean):
             Whether this role permits deletion of a duty.
 
-<<<<<<< HEAD
+        create_ex_role (Boolean):
+            Whether this role permits the creation of a new executive role.
+
+        update_ex_role (Boolean):
+            Whether this role permits editing the existing executive role.
+
+        delete_ex_role (Boolean):
+            Whether this role permits deletion of a executive role.
+
         create_op_role (Boolean):
             Whether this role permits the creation of a new operator role.
 
@@ -195,16 +203,6 @@
 
         delete_op_role (Boolean):
             Whether this role permits deletion of a operator role.
-=======
-        create_ex_role (Boolean):
-            Whether this role permits the creation of a new executive role.
-
-        update_ex_role (Boolean):
-            Whether this role permits editing the existing executive role.
-
-        delete_ex_role (Boolean):
-            Whether this role permits deletion of a executive role.
->>>>>>> f935546b
 
         updated_on (DateTime):
             Timestamp automatically updated whenever the role record is modified.
@@ -269,17 +267,14 @@
     create_duty = Column(Boolean, nullable=False)
     update_duty = Column(Boolean, nullable=False)
     delete_duty = Column(Boolean, nullable=False)
-<<<<<<< HEAD
+    # Executive role management permission
+    create_ex_role = Column(Boolean, nullable=False)
+    update_ex_role = Column(Boolean, nullable=False)
+    delete_ex_role = Column(Boolean, nullable=False)
     # Operator role management permission
     create_op_role = Column(Boolean, nullable=False)
     update_op_role = Column(Boolean, nullable=False)
     delete_op_role = Column(Boolean, nullable=False)
-=======
-    # Executive role management permission
-    create_ex_role = Column(Boolean, nullable=False)
-    update_ex_role = Column(Boolean, nullable=False)
-    delete_ex_role = Column(Boolean, nullable=False)
->>>>>>> f935546b
     # Metadata
     updated_on = Column(DateTime(timezone=True), onupdate=func.now())
     created_on = Column(DateTime(timezone=True), nullable=False, default=func.now())
