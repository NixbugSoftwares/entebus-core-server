--- conflicted
+++ resolved
@@ -90,7 +90,9 @@
         delete_landmark (Boolean):
             Whether this role permits deletion of a landmark.
 
-<<<<<<< HEAD
+        create_bus_stop (Boolean):
+            Whether this role permits the creation of a new bus stop.
+
         create_company (Boolean):
             Whether this role permits the creation of a new company.
 
@@ -99,10 +101,6 @@
 
         delete_company (Boolean):
             Whether this role permits deletion of a company.
-=======
-        create_bus_stop (Boolean):
-            Whether this role permits the creation of a new bus stop.
->>>>>>> 28a53d19
 
         updated_on (DateTime):
             Timestamp automatically updated whenever the role record is modified.
@@ -127,15 +125,12 @@
     create_landmark = Column(Boolean, nullable=False)
     update_landmark = Column(Boolean, nullable=False)
     delete_landmark = Column(Boolean, nullable=False)
-<<<<<<< HEAD
+    # Bus Stop management permission
+    create_bus_stop = Column(Boolean, nullable=False)
     # Company management permission
     create_company = Column(Boolean, nullable=False)
     update_company = Column(Boolean, nullable=False)
     delete_company = Column(Boolean, nullable=False)
-=======
-    # Bus Stop management permission
-    create_bus_stop = Column(Boolean, nullable=False)
->>>>>>> 28a53d19
     # Metadata
     updated_on = Column(DateTime(timezone=True), onupdate=func.now())
     created_on = Column(DateTime(timezone=True), nullable=False, default=func.now())
