from secrets import token_hex
from geoalchemy2 import Geometry
from sqlalchemy import (
    TEXT,
    Boolean,
    Column,
    DateTime,
    ForeignKey,
    Integer,
    String,
    UniqueConstraint,
    create_engine,
    func,
    UniqueConstraint,
)
from sqlalchemy.ext.declarative import declarative_base
from sqlalchemy.orm import sessionmaker

from app.src.constants import PSQL_DB_DRIVER, PSQL_DB_HOST, PSQL_DB_PASSWORD
from app.src.constants import PSQL_DB_NAME, PSQL_DB_PORT, PSQL_DB_USERNAME
from app.src.enums import (
    AccountStatus,
    GenderType,
    LandmarkType,
    PlatformType,
    BusinessStatus,
    BusinessType,
    CompanyStatus,
    CompanyType,
)


# Global DBMS variables
dbURL = f"{PSQL_DB_DRIVER}://{PSQL_DB_USERNAME}:{PSQL_DB_PASSWORD}@{PSQL_DB_HOST}:{PSQL_DB_PORT}/{PSQL_DB_NAME}"
engine = create_engine(url=dbURL, echo=False)
sessionMaker = sessionmaker(bind=engine, expire_on_commit=False)
ORMbase = declarative_base()


# ----------------------------------- General DB Models ---------------------------------------#
class ExecutiveRole(ORMbase):
    """
    Represents a predefined role assigned to executives, defining what actions
    they are permitted to perform within the system.

    Each role can be assigned to one or more executive accounts.

    Columns:
        id (Integer):
            Primary key. Unique identifier for the role.

        name (String(32)):
            Name of the role.
            Must be unique and not null.

        create_executive (Boolean):
            Whether this role permits the creation of new executive accounts.

        update_executive (Boolean):
            Whether this role permits editing existing executive accounts.

        delete_executive (Boolean):
            Whether this role permits deletion of executive accounts.

        manage_ex_token (Boolean):
            Whether this role permits listing and deletion of executive tokens.

        manage_op_token (Boolean):
            Whether this role permits listing and deletion of operator tokens.

        manage_ve_token (Boolean):
            Whether this role permits listing and deletion of vendor tokens.

        create_landmark (Boolean):
            Whether this role permits the creation of a new landmark.

        update_landmark (Boolean):
            Whether this role permits editing existing the landmark.

        delete_landmark (Boolean):
            Whether this role permits deletion of a landmark.

        updated_on (DateTime):
            Timestamp automatically updated whenever the role record is modified.

        created_on (DateTime):
            Timestamp indicating when the role was initially created.
    """

    __tablename__ = "executive_role"

    id = Column(Integer, primary_key=True)
    name = Column(String(32), nullable=False, unique=True)
    # Token management permission
    manage_ex_token = Column(Boolean, nullable=False)
    manage_op_token = Column(Boolean, nullable=False)
    manage_ve_token = Column(Boolean, nullable=False)
    # Executive management permission
    create_executive = Column(Boolean, nullable=False)
    update_executive = Column(Boolean, nullable=False)
    delete_executive = Column(Boolean, nullable=False)
    # Landmark management permission
    create_landmark = Column(Boolean, nullable=False)
    update_landmark = Column(Boolean, nullable=False)
    delete_landmark = Column(Boolean, nullable=False)
    # Metadata
    updated_on = Column(DateTime(timezone=True), onupdate=func.now())
    created_on = Column(DateTime(timezone=True), nullable=False, default=func.now())


class Executive(ORMbase):
    """
    Represents an executive user within the system, typically someone with elevated
    permissions such as admins, supervisors, or marketing members.

    This model stores authentication credentials, profile details, and status metadata
    necessary to manage executive-level access and communication.

    Columns:
        id (Integer):
            Primary key. Unique identifier for the executive.

        username (String(32)):
            Unique username used for login or identification within the system.
            Ideally, the username shouldn't be changed once set.
            It should start with an alphabet (uppercase or lowercase).
            It can contain uppercase and lowercase letters, as well as digits from 0 to 9.
            It should be 4-32 characters long.
            May include hyphen (-), period (.), at symbol (@), and underscore (_).
            Must not be null and unique.

        password (TEXT):
            Hashed password used for authentication.
            It should be 8-32 characters long.
            Passwords can contain uppercase and lowercase letters, as well as digits from 0 to 9.
            Plaintext should never be stored here. Argon2 is used for secure hashing.
            May include hyphen (-), plus (+), comma (,), period (.), at symbol (@), underscore (_),
            dollar sign ($), percent (%), ampersand (&), asterisk (*), hash (#),
            exclamation mark (!), caret (^), equals (=), forward slash (/), question mark (?).

        gender (Integer):
            Represents the executive's gender. Mapped from the `GenderType` enum.
            Defaults to `GenderType.OTHER`.

        full_name (TEXT):
            Full name of the executive. Optional field used for display and communication.
            Maximum 32 characters long.

        designation (TEXT):
            Job title or role description of the executive.
            Maximum  32 characters long.

        status (Integer):
            Indicates the account status.
            Mapped from the `AccountStatus` enum. Defaults to `AccountStatus.ACTIVE`.

        phone_number (TEXT):
            Optional contact number of the executive.
            Maximum 32 characters long.
            Saved and processed in RFC3966 format (https://datatracker.ietf.org/doc/html/rfc3966).
            Phone number start with a plus sign followed by country code and local number.

        email_id (TEXT):
            Optional email address for communication and recovery purposes.
            Maximum 256 characters long.
            Enforce the format prescribed by RFC 5322 (https://en.wikipedia.org/wiki/Email_address).

        updated_on (DateTime):
            Timestamp of the last update to the executive's profile or credentials.
            Timestamp automatically updated whenever the executive's profile is modified.

        created_on (DateTime):
            Timestamp of when the executive account was created.
    """

    __tablename__ = "executive"

    id = Column(Integer, primary_key=True)
    username = Column(String(32), nullable=False, unique=True)
    password = Column(TEXT, nullable=False)
    gender = Column(Integer, nullable=False, default=GenderType.OTHER)
    full_name = Column(TEXT)
    designation = Column(TEXT)
    status = Column(Integer, nullable=False, default=AccountStatus.ACTIVE)
    # Contact details
    phone_number = Column(TEXT)
    email_id = Column(TEXT)
    # Metadata
    updated_on = Column(DateTime(timezone=True), onupdate=func.now())
    created_on = Column(DateTime(timezone=True), nullable=False, default=func.now())


class ExecutiveRoleMap(ORMbase):
    """
    Represents the mapping between executives and their assigned roles,
    enabling a many-to-many relationship between `executive` and `executive_role`.

    This table allows an executive to be assigned multiple roles and a role
    to be assigned to multiple executives. Useful for implementing a flexible
    Role-Based Access Control (RBAC) system.

    Columns:
        id (Integer):
            Primary key. Unique identifier for this role mapping record.

        role_id (Integer):
            Foreign key referencing `executive_role.id`.
            Specifies the role assigned to the executive.
            Cascades on delete — if the role is removed, related mappings are deleted.

        executive_id (Integer):
            Foreign key referencing `executive.id`.
            Identifies the executive receiving the role.
            Cascades on delete — if the executive is removed, related mappings are deleted.

        updated_on (DateTime):
            Timestamp automatically updated whenever the mapping record is modified.
            Useful for auditing or synchronization.

        created_on (DateTime):
            Timestamp indicating when this mapping was created.
            Defaults to the current timestamp at insertion.
    """

    __tablename__ = "executive_role_map"

    id = Column(Integer, primary_key=True)
    role_id = Column(
        Integer, ForeignKey("executive_role.id", ondelete="CASCADE"), nullable=False
    )
    executive_id = Column(
        Integer, ForeignKey("executive.id", ondelete="CASCADE"), nullable=False
    )
    # Metadata
    updated_on = Column(DateTime(timezone=True), onupdate=func.now())
    created_on = Column(DateTime(timezone=True), nullable=False, default=func.now())


class ExecutiveToken(ORMbase):
    """
    Represents an authentication token issued to an executive,
    enabling secure access to the platform with support for token expiration
    and client metadata tracking.

    This table stores unique access tokens mapped to executives along with
    details about the device or client used and timestamps for auditing.
    Useful for session management, device tracking, and implementing token-based authentication.

    Columns:
        id (Integer):
            Primary key. Unique identifier for this token record.

        executive_id (Integer):
            Foreign key referencing `executive.id`.
            Identifies the executive associated with this token.
            Cascades on delete — if the executive is removed, related tokens are deleted.

        access_token (String):
            Unique, securely generated 64-character hexadecimal access token.
            Automatically generated using a secure random function.
            Used to authenticate the executive on subsequent requests.

        expires_in (Integer):
            Token expiration time in seconds.
            Defines the duration after which the token becomes invalid.

        expires_at (DateTime):
            Token expiration date and time.
            Defines the date and time after which the token becomes invalid.

        platform_type (Integer):
            Enum value indicating the client platform type.
            Defaults to `PlatformType.OTHER`.

        client_details (TEXT):
            Optional description of the client device or environment.
            May include user agent, app version, IP address, etc.

        updated_on (DateTime):
            Timestamp automatically updated whenever the token record is modified.
            Useful for auditing or tracking last usage.

        created_on (DateTime):
            Timestamp indicating when this token was created.
            Defaults to the current timestamp at insertion.
    """

    __tablename__ = "executive_token"

    id = Column(Integer, primary_key=True)
    executive_id = Column(
        Integer,
        ForeignKey("executive.id", ondelete="CASCADE"),
        nullable=False,
        index=True,
    )
    access_token = Column(
        String(64), unique=True, nullable=False, default=lambda: token_hex(32)
    )
    expires_in = Column(Integer, nullable=False)
    expires_at = Column(DateTime(timezone=True), nullable=False)
    # Device related details
    platform_type = Column(Integer, default=PlatformType.OTHER)
    client_details = Column(TEXT)
    # Metadata
    updated_on = Column(DateTime(timezone=True), onupdate=func.now())
    created_on = Column(DateTime(timezone=True), nullable=False, default=func.now())


class Company(ORMbase):
    """
    Represents a company registered in the system, along with its status,
    type, contact information, and geographical location.

    This table stores core organizational data and is linked to other entities
    such as operators, roles, and tokens. It supports categorization, status tracking,
    and location-based operations.

    Columns:
        id (Integer):
            Primary key. Unique identifier for the company.

        name (String):
            Name of the company.
            Must be unique and is required.

        status (Integer):
            Enum representing the verification status of the company
            Defaults to `CompanyStatus.UNDER_VERIFICATION`.

        type (Integer):
            Enum representing the type/category of the company.
            Defaults to `CompanyType.OTHER`.

        address (TEXT):
            Optional physical or mailing address of the company.

        contact_person (TEXT):
            Optional name of the primary contact person for the company.

        phone_number (TEXT):
            Optional phone number associated with the company.

        email_id (TEXT):
            Optional email address for company-related communication.

        location (Geometry):
            Geographical location of the company represented as a `POINT`
            geometry with SRID 4326. Required for location-based features.

        updated_on (DateTime):
            Timestamp automatically updated whenever the company record is modified.
            Useful for tracking updates and synchronization.

        created_on (DateTime):
            Timestamp indicating when the company record was created.
            Automatically set to the current timestamp at insertion.
    """

    __tablename__ = "company"

    id = Column(Integer, primary_key=True)
    name = Column(String(32), nullable=False, unique=True)
    status = Column(Integer, nullable=False, default=CompanyStatus.UNDER_VERIFICATION)
    type = Column(Integer, nullable=False, default=CompanyType.OTHER)
    # Contact details
    address = Column(TEXT)
    contact_person = Column(TEXT)
    phone_number = Column(TEXT)
    email_id = Column(TEXT)
    location = Column(Geometry(geometry_type="POINT", srid=4326), nullable=False)
    # Metadata
    updated_on = Column(DateTime(timezone=True), onupdate=func.now())
    created_on = Column(DateTime(timezone=True), nullable=False, default=func.now())


class Operator(ORMbase):
    """
    Represents an operator account within a company, containing authentication
    credentials, contact information, and metadata related to account status.

    This table defines the core identity and login profile for operators who
    perform various operational tasks in a multi-tenant system. Each operator
    is linked to a specific company and can be uniquely identified by a
    username within that company.

    The design supports reuse of usernames across different companies while
    enforcing uniqueness within each company to maintain account separation
    and security in multi-organization deployments.

    Columns:
        id (Integer):
            Primary key. Unique identifier for the operator account.

        company_id (Integer):
            Foreign key referencing `company.id`.
            Identifies the company to which the operator belongs.
            Cascades on delete — if the company is deleted, all its operators are removed.

        username (String):
            The operator's login username.
            Must be unique within the same company.

        password (TEXT):
            Hashed password used for authentication.
            Stored securely; should never be stored in plain text.

        gender (Integer):
            Enum representing the operator’s gender.
            Defaults to `GenderType.OTHER`.

        full_name (TEXT):
            The full name of the operator (optional).

        status (Integer):
            Enum representing the account's current status.
            Defaults to `AccountStatus.ACTIVE`.

        phone_number (TEXT):
            Optional contact phone number for the operator.

        email_id (TEXT):
            Optional contact email address for the operator.

        created_on (DateTime):
            Timestamp of when the operator account was created.
            Automatically set to the current time during insertion.

    Constraints:
        UniqueConstraint (username, company_id):
            Ensures that usernames are unique within each company.
            The same username may exist in different companies.
    """

    __tablename__ = "operator"
    __table_args__ = (UniqueConstraint("username", "company_id"),)

    id = Column(Integer, primary_key=True)
    company_id = Column(
        Integer, ForeignKey("company.id", ondelete="CASCADE"), nullable=False
    )
    username = Column(String(32), nullable=False)
    password = Column(TEXT, nullable=False)
    gender = Column(Integer, nullable=False, default=GenderType.OTHER)
    full_name = Column(TEXT)
    status = Column(Integer, nullable=False, default=AccountStatus.ACTIVE)
    # Contact details
    phone_number = Column(TEXT)
    email_id = Column(TEXT)
    # Metadata
    created_on = Column(DateTime(timezone=True), nullable=False, default=func.now())


class OperatorToken(ORMbase):
    """
    Represents authentication tokens issued to operators, enabling secure access and session management
    within a specific company context. This table supports device-level tracking, token expiration,
    and audit metadata for robust token-based authentication systems.

    Columns:
        id (Integer):
            Primary key. A unique identifier for each operator token record.

        operator_id (Integer):
            Foreign key referencing `operator.id`.
            Identifies the operator to whom the token is issued.
            Indexed to improve lookup speed for operator-based queries.
            Cascades on delete — removing an operator deletes associated tokens.

        company_id (Integer):
            Foreign key referencing `company.id`.
            Specifies the company context in which the token is valid.
            Cascades on delete — removing the company deletes related tokens.

        access_token (String(64)):
            Secure token string used for authentication.
            Must be unique and non-null.
            Default is a 64-character random hexadecimal string generated using `token_hex(32)`.

        expires_in (Integer):
            Duration (in seconds) for which the token remains valid from the time of creation.
            Used for calculating token expiry dynamically.

        expires_at (DateTime):
            Absolute timestamp indicating when the token becomes invalid.
            Typically derived from `created_on + expires_in`.

        platform_type (Integer):
            Indicates the type of device or platform from which the token was issued.
            Defaults to `PlatformType.OTHER`.
            Useful for device-aware authentication and access logging.

        client_version (TEXT):
            Optional field for storing the version of the client application.
            Helps in enforcing version constraints and debugging issues related to client behavior.

        updated_on (DateTime):
            Timestamp that updates automatically whenever the record is modified.
            Useful for tracking changes to token details over time.

        created_on (DateTime):
            Timestamp marking when the token was created.
            Automatically set to the current time at the point of insertion.
    """

    __tablename__ = "operator_token"

    id = Column(Integer, primary_key=True)
    operator_id = Column(
        Integer,
        ForeignKey("operator.id", ondelete="CASCADE"),
        nullable=False,
        index=True,
    )
    company_id = Column(
        Integer, ForeignKey("company.id", ondelete="CASCADE"), nullable=False
    )
    access_token = Column(
        String(64), unique=True, nullable=False, default=lambda: token_hex(32)
    )
    expires_in = Column(Integer, nullable=False)
    expires_at = Column(DateTime(timezone=True), nullable=False)
    # Device related details
    platform_type = Column(Integer, default=PlatformType.OTHER)
    client_version = Column(TEXT)
    # Metadata
    updated_on = Column(DateTime(timezone=True), onupdate=func.now())
    created_on = Column(DateTime(timezone=True), nullable=False, default=func.now())


class OperatorRole(ORMbase):
    """
    Represents the role assigned to operators within a company for token management and
    access control functionality.

    Defines a simplified role schema focused on permission to manage operator tokens.
    This structure contributes to a modular Role-Based Access Control (RBAC) system
    that can evolve with future expansions.

    Columns:
        id (Integer):
            Primary key. Unique identifier for the operator role.

        name (String):
            Name of the role. Must be unique across the system.

        company_id (Integer):
            Foreign key referencing `company.id`.
            Indicates the company to which this role is assigned.
            Cascades on delete — deleting the company removes related roles.

        manage_op_token (Boolean):
            Determines whether the role grants permission to manage operator tokens.

        updated_on (DateTime):
            Timestamp automatically updated whenever the role record is modified.
            Useful for audit logging and synchronization.

        created_on (DateTime):
            Timestamp indicating when this role was created.
            Defaults to the current timestamp at the time of insertion.
    """

    __tablename__ = "operator_role"

    id = Column(Integer, primary_key=True)
    name = Column(String(32), nullable=False, unique=True)
    company_id = Column(
        Integer, ForeignKey("company.id", ondelete="CASCADE"), nullable=False
    )
    # Token management permission
    manage_op_token = Column(Boolean, nullable=False)
    # Metadata
    updated_on = Column(DateTime(timezone=True), onupdate=func.now())
    created_on = Column(DateTime(timezone=True), nullable=False, default=func.now())


class OperatorRoleMap(ORMbase):
    """
    Represents the mapping between operators and their assigned roles within a company,
    enabling a many-to-many relationship between `operator` and `operator_role` scoped by `company`.

    This table allows:
    - An operator to be assigned multiple roles within a company.
    - A role to be assigned to multiple operators.
    - Support for multi-tenant Role-Based Access Control (RBAC) systems through the `company_id` field.

    Columns:
        id (Integer):
            Primary key. Unique identifier for this operator-role mapping record.

        company_id (Integer):
            Foreign key referencing `company.id`.
            Indicates which company the role-operator mapping belongs to.
            Indexed for efficient querying.
            Cascades on delete — if the company is removed, related mappings are deleted.

        role_id (Integer):
            Foreign key referencing `operator_role.id`.
            Specifies the role assigned to the operator.
            Cascades on delete — if the role is removed, related mappings are deleted.

        operator_id (Integer):
            Foreign key referencing `operator.id`.
            Identifies the operator receiving the role.
            Cascades on delete — if the operator is removed, related mappings are deleted.

        updated_on (DateTime):
            Timestamp automatically updated whenever the mapping record is modified.
            Useful for auditing or synchronization purposes.

        created_on (DateTime):
            Timestamp indicating when this mapping was created.
            Automatically set to the current time at insertion.
    """

    __tablename__ = "operator_role_map"

    id = Column(Integer, primary_key=True)
    company_id = Column(
        Integer,
        ForeignKey("company.id", ondelete="CASCADE"),
        nullable=False,
        index=True,
    )
    role_id = Column(
        Integer, ForeignKey("operator_role.id", ondelete="CASCADE"), nullable=False
    )
    operator_id = Column(
        Integer, ForeignKey("operator.id", ondelete="CASCADE"), nullable=False
    )
    # Metadata
    updated_on = Column(DateTime(timezone=True), onupdate=func.now())
    created_on = Column(DateTime(timezone=True), nullable=False, default=func.now())


class Landmark(ORMbase):
    """
    Represents a geo-spatial landmark used for mapping, zoning, or location-aware operations.

    Landmarks are stored as named polygonal areas with versioning and type categorization,
    allowing for geographic indexing, change tracking, and spatial queries (containment,
    overlap, proximity).

    Frontend-Backend Note:
        Although circles are shown and drawn on the frontend UI, they are **converted to
        axis-aligned bounding box (AABB) polygons** before being send to the backend.
        This simplifies spatial operations and indexing in the backend.
        The AABB polygon is a square bounding box tightly enclosing the circle.

    Columns:
        id (Integer):
            Primary key. Unique identifier for the landmark record.

        name (String(32)):
            Human-readable name of the landmark.
            Used for identification in user interfaces or spatial queries.

        version (Integer):
            An integer version number that can be incremented on updates.
            Useful for tracking changes or syncing updated landmark boundaries.

        boundary (Geometry):
            Geo-spatial boundary defined as a PostGIS `POLYGON` with SRID 4326 (WGS 84).
            Represents the physical area covered by the landmark.
            Must be unique — no two landmarks can share the same geometry.

        type (Integer):
            Enum value indicating the type of landmark.
            Defaults to `LandmarkType.LOCAL`.

        updated_on (DateTime):
            Timestamp automatically updated whenever the record is modified.
            Useful for auditing or syncing purposes.

        created_on (DateTime):
            Timestamp indicating when the record was first created.
            Defaults to the current time on insertion.
    """

    __tablename__ = "landmark"

    id = Column(Integer, primary_key=True)
    name = Column(String(32), nullable=False, index=True)
    version = Column(Integer, nullable=False, default=1)
    boundary = Column(
        Geometry(geometry_type="POLYGON", srid=4326), nullable=False, unique=True
    )
    type = Column(Integer, nullable=False, default=LandmarkType.LOCAL)
    # Metadata
    updated_on = Column(DateTime(timezone=True), onupdate=func.now())
    created_on = Column(DateTime(timezone=True), nullable=False, default=func.now())


<<<<<<< HEAD
class BusStop(ORMbase):
    """
    Represents a public bus stop, tied to a specific geographic location and a nearby landmark.

    Bus stops are stored as named geospatial `POINT`s with landmark association and uniqueness
    constraints. This enables precise mapping, spatial querying, and logical grouping of stops
    under broader landmarks.

    Columns:
        id (Integer):
            Primary key. Unique identifier for the bus stop record.

        name (TEXT):
            Human-readable name of the bus stop.
            Commonly used in maps, navigation systems, and user-facing interfaces.

        landmark_id (Integer):
            Foreign key to the `landmark` table.
            Indicates the associated landmark for this bus stop.
            Cascading delete behavior ensures cleanup if the landmark is removed.

        location (Geometry):
            Geographic position of the bus stop defined as a PostGIS `POINT` with SRID 4326 (WGS 84).
            Represents latitude/longitude coordinates.
            Combined with `landmark_id`, must be unique — prevents duplicate stops at the same place.

        updated_on (DateTime):
            Timestamp automatically updated whenever the record is modified.
            Useful for tracking recent updates or syncing changes across systems.

        created_on (DateTime):
            Timestamp indicating when the bus stop was first created.
            Automatically set on record insertion.

    Constraints:
        Unique Constraint:
            Combination of `location` and `landmark_id` must be unique.
            Ensures spatial and contextual uniqueness of each bus stop relative to its landmark.
    """

    __tablename__ = "bus_stop"
    __table_args__ = (UniqueConstraint("location", "landmark_id"),)

    id = Column(Integer, primary_key=True)
    name = Column(TEXT, nullable=False)
    landmark_id = Column(
        Integer, ForeignKey("landmark.id", ondelete="CASCADE"), nullable=False
    )
    location = Column(Geometry(geometry_type="POINT", srid=4326), nullable=False)
=======
class Business(ORMbase):
    """
    Represents a registered business entity within the system, serving as the parent
    organization for vendors, roles, and associated services.

    Each business maintains its own contact and identity information, status,
    classification type, and geographic location. This table supports business-level
    segregation and access control for multi-tenant architecture.

    Columns:
        id (Integer):
            Primary key. Unique identifier for the business.

        name (String(32)):
            Name of the business.
            Must not be null.
            Maximum 32 characters long.
            Used for identification and display across the platform.

        status (Integer):
            Indicates the current status of the business.
            Mapped from the `BusinessStatus`.
            Defaults to `BusinessStatus.ACTIVE`.

        type (Integer):
            Classifies the nature of the business.
            Mapped from the `BusinessType` enum.
            Defaults to `BusinessType.OTHER`.

        address (TEXT):
            Optional physical address of the business.
            Used for communication or billing purposes.

        contact_person (TEXT):
            Name of the contact person for the business.
            Must not be null.
            Maximum 32 characters long.

        phone_number (TEXT):
            Contact number for the business, must not be null and unique.
            Maximum 32 characters long.
            Saved and processed in RFC3966 format (https://datatracker.ietf.org/doc/html/rfc3966).
            Phone number start with a plus sign followed by country code and local number.

        email_id (TEXT):
            Email address for the business, must not be null and unique.
            Maximum length is 256 characters.
            Enforce the format prescribed by RFC 5322 (https://en.wikipedia.org/wiki/Email_address).

        website (TEXT):
            Optional URL to the business's website or landing page.
            Should be a valid HTTP(S) address if provided.

        location (Geometry(Point)):
            Represents the geographic location of the business in (latitude/longitude).
            Stored as a POINT geometry with SRID 4326 (WGS 84).
            Useful for spatial queries, mapping, and proximity-based operations.

        updated_on (DateTime):
            Timestamp automatically updated when the business record is modified.
            Useful for tracking the last administrative change.

        created_on (DateTime):
            Timestamp indicating when the business record was initially created.
            Automatically set during insertion.
    """

    __tablename__ = "business"

    id = Column(Integer, primary_key=True)
    name = Column(String(32), nullable=False)
    status = Column(Integer, nullable=False, default=BusinessStatus.ACTIVE)
    type = Column(Integer, nullable=False, default=BusinessType.OTHER)
    # Contact details
    address = Column(TEXT)
    contact_person = Column(TEXT, nullable=False)
    phone_number = Column(TEXT, nullable=False, unique=True)
    email_id = Column(TEXT, nullable=False, unique=True)
    website = Column(TEXT)
    location = Column(Geometry(geometry_type="POINT", srid=4326))
    # Metadata
    updated_on = Column(DateTime(timezone=True), onupdate=func.now())
    created_on = Column(DateTime(timezone=True), nullable=False, default=func.now())


class Vendor(ORMbase):
    """
    Represents a vendor within the business, typically a business representative or agent
    who interacts with the platform's services.

    This model stores authentication credentials, profile details, and status metadata
    necessary to manage vendor-level access and communication.

    Columns:
        id (Integer):
            Primary key. Unique identifier for the vendor.

        business_id (Integer):
            Foreign key referencing the associated business entity, its indexed.
            Links the vendor to a parent business account.
            Must not be null, Cascading deletion is applied when the business is deleted.

        username (String(32)):
            Unique username used for login or identification within the business entity.
            Ideally, the username shouldn't be changed once set.
            Must start with an alphabet (uppercase or lowercase).
            Can include uppercase and lowercase letters, digits (0 to 9),
            and symbols like hyphen (-), period (.), at symbol (@), and underscore (_).
            Must be 4-32 characters long.
            Must not be null, and unique against business.

        password (TEXT):
            Hashed password used for secure authentication.
            Length must be 8-32 characters.
            Allowed characters include uppercase, lowercase letters, digits, and special characters
            such as hyphen (-), plus (+), comma (,), period (.), at (@), underscore (_),
            dollar sign ($), percent (%), ampersand (&), asterisk (*), hash (#),
            exclamation mark (!), caret (^), equals (=), forward slash (/), question mark (?).
            Plaintext passwords are never stored. Argon2 is used for hashing.

        gender (Integer):
            Represents the vendor's gender.
            Mapped from the `GenderType` enum.
            Defaults to `GenderType.OTHER`.

        full_name (TEXT):
            Full name of the vendor.
            Optional field used for identification or display and communication.
            Maximum length is 32 characters.

        status (Integer):
            Indicates the account status of the vendor.
            Mapped from the `AccountStatus` enum.
            Defaults to `AccountStatus.ACTIVE`.

        phone_number (TEXT):
            Optional contact number of the vendor.
            Must be in RFC3966 format (https://datatracker.ietf.org/doc/html/rfc3966).
            Begins with a plus sign (+) followed by the country code and local number.
            Maximum length is 32 characters.

        email_id (TEXT):
            Optional email address for communication or password recovery.
            Maximum length is 256 characters.
            Should conform to RFC 5322 standards (https://en.wikipedia.org/wiki/Email_address).

        updated_on (DateTime):
            Timestamp of the last update to the vendor's profile or credentials.
            Automatically updated whenever the vendor's profile is modified.

        created_on (DateTime):
            Timestamp indicating when the vendor account was created.
            Automatically set at the time of account creation.
    """

    __tablename__ = "vendor"
    __table_args__ = (UniqueConstraint("business_id", "username"),)

    id = Column(Integer, primary_key=True)
    business_id = Column(
        Integer,
        ForeignKey("business.id", ondelete="CASCADE"),
        nullable=False,
        index=True,
    )
    username = Column(String(32), nullable=False)
    password = Column(TEXT, nullable=False)
    gender = Column(Integer, nullable=False, default=GenderType.OTHER)
    full_name = Column(TEXT)
    status = Column(Integer, nullable=False, default=AccountStatus.ACTIVE)
    # Contact details
    phone_number = Column(TEXT)
    email_id = Column(TEXT)
    # Metadata
    updated_on = Column(DateTime(timezone=True), onupdate=func.now())
    created_on = Column(DateTime(timezone=True), nullable=False, default=func.now())


class VendorToken(ORMbase):
    """
    Represents an authentication token issued to a vendor,
    providing secure access to the platform with support for token expiration,
    device tracking, and client metadata tracking.

    This table stores unique access tokens mapped to executives along with
    details about the device or client used and timestamps for auditing.
    Useful for session management, device tracking, and implementing token-based authentication.

    Columns:
        id (Integer):
            Primary key. Unique identifier for this token record.

        business_id (Integer):
            Foreign key referencing the associated business entity.
            Identifies the business associated with the vendor.
            Enforces cascading delete — if the business is deleted, related vendor tokens are also removed.

        vendor_id (Integer):
            Foreign key referencing the associated vendor entity, its indexed.
            Identifies the vendor who owns this token.
            Cascades on delete — if the vendor is removed, associated tokens are deleted.

        access_token (String):
            Unique, securely generated 64-character hexadecimal access token.
            Automatically generated using a secure random function.
            Used to authenticate the executive on subsequent requests.

        expires_in (Integer):
            Token expiration time in seconds.
            Defines the duration after which the token becomes invalid.

        expires_at (DateTime):
            Token expiration date and time.
            Defines the date and time after which the token becomes invalid.

        platform_type (Integer):
            Enum value indicating the client platform type.
            Defaults to `PlatformType.OTHER`.

        client_details (TEXT):
            Optional description of the client device or environment.
            May include user agent, app version, IP address, etc.
            Maximum 32 characters long.

        updated_on (DateTime):
            Timestamp automatically updated when the token record is modified.
            Useful for tracking recent activity or token refresh events.

        created_on (DateTime):
            Timestamp indicating when the token was initially created.
            Automatically set to the current time at insertion.
    """

    __tablename__ = "vendor_token"

    id = Column(Integer, primary_key=True)
    business_id = Column(
        Integer,
        ForeignKey("business.id", ondelete="CASCADE"),
        nullable=False,
    )
    vendor_id = Column(
        Integer,
        ForeignKey("vendor.id", ondelete="CASCADE"),
        nullable=False,
        index=True,
    )
    access_token = Column(
        String(64), unique=True, nullable=False, default=lambda: token_hex(32)
    )
    expires_in = Column(Integer, nullable=False)
    expires_at = Column(DateTime(timezone=True), nullable=False)
    # Device related details
    platform_type = Column(Integer, default=PlatformType.OTHER)
    client_details = Column(TEXT)
    # Metadata
    updated_on = Column(DateTime(timezone=True), onupdate=func.now())
    created_on = Column(DateTime(timezone=True), nullable=False, default=func.now())


class VendorRole(ORMbase):
    """
    Represents a predefined role assigned to vendors, defining their access
    privileges and management capabilities within a business account.

    Each role is scoped to a specific business and can be assigned to one or more vendors,
    allowing granular control over vendor permissions and responsibilities.

    Columns:
        id (Integer):
            Primary key. Unique identifier for the role.

        name (String(32)):
            Name of the role.
            Must not be null, and unique against business.
            Maximum 32 characters long.

        business_id (Integer):
            Foreign key referencing the associated business entity, its indexed.
            Identifies the business this role belongs to.
            Enforces cascading delete — if the business is deleted, the role is also removed.

        manage_token (Boolean):
            Indicates whether the role permits listing and deletion of vendor tokens.

        create_vendor (Boolean):
            Whether this role allows creation of new vendor accounts.

        update_vendor (Boolean):
            Whether this role allows editing existing vendor accounts.

        delete_vendor (Boolean):
            Whether this role allows deletion of vendor accounts.

        create_role (Boolean):
            Whether this role permits creation of new vendor roles.

        update_role (Boolean):
            Whether this role permits editing existing vendor roles.

        delete_role (Boolean):
            Whether this role permits deletion of vendor roles.

        updated_on (DateTime):
            Timestamp automatically updated when the role record is modified.

        created_on (DateTime):
            Timestamp indicating when the role was initially created.
    """

    __tablename__ = "vendor_role"
    __table_args__ = (UniqueConstraint("name", "business_id"),)

    id = Column(Integer, primary_key=True)
    name = Column(String(32), nullable=False)
    business_id = Column(
        Integer,
        ForeignKey("business.id", ondelete="CASCADE"),
        nullable=False,
        index=True,
    )
    # Vendor token management permission
    manage_token = Column(Boolean, nullable=False)
    # Vendor management permission
    create_vendor = Column(Boolean, nullable=False)
    update_vendor = Column(Boolean, nullable=False)
    delete_vendor = Column(Boolean, nullable=False)
    # Vendor role management permission
    create_role = Column(Boolean, nullable=False)
    update_role = Column(Boolean, nullable=False)
    delete_role = Column(Boolean, nullable=False)
    # Metadata
    updated_on = Column(DateTime(timezone=True), onupdate=func.now())
    created_on = Column(DateTime(timezone=True), nullable=False, default=func.now())


class VendorRoleMap(ORMbase):
    """
    Represents the mapping between vendors and their assigned roles,
    enabling a many-to-one relationship between `vendor` and `vendor_role`.

    This table allows an vendor to be assigned multiple roles and a role
    to be assigned to multiple vendor. Useful for implementing a flexible
    Role-Based Access Control (RBAC) system.

    Columns:
        id (Integer):
            Primary key. Unique identifier for this role mapping record.

        business_id (Integer):
            Foreign key referencing the associated business entity, its indexed.
            Identifies the business under which the vendor-role mapping exists.
            Cascades on delete — if the business is deleted, related mappings are also deleted.

        role_id (Integer):
            Foreign key referencing `vendor_role.id`.
            Specifies the role assigned to the vendor.
            Cascades on delete — if the role is removed, related mappings are deleted.

        vendor_id (Integer):
            Foreign key referencing `vendor.id`.
            Identifies the vendor receiving the role.
            Cascades on delete — if the vendor is removed, the mapping is deleted.

        updated_on (DateTime):
            Timestamp automatically updated whenever the mapping record is modified.
            Useful for auditing or tracking role changes.

        created_on (DateTime):
            Timestamp indicating when this mapping was created.
            Defaults to the current timestamp at insertion.
    """

    __tablename__ = "vendor_role_map"

    id = Column(Integer, primary_key=True)
    business_id = Column(
        Integer,
        ForeignKey("business.id", ondelete="CASCADE"),
        nullable=False,
        index=True,
    )
    role_id = Column(
        Integer,
        ForeignKey("vendor_role.id", ondelete="CASCADE"),
        nullable=False,
    )
    vendor_id = Column(
        Integer,
        ForeignKey("vendor.id", ondelete="CASCADE"),
        nullable=False,
    )
>>>>>>> c594d2a7
    # Metadata
    updated_on = Column(DateTime(timezone=True), onupdate=func.now())
    created_on = Column(DateTime(timezone=True), nullable=False, default=func.now())<|MERGE_RESOLUTION|>--- conflicted
+++ resolved
@@ -692,7 +692,6 @@
     created_on = Column(DateTime(timezone=True), nullable=False, default=func.now())
 
 
-<<<<<<< HEAD
 class BusStop(ORMbase):
     """
     Represents a public bus stop, tied to a specific geographic location and a nearby landmark.
@@ -742,7 +741,11 @@
         Integer, ForeignKey("landmark.id", ondelete="CASCADE"), nullable=False
     )
     location = Column(Geometry(geometry_type="POINT", srid=4326), nullable=False)
-=======
+    # Metadata
+    updated_on = Column(DateTime(timezone=True), onupdate=func.now())
+    created_on = Column(DateTime(timezone=True), nullable=False, default=func.now())
+
+
 class Business(ORMbase):
     """
     Represents a registered business entity within the system, serving as the parent
@@ -1135,7 +1138,6 @@
         ForeignKey("vendor.id", ondelete="CASCADE"),
         nullable=False,
     )
->>>>>>> c594d2a7
     # Metadata
     updated_on = Column(DateTime(timezone=True), onupdate=func.now())
     created_on = Column(DateTime(timezone=True), nullable=False, default=func.now())