--- conflicted
+++ resolved
@@ -35,11 +35,8 @@
     BusinessType,
     CompanyStatus,
     CompanyType,
-<<<<<<< HEAD
+    FareScope,
     BusStatus,
-=======
-    FareScope,
->>>>>>> e001d59c
 )
 
 
@@ -1262,7 +1259,113 @@
     created_on = Column(DateTime(timezone=True), nullable=False, default=func.now())
 
 
-<<<<<<< HEAD
+class Wallet(ORMbase):
+    """
+    Represents a digital wallet tied to an associated object (e.g: entebus, company, merchant).
+
+    - Wallets must be manually removed when the associated object is removed.
+    - Wallets cannot be deleted if the balance is not zero, as it could lead to accounting inconsistencies.
+    - Deletion is restricted via a database trigger (for non zero balance).
+    - Wallet cannot be deleted if the debit_transfer, credit_transfer or wallet_transfer refer to this wallet.
+    - Data cleaner should handle dangling wallets.
+
+    Columns:
+        id (Integer):
+            Primary key. Unique identifier for the wallet.
+
+        name (TEXT):
+            Name of the wallet. This field is required.
+            Maximum 32 characters in length
+
+        balance (Numeric(10, 2)):
+            The current balance of the wallet.
+            Must be zero before deletion is permitted.
+
+        updated_on (DateTime):
+            The timestamp of the last balance update or modification.
+            This is automatically set to the current time when the wallet is modified.
+
+        created_on (DateTime):
+            The timestamp when the wallet was created.
+            Automatically set when the wallet is first inserted into the database.
+    """
+
+    __tablename__ = "wallet"
+
+    id = Column(Integer, primary_key=True)
+    name = Column(TEXT, nullable=False)
+    balance = Column(Numeric(10, 2), nullable=False)
+    # Metadata
+    updated_on = Column(DateTime(timezone=True), onupdate=func.now())
+    created_on = Column(DateTime(timezone=True), nullable=False, default=func.now())
+
+
+class BankAccount(ORMbase):
+    """
+    Represents a bank account used for financial transactions and settlements.
+
+    This table stores essential details of a bank account, such as the account holder's name,
+    account number, IFSC code, and bank/branch details. It can be associated with operators, company,
+    or merchants depending on the use case.
+
+    Notes:
+        - Bank accounts must be manually removed when the associated object is removed.
+        - Bank accounts cannot be deleted if the debit_transfer refer to this bank account.
+        - Data cleaner should handle dangling bank accounts.
+
+    Columns:
+        id (Integer):
+            Primary key. Unique identifier for the bank account.
+
+        bank_name (TEXT):
+            Name of the bank. This field is required.
+            Maximum 32 characters in length
+
+        branch_name (TEXT):
+            Name of the bank branch. Optional field.
+            Maximum 32 characters in length
+
+        account_number (TEXT):
+            The actual bank account number. Required.
+            Maximum 32 characters in length
+
+        holder_name (TEXT):
+            Full name of the account holder. Required.
+            Maximum 32 characters in length
+
+        ifsc (TEXT):
+            The Indian Financial System Code (IFSC) of the branch.
+            Used to uniquely identify a bank branch. Required.
+            Maximum 16 characters in length
+
+        account_type (Integer):
+            Type of the bank account, stored as an integer enum.
+            Refers to the `BankAccountType` enumeration.
+            Defaults to `BankAccountType.OTHER`.
+
+        updated_on (DateTime):
+            The timestamp of the last balance update or modification.
+            This is automatically set to the current time when their is a modification.
+
+        created_on (DateTime):
+            The timestamp when the account was created.
+            Automatically set when the account is first inserted into the database.
+    """
+
+    __tablename__ = "bank_account"
+
+    id = Column(Integer, primary_key=True)
+    bank_name = Column(TEXT, nullable=False)
+    branch_name = Column(TEXT)
+    account_number = Column(TEXT, nullable=False)
+    holder_name = Column(TEXT, nullable=False)
+    ifsc = Column(TEXT, nullable=False)
+    account_type = Column(Integer, nullable=False, default=BankAccountType.OTHER)
+    # Metadata
+    updated_on = Column(DateTime(timezone=True), onupdate=func.now())
+    created_on = Column(DateTime(timezone=True), nullable=False, default=func.now())
+
+
 class Bus(ORMbase):
     """
     Represents a bus entity that is part of a company's fleet.
@@ -1342,110 +1445,6 @@
     fitness_upto = Column(DateTime(timezone=True))
     road_tax_upto = Column(DateTime(timezone=True))
     status = Column(Integer, nullable=False, default=BusStatus.ACTIVE)
-=======
-class Wallet(ORMbase):
-    """
-    Represents a digital wallet tied to an associated object (e.g: entebus, company, merchant).
-
-    - Wallets must be manually removed when the associated object is removed.
-    - Wallets cannot be deleted if the balance is not zero, as it could lead to accounting inconsistencies.
-    - Deletion is restricted via a database trigger (for non zero balance).
-    - Wallet cannot be deleted if the debit_transfer, credit_transfer or wallet_transfer refer to this wallet.
-    - Data cleaner should handle dangling wallets.
-
-    Columns:
-        id (Integer):
-            Primary key. Unique identifier for the wallet.
-
-        name (TEXT):
-            Name of the wallet. This field is required.
-            Maximum 32 characters in length
-
-        balance (Numeric(10, 2)):
-            The current balance of the wallet.
-            Must be zero before deletion is permitted.
-
-        updated_on (DateTime):
-            The timestamp of the last balance update or modification.
-            This is automatically set to the current time when the wallet is modified.
-
-        created_on (DateTime):
-            The timestamp when the wallet was created.
-            Automatically set when the wallet is first inserted into the database.
-    """
-
-    __tablename__ = "wallet"
-
-    id = Column(Integer, primary_key=True)
-    name = Column(TEXT, nullable=False)
-    balance = Column(Numeric(10, 2), nullable=False)
-    # Metadata
-    updated_on = Column(DateTime(timezone=True), onupdate=func.now())
-    created_on = Column(DateTime(timezone=True), nullable=False, default=func.now())
-
-
-class BankAccount(ORMbase):
-    """
-    Represents a bank account used for financial transactions and settlements.
-
-    This table stores essential details of a bank account, such as the account holder's name,
-    account number, IFSC code, and bank/branch details. It can be associated with operators, company,
-    or merchants depending on the use case.
-
-    Notes:
-        - Bank accounts must be manually removed when the associated object is removed.
-        - Bank accounts cannot be deleted if the debit_transfer refer to this bank account.
-        - Data cleaner should handle dangling bank accounts.
-
-    Columns:
-        id (Integer):
-            Primary key. Unique identifier for the bank account.
-
-        bank_name (TEXT):
-            Name of the bank. This field is required.
-            Maximum 32 characters in length
-
-        branch_name (TEXT):
-            Name of the bank branch. Optional field.
-            Maximum 32 characters in length
-
-        account_number (TEXT):
-            The actual bank account number. Required.
-            Maximum 32 characters in length
-
-        holder_name (TEXT):
-            Full name of the account holder. Required.
-            Maximum 32 characters in length
-
-        ifsc (TEXT):
-            The Indian Financial System Code (IFSC) of the branch.
-            Used to uniquely identify a bank branch. Required.
-            Maximum 16 characters in length
-
-        account_type (Integer):
-            Type of the bank account, stored as an integer enum.
-            Refers to the `BankAccountType` enumeration.
-            Defaults to `BankAccountType.OTHER`.
-
-        updated_on (DateTime):
-            The timestamp of the last balance update or modification.
-            This is automatically set to the current time when their is a modification.
-
-        created_on (DateTime):
-            The timestamp when the account was created.
-            Automatically set when the account is first inserted into the database.
-    """
-
-    __tablename__ = "bank_account"
-
-    id = Column(Integer, primary_key=True)
-    bank_name = Column(TEXT, nullable=False)
-    branch_name = Column(TEXT)
-    account_number = Column(TEXT, nullable=False)
-    holder_name = Column(TEXT, nullable=False)
-    ifsc = Column(TEXT, nullable=False)
-    account_type = Column(Integer, nullable=False, default=BankAccountType.OTHER)
->>>>>>> e001d59c
     # Metadata
     updated_on = Column(DateTime(timezone=True), onupdate=func.now())
     created_on = Column(DateTime(timezone=True), nullable=False, default=func.now())