--- conflicted
+++ resolved
@@ -649,7 +649,15 @@
         manage_op_token (Boolean):
             Determines whether the role grants permission to manage operator tokens.
 
-<<<<<<< HEAD
+        create_operator (Boolean):
+            Whether this role permits the creation of a new operator.
+
+        update_operator (Boolean):
+            Whether this role permits editing the existing operator.
+
+        delete_operator (Boolean):
+            Whether this role permits deletion of a operator.
+
         create_company (Boolean):
             Whether this role permits the creation of a new company.
 
@@ -658,16 +666,6 @@
 
         delete_company (Boolean):
             Whether this role permits deletion of a company.
-=======
-        create_operator (Boolean):
-            Whether this role permits the creation of a new operator.
-
-        update_operator (Boolean):
-            Whether this role permits editing the existing operator.
-
-        delete_operator (Boolean):
-            Whether this role permits deletion of a operator.
->>>>>>> 8981520b
 
         updated_on (DateTime):
             Timestamp automatically updated whenever the role record is modified.
@@ -691,17 +689,14 @@
     )
     # Token management permission
     manage_op_token = Column(Boolean, nullable=False)
-<<<<<<< HEAD
+    # Operator management permission
+    create_operator = Column(Boolean, nullable=False)
+    update_operator = Column(Boolean, nullable=False)
+    delete_operator = Column(Boolean, nullable=False)
     # Company management permission
     create_company = Column(Boolean, nullable=False)
     update_company = Column(Boolean, nullable=False)
     delete_company = Column(Boolean, nullable=False)
-=======
-    # Operator management permission
-    create_operator = Column(Boolean, nullable=False)
-    update_operator = Column(Boolean, nullable=False)
-    delete_operator = Column(Boolean, nullable=False)
->>>>>>> 8981520b
     # Metadata
     updated_on = Column(DateTime(timezone=True), onupdate=func.now())
     created_on = Column(DateTime(timezone=True), nullable=False, default=func.now())
