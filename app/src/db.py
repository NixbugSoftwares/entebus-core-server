from secrets import token_hex
from geoalchemy2 import Geometry
from sqlalchemy import (
    TEXT,
    Boolean,
    Column,
    DateTime,
    ForeignKey,
    Integer,
    Numeric,
    String,
    UniqueConstraint,
    create_engine,
    func,
)
from sqlalchemy.ext.declarative import declarative_base
from sqlalchemy.orm import sessionmaker
from sqlalchemy.dialects.postgresql import JSONB

from app.src.constants import (
    PSQL_DB_DRIVER,
    PSQL_DB_HOST,
    PSQL_DB_PASSWORD,
    PSQL_DB_NAME,
    PSQL_DB_PORT,
    PSQL_DB_USERNAME,
)
from app.src.enums import (
    AccountStatus,
    BankAccountType,
    GenderType,
    LandmarkType,
    PlatformType,
    BusinessStatus,
    BusinessType,
    CompanyStatus,
    CompanyType,
    FareScope,
    BusStatus,
)


# Global DBMS variables
dbURL = f"{PSQL_DB_DRIVER}://{PSQL_DB_USERNAME}:{PSQL_DB_PASSWORD}@{PSQL_DB_HOST}:{PSQL_DB_PORT}/{PSQL_DB_NAME}"
engine = create_engine(url=dbURL, echo=False)
sessionMaker = sessionmaker(bind=engine, expire_on_commit=False)
ORMbase = declarative_base()


# ----------------------------------- General DB Models ---------------------------------------#
class ExecutiveRole(ORMbase):
    """
    Represents a predefined role assigned to executives, defining what actions
    they are permitted to perform within the system.

    Each role can be assigned to one or more executive accounts.

    Columns:
        id (Integer):
            Primary key. Unique identifier for the role.

        name (String(32)):
            Name of the role.
            Must be unique and not null.

        create_executive (Boolean):
            Whether this role permits the creation of new executive accounts.

        update_executive (Boolean):
            Whether this role permits editing existing executive accounts.

        delete_executive (Boolean):
            Whether this role permits deletion of executive accounts.

        manage_ex_token (Boolean):
            Whether this role permits listing and deletion of executive tokens.

        manage_op_token (Boolean):
            Whether this role permits listing and deletion of operator tokens.

        manage_ve_token (Boolean):
            Whether this role permits listing and deletion of vendor tokens.

        create_landmark (Boolean):
            Whether this role permits the creation of a new landmark.

        update_landmark (Boolean):
            Whether this role permits editing existing the landmark.

        delete_landmark (Boolean):
            Whether this role permits deletion of a landmark.

        create_bus_stop (Boolean):
            Whether this role permits the creation of a new bus stop.
        
        update_bus_stop (Boolean):
            Whether this role permits editing existing the bus stop.

        delete_bus_stop (Boolean):
            Whether this role permits deletion of a bus stop.

        create_company (Boolean):
            Whether this role permits the creation of a new company.

        update_company (Boolean):
            Whether this role permits editing the existing company.

        delete_company (Boolean):
            Whether this role permits deletion of a company.

        updated_on (DateTime):
            Timestamp automatically updated whenever the role record is modified.

        created_on (DateTime):
            Timestamp indicating when the role was initially created.
    """

    __tablename__ = "executive_role"

    id = Column(Integer, primary_key=True)
    name = Column(String(32), nullable=False, unique=True)
    # Token management permission
    manage_ex_token = Column(Boolean, nullable=False)
    manage_op_token = Column(Boolean, nullable=False)
    manage_ve_token = Column(Boolean, nullable=False)
    # Executive management permission
    create_executive = Column(Boolean, nullable=False)
    update_executive = Column(Boolean, nullable=False)
    delete_executive = Column(Boolean, nullable=False)
    # Landmark management permission
    create_landmark = Column(Boolean, nullable=False)
    update_landmark = Column(Boolean, nullable=False)
    delete_landmark = Column(Boolean, nullable=False)
    # Bus Stop management permission
    create_bus_stop = Column(Boolean, nullable=False)
<<<<<<< HEAD
    update_bus_stop = Column(Boolean, nullable=False)
=======
    delete_bus_stop = Column(Boolean, nullable=False)
>>>>>>> 8647f936
    # Company management permission
    create_company = Column(Boolean, nullable=False)
    update_company = Column(Boolean, nullable=False)
    delete_company = Column(Boolean, nullable=False)
    # Metadata
    updated_on = Column(DateTime(timezone=True), onupdate=func.now())
    created_on = Column(DateTime(timezone=True), nullable=False, default=func.now())


class Executive(ORMbase):
    """
    Represents an executive user within the system, typically someone with elevated
    permissions such as admins, supervisors, or marketing members.

    This model stores authentication credentials, profile details, and status metadata
    necessary to manage executive-level access and communication.

    Columns:
        id (Integer):
            Primary key. Unique identifier for the executive.

        username (String(32)):
            Unique username used for login or identification within the system.
            Ideally, the username shouldn't be changed once set.
            It should start with an alphabet (uppercase or lowercase).
            It can contain uppercase and lowercase letters, as well as digits from 0 to 9.
            It should be 4-32 characters long.
            May include hyphen (-), period (.), at symbol (@), and underscore (_).
            Must not be null and unique.

        password (TEXT):
            Hashed password used for authentication.
            It should be 8-32 characters long.
            Passwords can contain uppercase and lowercase letters, as well as digits from 0 to 9.
            Plaintext should never be stored here. Argon2 is used for secure hashing.
            May include hyphen (-), plus (+), comma (,), period (.), at symbol (@), underscore (_),
            dollar sign ($), percent (%), ampersand (&), asterisk (*), hash (#),
            exclamation mark (!), caret (^), equals (=), forward slash (/), question mark (?).

        gender (Integer):
            Represents the executive's gender. Mapped from the `GenderType` enum.
            Defaults to `GenderType.OTHER`.

        full_name (TEXT):
            Full name of the executive. Optional field used for display and communication.
            Maximum 32 characters long.

        designation (TEXT):
            Job title or role description of the executive.
            Maximum  32 characters long.

        status (Integer):
            Indicates the account status.
            Mapped from the `AccountStatus` enum. Defaults to `AccountStatus.ACTIVE`.

        phone_number (TEXT):
            Optional contact number of the executive.
            Maximum 32 characters long.
            Saved and processed in RFC3966 format (https://datatracker.ietf.org/doc/html/rfc3966).
            Phone number start with a plus sign followed by country code and local number.

        email_id (TEXT):
            Optional email address for communication and recovery purposes.
            Maximum 256 characters long.
            Enforce the format prescribed by RFC 5322 (https://en.wikipedia.org/wiki/Email_address).

        updated_on (DateTime):
            Timestamp of the last update to the executive's profile or credentials.
            Timestamp automatically updated whenever the executive's profile is modified.

        created_on (DateTime):
            Timestamp of when the executive account was created.
    """

    __tablename__ = "executive"

    id = Column(Integer, primary_key=True)
    username = Column(String(32), nullable=False, unique=True)
    password = Column(TEXT, nullable=False)
    gender = Column(Integer, nullable=False, default=GenderType.OTHER)
    full_name = Column(TEXT)
    designation = Column(TEXT)
    status = Column(Integer, nullable=False, default=AccountStatus.ACTIVE)
    # Contact details
    phone_number = Column(TEXT)
    email_id = Column(TEXT)
    # Metadata
    updated_on = Column(DateTime(timezone=True), onupdate=func.now())
    created_on = Column(DateTime(timezone=True), nullable=False, default=func.now())


class ExecutiveRoleMap(ORMbase):
    """
    Represents the mapping between executives and their assigned roles,
    enabling a many-to-many relationship between `executive` and `executive_role`.

    This table allows an executive to be assigned multiple roles and a role
    to be assigned to multiple executives. Useful for implementing a flexible
    Role-Based Access Control (RBAC) system.

    Columns:
        id (Integer):
            Primary key. Unique identifier for this role mapping record.

        role_id (Integer):
            Foreign key referencing `executive_role.id`.
            Specifies the role assigned to the executive.
            Cascades on delete — if the role is removed, related mappings are deleted.

        executive_id (Integer):
            Foreign key referencing `executive.id`.
            Identifies the executive receiving the role.
            Cascades on delete — if the executive is removed, related mappings are deleted.

        updated_on (DateTime):
            Timestamp automatically updated whenever the mapping record is modified.
            Useful for auditing or synchronization.

        created_on (DateTime):
            Timestamp indicating when this mapping was created.
            Defaults to the current timestamp at insertion.
    """

    __tablename__ = "executive_role_map"

    id = Column(Integer, primary_key=True)
    role_id = Column(
        Integer, ForeignKey("executive_role.id", ondelete="CASCADE"), nullable=False
    )
    executive_id = Column(
        Integer, ForeignKey("executive.id", ondelete="CASCADE"), nullable=False
    )
    # Metadata
    updated_on = Column(DateTime(timezone=True), onupdate=func.now())
    created_on = Column(DateTime(timezone=True), nullable=False, default=func.now())


class ExecutiveToken(ORMbase):
    """
    Represents an authentication token issued to an executive,
    enabling secure access to the platform with support for token expiration
    and client metadata tracking.

    This table stores unique access tokens mapped to executives along with
    details about the device or client used and timestamps for auditing.
    Useful for session management, device tracking, and implementing token-based authentication.

    Columns:
        id (Integer):
            Primary key. Unique identifier for this token record.

        executive_id (Integer):
            Foreign key referencing `executive.id`.
            Identifies the executive associated with this token.
            Cascades on delete — if the executive is removed, related tokens are deleted.

        access_token (String):
            Unique, securely generated 64-character hexadecimal access token.
            Automatically generated using a secure random function.
            Used to authenticate the executive on subsequent requests.

        expires_in (Integer):
            Token expiration time in seconds.
            Defines the duration after which the token becomes invalid.

        expires_at (DateTime):
            Token expiration date and time.
            Defines the date and time after which the token becomes invalid.

        platform_type (Integer):
            Enum value indicating the client platform type.
            Defaults to `PlatformType.OTHER`.

        client_details (TEXT):
            Optional description of the client device or environment.
            May include user agent, app version, IP address, etc.
            Maximum 1024 characters long.

        updated_on (DateTime):
            Timestamp automatically updated whenever the token record is modified.
            Useful for auditing or tracking last usage.

        created_on (DateTime):
            Timestamp indicating when this token was created.
            Defaults to the current timestamp at insertion.
    """

    __tablename__ = "executive_token"

    id = Column(Integer, primary_key=True)
    executive_id = Column(
        Integer,
        ForeignKey("executive.id", ondelete="CASCADE"),
        nullable=False,
        index=True,
    )
    access_token = Column(
        String(64), unique=True, nullable=False, default=lambda: token_hex(32)
    )
    expires_in = Column(Integer, nullable=False)
    expires_at = Column(DateTime(timezone=True), nullable=False)
    # Device related details
    platform_type = Column(Integer, default=PlatformType.OTHER)
    client_details = Column(TEXT)
    # Metadata
    updated_on = Column(DateTime(timezone=True), onupdate=func.now())
    created_on = Column(DateTime(timezone=True), nullable=False, default=func.now())


class Company(ORMbase):
    """
    Represents a company registered in the system, along with its status,
    type, contact information, and geographical location.

    This table stores core organizational data and is linked to other entities
    such as operators, roles, and tokens. It supports categorization, status tracking,
    and location-based operations.

    Columns:
        id (Integer):
            Primary key. Unique identifier for the company.

        name (String):
            Name of the company.
            Must be unique and is required.
            Maximum 32 characters long.

        status (Integer):
            Enum representing the verification status of the company
            Defaults to `CompanyStatus.UNDER_VERIFICATION`.

        type (Integer):
            Enum representing the type/category of the company.
            Defaults to `CompanyType.OTHER`.

        address (TEXT):
            Physical or mailing address of the company.
            Used for communication or locating the company.
            Maximum 512 characters long.

        contact_person (TEXT):
            Name of the primary contact person for the company.
            Must not be null.
            Maximum 32 characters long.

        phone_number (TEXT):
            Phone number associated with the company, must not be null
            Maximum 32 characters long.
            Saved and processed in RFC3966 format (https://datatracker.ietf.org/doc/html/rfc3966).
            Phone number start with a plus sign followed by country code and local number.

        email_id (TEXT):
            Optional email address for company-related communication.
            Maximum 256 characters long
            Enforce the format prescribed by RFC 5322

        location (Geometry):
            Geographical location of the company represented as a `POINT`
            geometry with SRID 4326. Required for location-based features.

        updated_on (DateTime):
            Timestamp automatically updated whenever the company record is modified.
            Useful for tracking updates and synchronization.

        created_on (DateTime):
            Timestamp indicating when the company record was created.
            Automatically set to the current timestamp at insertion.
    """

    __tablename__ = "company"

    id = Column(Integer, primary_key=True)
    name = Column(String(32), nullable=False, unique=True)
    status = Column(Integer, nullable=False, default=CompanyStatus.UNDER_VERIFICATION)
    type = Column(Integer, nullable=False, default=CompanyType.OTHER)
    # Contact details
    address = Column(TEXT, nullable=False)
    contact_person = Column(TEXT, nullable=False)
    phone_number = Column(TEXT, nullable=False)
    email_id = Column(TEXT)
    location = Column(Geometry(geometry_type="POINT", srid=4326), nullable=False)
    # Metadata
    updated_on = Column(DateTime(timezone=True), onupdate=func.now())
    created_on = Column(DateTime(timezone=True), nullable=False, default=func.now())


class Operator(ORMbase):
    """
    Represents an operator account within a company, containing authentication
    credentials, contact information, and metadata related to account status.

    This table defines the core identity and login profile for operators who
    perform various operational tasks in a multi-tenant system. Each operator
    is linked to a specific company and can be uniquely identified by a
    username within that company.

    The design supports reuse of usernames across different companies while
    enforcing uniqueness within each company to maintain account separation
    and security in multi-organization deployments.

    Columns:
        id (Integer):
            Primary key. Unique identifier for the operator account.

        company_id (Integer):
            Foreign key referencing `company.id`.
            Identifies the company to which the operator belongs.
            Cascades on delete — if the company is deleted, all its operators are removed.

        username (String(32)):
            Unique username used for login or identification within the system.
            Ideally, the username shouldn't be changed once set.
            It should start with an alphabet (uppercase or lowercase).
            It can contain uppercase and lowercase letters, as well as digits from 0 to 9.
            It should be 4-32 characters long.
            May include hyphen (-), period (.), at symbol (@), and underscore (_).
            Must not be null and unique.

        password (TEXT):
            Hashed password used for authentication.
            It should be 8-32 characters long.
            Passwords can contain uppercase and lowercase letters, as well as digits from 0 to 9.
            Plaintext should never be stored here. Argon2 is used for secure hashing.
            May include hyphen (-), plus (+), comma (,), period (.), at symbol (@), underscore (_),
            dollar sign ($), percent (%), ampersand (&), asterisk (*), hash (#),
            exclamation mark (!), caret (^), equals (=), forward slash (/), question mark (?).

        gender (Integer):
            Enum representing the operator’s gender.
            Defaults to `GenderType.OTHER`.

        full_name (TEXT):
            The full name of the operator (optional).
            Maximum 32 characters long.

        status (Integer):
            Enum representing the account's current status.
            Defaults to `AccountStatus.ACTIVE`.

        phone_number (TEXT):
            Optional contact phone number for the operator.
            Maximum 32 characters long.
            Saved and processed in RFC3966 format (https://datatracker.ietf.org/doc/html/rfc3966).
            Phone number start with a plus sign followed by country code and local number.

        email_id (TEXT):
            Optional contact email address for the operator.
            Maximum 256 characters long.
            Enforce the format prescribed by RFC 5322 (https://en.wikipedia.org/wiki/Email_address).

        updated_on (DateTime):
            Timestamp of the last update to the operator's profile or credentials.
            Timestamp automatically updated whenever the operators's profile is modified.

        created_on (DateTime):
            Timestamp of when the operators account was created.

    Constraints:
        UniqueConstraint (username, company_id):
            Ensures that usernames are unique within each company.
            The same username may exist in different companies.
    """

    __tablename__ = "operator"
    __table_args__ = (UniqueConstraint("username", "company_id"),)

    id = Column(Integer, primary_key=True)
    company_id = Column(
        Integer,
        ForeignKey("company.id", ondelete="CASCADE"),
        nullable=False,
        index=True,
    )
    username = Column(String(32), nullable=False)
    password = Column(TEXT, nullable=False)
    gender = Column(Integer, nullable=False, default=GenderType.OTHER)
    full_name = Column(TEXT)
    status = Column(Integer, nullable=False, default=AccountStatus.ACTIVE)
    # Contact details
    phone_number = Column(TEXT)
    email_id = Column(TEXT)
    # Metadata
    updated_on = Column(DateTime(timezone=True), onupdate=func.now())
    created_on = Column(DateTime(timezone=True), nullable=False, default=func.now())


class OperatorToken(ORMbase):
    """
    Represents authentication tokens issued to operators, enabling secure access and session management
    within a specific company context. This table supports device-level tracking, token expiration,
    and audit metadata for robust token-based authentication systems.

    Columns:
        id (Integer):
            Primary key. A unique identifier for each operator token record.

        operator_id (Integer):
            Foreign key referencing `operator.id`.
            Identifies the operator to whom the token is issued.
            Indexed to improve lookup speed for operator-based queries.
            Cascades on delete — removing an operator deletes associated tokens.

        company_id (Integer):
            Foreign key referencing `company.id`.
            Specifies the company context in which the token is valid.
            Cascades on delete — removing the company deletes related tokens.

        access_token (String(64)):
            Secure token string used for authentication.
            Must be unique and non-null.
            Default is a 64-character random hexadecimal string generated using `token_hex(32)`.

        expires_in (Integer):
            Duration (in seconds) for which the token remains valid from the time of creation.
            Used for calculating token expiry dynamically.

        expires_at (DateTime):
            Absolute timestamp indicating when the token becomes invalid.
            Typically derived from `created_on + expires_in`.

        platform_type (Integer):
            Indicates the type of device or platform from which the token was issued.
            Defaults to `PlatformType.OTHER`.
            Useful for device-aware authentication and access logging.

        client_details (TEXT):
            Optional description of the client device or environment.
            May include user agent, app version, IP address, etc.
            Maximum 1024 characters long.

        updated_on (DateTime):
            Timestamp that updates automatically whenever the record is modified.
            Useful for tracking changes to token details over time.

        created_on (DateTime):
            Timestamp marking when the token was created.
            Automatically set to the current time at the point of insertion.
    """

    __tablename__ = "operator_token"

    id = Column(Integer, primary_key=True)
    operator_id = Column(
        Integer,
        ForeignKey("operator.id", ondelete="CASCADE"),
        nullable=False,
        index=True,
    )
    company_id = Column(
        Integer, ForeignKey("company.id", ondelete="CASCADE"), nullable=False
    )
    access_token = Column(
        String(64), unique=True, nullable=False, default=lambda: token_hex(32)
    )
    expires_in = Column(Integer, nullable=False)
    expires_at = Column(DateTime(timezone=True), nullable=False)
    # Device related details
    platform_type = Column(Integer, default=PlatformType.OTHER)
    client_details = Column(TEXT)
    # Metadata
    updated_on = Column(DateTime(timezone=True), onupdate=func.now())
    created_on = Column(DateTime(timezone=True), nullable=False, default=func.now())


class OperatorRole(ORMbase):
    """
    Represents the role assigned to operators within a company for token management and
    access control functionality.

    Defines a simplified role schema focused on permission to manage operator tokens.
    This structure contributes to a modular Role-Based Access Control (RBAC) system
    that can evolve with future expansions.

    Columns:
        id (Integer):
            Primary key. Unique identifier for the operator role.

        name (String(32)):
            Name of the role. Must be unique across the company.

        company_id (Integer):
            Foreign key referencing `company.id`.
            Indicates the company to which this role is assigned.
            Cascades on delete — deleting the company removes related roles.

        manage_op_token (Boolean):
            Determines whether the role grants permission to manage operator tokens.

        updated_on (DateTime):
            Timestamp automatically updated whenever the role record is modified.
            Useful for audit logging and synchronization.

        created_on (DateTime):
            Timestamp indicating when this role was created.
            Defaults to the current timestamp at the time of insertion.
    """

    __tablename__ = "operator_role"
    __table_args__ = (UniqueConstraint("name", "company_id"),)

    id = Column(Integer, primary_key=True)
    name = Column(String(32), nullable=False, unique=True)
    company_id = Column(
        Integer,
        ForeignKey("company.id", ondelete="CASCADE"),
        nullable=False,
        index=True,
    )
    # Token management permission
    manage_op_token = Column(Boolean, nullable=False)
    # Metadata
    updated_on = Column(DateTime(timezone=True), onupdate=func.now())
    created_on = Column(DateTime(timezone=True), nullable=False, default=func.now())


class OperatorRoleMap(ORMbase):
    """
    Represents the mapping between operators and their assigned roles within a company,
    enabling a many-to-many relationship between `operator` and `operator_role` scoped by `company`.

    This table allows:
    - An operator to be assigned multiple roles within a company.
    - A role to be assigned to multiple operators.
    - Support for multi-tenant Role-Based Access Control (RBAC) systems through the `company_id` field.

    Columns:
        id (Integer):
            Primary key. Unique identifier for this operator-role mapping record.

        company_id (Integer):
            Foreign key referencing `company.id`.
            Indicates which company the role-operator mapping belongs to.
            Indexed for efficient querying.
            Cascades on delete — if the company is removed, related mappings are deleted.

        role_id (Integer):
            Foreign key referencing `operator_role.id`.
            Specifies the role assigned to the operator.
            Cascades on delete — if the role is removed, related mappings are deleted.

        operator_id (Integer):
            Foreign key referencing `operator.id`.
            Identifies the operator receiving the role.
            Cascades on delete — if the operator is removed, related mappings are deleted.

        updated_on (DateTime):
            Timestamp automatically updated whenever the mapping record is modified.
            Useful for auditing or synchronization purposes.

        created_on (DateTime):
            Timestamp indicating when this mapping was created.
            Automatically set to the current time at insertion.
    """

    __tablename__ = "operator_role_map"

    id = Column(Integer, primary_key=True)
    company_id = Column(
        Integer,
        ForeignKey("company.id", ondelete="CASCADE"),
        nullable=False,
        index=True,
    )
    role_id = Column(
        Integer, ForeignKey("operator_role.id", ondelete="CASCADE"), nullable=False
    )
    operator_id = Column(
        Integer, ForeignKey("operator.id", ondelete="CASCADE"), nullable=False
    )
    # Metadata
    updated_on = Column(DateTime(timezone=True), onupdate=func.now())
    created_on = Column(DateTime(timezone=True), nullable=False, default=func.now())


class Landmark(ORMbase):
    """
    Represents a geo-spatial landmark used for mapping, zoning, or location-aware operations.

    Landmarks are stored as named polygonal areas with versioning and type categorization,
    allowing for geographic indexing, change tracking, and spatial queries (containment,
    overlap, proximity).

    Frontend-Backend Note:
        Although circles are shown and drawn on the frontend UI, they are **converted to
        axis-aligned bounding box (AABB) polygons** before being send to the backend.
        This simplifies spatial operations and indexing in the backend.
        The AABB polygon is a square bounding box tightly enclosing the circle.

    Columns:
        id (Integer):
            Primary key. Unique identifier for the landmark record.

        name (String(32)):
            Human-readable name of the landmark.
            Used for identification in user interfaces or spatial queries.

        version (Integer):
            An integer version number that can be incremented on updates.
            Useful for tracking changes or syncing updated landmark boundaries.

        boundary (Geometry):
            Geo-spatial boundary defined as a PostGIS `POLYGON` with SRID 4326 (WGS 84).
            Represents the physical area covered by the landmark.
            Must be unique — no two landmarks can share the same geometry.

        type (Integer):
            Enum value indicating the type of landmark.
            Defaults to `LandmarkType.LOCAL`.

        updated_on (DateTime):
            Timestamp automatically updated whenever the record is modified.
            Useful for auditing or syncing purposes.

        created_on (DateTime):
            Timestamp indicating when the record was first created.
            Defaults to the current time on insertion.
    """

    __tablename__ = "landmark"

    id = Column(Integer, primary_key=True)
    name = Column(String(32), nullable=False, index=True)
    version = Column(Integer, nullable=False, default=1)
    boundary = Column(
        Geometry(geometry_type="POLYGON", srid=4326), nullable=False, unique=True
    )
    type = Column(Integer, nullable=False, default=LandmarkType.LOCAL)
    # Metadata
    updated_on = Column(DateTime(timezone=True), onupdate=func.now())
    created_on = Column(DateTime(timezone=True), nullable=False, default=func.now())


class Fare(ORMbase):
    """
    Represents a fare configuration used by a transport company to determine ticket pricing.

    Each fare defines pricing logic and metadata, optionally scoped by applicability.
    Fares are versioned and uniquely named per company, supporting fare updates, seasonal changes,
    or experimental pricing models. The fare logic is stored as text, and attributes define input
    parameters or configuration details.

    Table Constraints:
        - UniqueConstraint(name, company_id):
            Ensures that a fare with the same name cannot exist more than once per company.
            Enables companies to version or replace fares by name without duplication.

    Columns:
        id (Integer):
            Primary key. Auto-incremented unique identifier for the fare record.

        company_id (Integer):
            References the `company.id` column.
            Indicates which company owns the fare configuration.
            Uses cascading delete — fares are deleted if the associated company is removed.

        version (Integer):
            Numerical version of the fare.
            Used to track changes or revisions to fare logic.

        name (String(32)):
            Human-readable name of the fare.
            Max length is 32 characters.
            Indexed to support fast lookup by name.

        attributes (JSONB):
            A structured set of parameters that define how the fare behaves.
            Stored as binary JSON for efficient querying and indexing in PostgreSQL.

        function (TEXT):
            The implementation logic for the fare, often expressed as a code block or formula.
            This function interprets the `attributes` to calculate fares dynamically.
            Unlimited size (`TEXT`), but should be validated for security/syntax at the application layer.

        scope (Integer):
            Indicates where or how the fare applies.
            Typically mapped to an enum like `FareScope.GLOBAL`.
            Defaults to global scope.

        updated_on (DateTime):
            Timestamp that is automatically updated when the record changes.
            Used for auditing and cache invalidation.

        created_on (DateTime):
            Timestamp indicating when the fare record was created.
            Set automatically at insertion time.
    """

    __tablename__ = "fare"
    __table_args__ = (UniqueConstraint("name", "company_id"),)

    id = Column(Integer, primary_key=True)
    company_id = Column(Integer, ForeignKey("company.id", ondelete="CASCADE"))
    version = Column(Integer, nullable=False, default=1)
    name = Column(String(32), nullable=False, index=True)
    attributes = Column(JSONB, nullable=False)
    function = Column(TEXT, nullable=False)
    scope = Column(Integer, nullable=False, default=FareScope.GLOBAL)
    # Metadata
    updated_on = Column(DateTime(timezone=True), onupdate=func.now())
    created_on = Column(DateTime(timezone=True), nullable=False, default=func.now())


class BusStop(ORMbase):
    """
    Represents a physical bus stop with a precise geospatial location and a relationship
    to a parent landmark.

    This table supports mapping and location-aware operations within transportation systems.
    Each bus stop is uniquely identified by a combination of its geographic `POINT` location
    and the `landmark` it belongs to. This model is useful for building spatial queries,
    organizing stops within specific zones, and supporting efficient geospatial indexing.

    Columns:
        id (Integer):
            Primary key. Unique identifier for the bus stop record.
            Auto-incremented by the database.

        name (TEXT):
            Human-readable name of the bus stop.
            Used for labeling in interfaces, navigation, and route planning.
            Maximum length is 128 characters.

        landmark_id (Integer):
            Foreign key to the `landmark.id` column.
            Associates the bus stop with a specific landmark.
            Required field. Deleting the associated landmark cascades and deletes the bus stop.

        location (Geometry):
            Geospatial location of the bus stop defined as a PostGIS `POINT` with SRID 4326 (WGS 84).
            Represents a specific latitude and longitude coordinate.
            Must be unique in combination with `landmark_id`.

        updated_on (DateTime):
            Timestamp automatically updated whenever the record is modified.
            Timezone-aware.
            Useful for tracking changes or syncing data.

        created_on (DateTime):
            Timestamp indicating when the bus stop was created.
            Timezone-aware.
            Automatically set at the time of record insertion.

    Table Constraints:
        UniqueConstraint(location, landmark_id):
            Ensures no two bus stops exist at the same geographic point within the same landmark.
            Helps maintain spatial uniqueness and prevents duplication.
    """

    __tablename__ = "bus_stop"
    __table_args__ = (UniqueConstraint("location", "landmark_id"),)

    id = Column(Integer, primary_key=True)
    name = Column(TEXT, nullable=False)
    landmark_id = Column(
        Integer, ForeignKey("landmark.id", ondelete="CASCADE"), nullable=False
    )
    location = Column(Geometry(geometry_type="POINT", srid=4326), nullable=False)
    # Metadata
    updated_on = Column(DateTime(timezone=True), onupdate=func.now())
    created_on = Column(DateTime(timezone=True), nullable=False, default=func.now())


class Business(ORMbase):
    """
    Represents a registered business entity within the system, serving as the parent
    organization for vendors, roles, and associated services.

    Each business maintains its own contact and identity information, status,
    classification type, and geographic location. This table supports business-level
    segregation and access control for multi-tenant architecture.

    Columns:
        id (Integer):
            Primary key. Unique identifier for the business.

        name (String(32)):
            Name of the business.
            Must not be null.
            Maximum 32 characters long.
            Used for identification and display across the platform.

        status (Integer):
            Indicates the current status of the business.
            Mapped from the `BusinessStatus`.
            Defaults to `BusinessStatus.ACTIVE`.

        type (Integer):
            Classifies the nature of the business.
            Mapped from the `BusinessType` enum.
            Defaults to `BusinessType.OTHER`.

        address (TEXT):
            Optional physical address of the business.
            Used for communication or billing purposes.
            Maximum 128 characters long.

        contact_person (TEXT):
            Name of the contact person for the business.
            Must not be null.
            Maximum 32 characters long.

        phone_number (TEXT):
            Contact number for the business, must not be null and unique.
            Maximum 32 characters long.
            Saved and processed in RFC3966 format (https://datatracker.ietf.org/doc/html/rfc3966).
            Phone number start with a plus sign followed by country code and local number.

        email_id (TEXT):
            Email address for the business, must not be null and unique.
            Maximum length is 256 characters.
            Enforce the format prescribed by RFC 5322 (https://en.wikipedia.org/wiki/Email_address).

        website (TEXT):
            Optional URL to the business's website or landing page.
            Should be a valid HTTP(S) address if provided.
            Maximum length is 256 characters.

        location (Geometry(Point)):
            Represents the geographic location of the business in (latitude/longitude).
            Stored as a POINT geometry with SRID 4326 (WGS 84).
            Useful for spatial queries, mapping, and proximity-based operations.

        updated_on (DateTime):
            Timestamp automatically updated when the business record is modified.
            Useful for tracking the last administrative change.

        created_on (DateTime):
            Timestamp indicating when the business record was initially created.
            Automatically set during insertion.
    """

    __tablename__ = "business"

    id = Column(Integer, primary_key=True)
    name = Column(String(32), nullable=False)
    status = Column(Integer, nullable=False, default=BusinessStatus.ACTIVE)
    type = Column(Integer, nullable=False, default=BusinessType.OTHER)
    # Contact details
    address = Column(TEXT)
    contact_person = Column(TEXT, nullable=False)
    phone_number = Column(TEXT, nullable=False, unique=True)
    email_id = Column(TEXT, nullable=False, unique=True)
    website = Column(TEXT)
    location = Column(Geometry(geometry_type="POINT", srid=4326))
    # Metadata
    updated_on = Column(DateTime(timezone=True), onupdate=func.now())
    created_on = Column(DateTime(timezone=True), nullable=False, default=func.now())


class Vendor(ORMbase):
    """
    Represents a vendor within the business, typically a business representative or agent
    who interacts with the platform's services.

    This model stores authentication credentials, profile details, and status metadata
    necessary to manage vendor-level access and communication.

    Columns:
        id (Integer):
            Primary key. Unique identifier for the vendor.

        business_id (Integer):
            Foreign key referencing the associated business entity, its indexed.
            Links the vendor to a parent business account.
            Must not be null, Cascading deletion is applied when the business is deleted.

        username (String(32)):
            Unique username used for login or identification within the business entity.
            Ideally, the username shouldn't be changed once set.
            Must start with an alphabet (uppercase or lowercase).
            Can include uppercase and lowercase letters, digits (0 to 9),
            and symbols like hyphen (-), period (.), at symbol (@), and underscore (_).
            Must be 4-32 characters long.
            Must not be null, and unique against business.

        password (TEXT):
            Hashed password used for secure authentication.
            Length must be 8-32 characters.
            Allowed characters include uppercase, lowercase letters, digits, and special characters
            such as hyphen (-), plus (+), comma (,), period (.), at (@), underscore (_),
            dollar sign ($), percent (%), ampersand (&), asterisk (*), hash (#),
            exclamation mark (!), caret (^), equals (=), forward slash (/), question mark (?).
            Plaintext passwords are never stored. Argon2 is used for hashing.

        gender (Integer):
            Represents the vendor's gender.
            Mapped from the `GenderType` enum.
            Defaults to `GenderType.OTHER`.

        full_name (TEXT):
            Full name of the vendor.
            Optional field used for identification or display and communication.
            Maximum length is 32 characters.

        status (Integer):
            Indicates the account status of the vendor.
            Mapped from the `AccountStatus` enum.
            Defaults to `AccountStatus.ACTIVE`.

        phone_number (TEXT):
            Optional contact number of the vendor.
            Must be in RFC3966 format (https://datatracker.ietf.org/doc/html/rfc3966).
            Begins with a plus sign (+) followed by the country code and local number.
            Maximum length is 32 characters.

        email_id (TEXT):
            Optional email address for communication or password recovery.
            Maximum length is 256 characters.
            Should conform to RFC 5322 standards (https://en.wikipedia.org/wiki/Email_address).

        updated_on (DateTime):
            Timestamp of the last update to the vendor's profile or credentials.
            Automatically updated whenever the vendor's profile is modified.

        created_on (DateTime):
            Timestamp indicating when the vendor account was created.
            Automatically set at the time of account creation.
    """

    __tablename__ = "vendor"
    __table_args__ = (UniqueConstraint("business_id", "username"),)

    id = Column(Integer, primary_key=True)
    business_id = Column(
        Integer,
        ForeignKey("business.id", ondelete="CASCADE"),
        nullable=False,
        index=True,
    )
    username = Column(String(32), nullable=False)
    password = Column(TEXT, nullable=False)
    gender = Column(Integer, nullable=False, default=GenderType.OTHER)
    full_name = Column(TEXT)
    status = Column(Integer, nullable=False, default=AccountStatus.ACTIVE)
    # Contact details
    phone_number = Column(TEXT)
    email_id = Column(TEXT)
    # Metadata
    updated_on = Column(DateTime(timezone=True), onupdate=func.now())
    created_on = Column(DateTime(timezone=True), nullable=False, default=func.now())


class VendorToken(ORMbase):
    """
    Represents an authentication token issued to a vendor,
    providing secure access to the platform with support for token expiration,
    device tracking, and client metadata tracking.

    This table stores unique access tokens mapped to executives along with
    details about the device or client used and timestamps for auditing.
    Useful for session management, device tracking, and implementing token-based authentication.

    Columns:
        id (Integer):
            Primary key. Unique identifier for this token record.

        business_id (Integer):
            Foreign key referencing the associated business entity.
            Identifies the business associated with the vendor.
            Enforces cascading delete — if the business is deleted, related vendor tokens are also removed.

        vendor_id (Integer):
            Foreign key referencing the associated vendor entity, its indexed.
            Identifies the vendor who owns this token.
            Cascades on delete — if the vendor is removed, associated tokens are deleted.

        access_token (String):
            Unique, securely generated 64-character hexadecimal access token.
            Automatically generated using a secure random function.
            Used to authenticate the executive on subsequent requests.

        expires_in (Integer):
            Token expiration time in seconds.
            Defines the duration after which the token becomes invalid.

        expires_at (DateTime):
            Token expiration date and time.
            Defines the date and time after which the token becomes invalid.

        platform_type (Integer):
            Enum value indicating the client platform type.
            Defaults to `PlatformType.OTHER`.

        client_details (TEXT):
            Optional description of the client device or environment.
            May include user agent, app version, IP address, etc.
            Maximum 1024 characters long.

        updated_on (DateTime):
            Timestamp automatically updated when the token record is modified.
            Useful for tracking recent activity or token refresh events.

        created_on (DateTime):
            Timestamp indicating when the token was initially created.
            Automatically set to the current time at insertion.
    """

    __tablename__ = "vendor_token"

    id = Column(Integer, primary_key=True)
    business_id = Column(
        Integer,
        ForeignKey("business.id", ondelete="CASCADE"),
        nullable=False,
    )
    vendor_id = Column(
        Integer,
        ForeignKey("vendor.id", ondelete="CASCADE"),
        nullable=False,
        index=True,
    )
    access_token = Column(
        String(64), unique=True, nullable=False, default=lambda: token_hex(32)
    )
    expires_in = Column(Integer, nullable=False)
    expires_at = Column(DateTime(timezone=True), nullable=False)
    # Device related details
    platform_type = Column(Integer, default=PlatformType.OTHER)
    client_details = Column(TEXT)
    # Metadata
    updated_on = Column(DateTime(timezone=True), onupdate=func.now())
    created_on = Column(DateTime(timezone=True), nullable=False, default=func.now())


class VendorRole(ORMbase):
    """
    Represents a predefined role assigned to vendors, defining their access
    privileges and management capabilities within a business account.

    Each role is scoped to a specific business and can be assigned to one or more vendors,
    allowing granular control over vendor permissions and responsibilities.

    Columns:
        id (Integer):
            Primary key. Unique identifier for the role.

        name (String(32)):
            Name of the role.
            Must not be null, and unique against business.

        business_id (Integer):
            Foreign key referencing the associated business entity, its indexed.
            Identifies the business this role belongs to.
            Enforces cascading delete — if the business is deleted, the role is also removed.

        manage_token (Boolean):
            Indicates whether the role permits listing and deletion of vendor tokens.

        create_vendor (Boolean):
            Whether this role allows creation of new vendor accounts.

        update_vendor (Boolean):
            Whether this role allows editing existing vendor accounts.

        delete_vendor (Boolean):
            Whether this role allows deletion of vendor accounts.

        create_role (Boolean):
            Whether this role permits creation of new vendor roles.

        update_role (Boolean):
            Whether this role permits editing existing vendor roles.

        delete_role (Boolean):
            Whether this role permits deletion of vendor roles.

        updated_on (DateTime):
            Timestamp automatically updated when the role record is modified.

        created_on (DateTime):
            Timestamp indicating when the role was initially created.
    """

    __tablename__ = "vendor_role"
    __table_args__ = (UniqueConstraint("name", "business_id"),)

    id = Column(Integer, primary_key=True)
    name = Column(String(32), nullable=False)
    business_id = Column(
        Integer,
        ForeignKey("business.id", ondelete="CASCADE"),
        nullable=False,
        index=True,
    )
    # Vendor token management permission
    manage_token = Column(Boolean, nullable=False)
    # Vendor management permission
    create_vendor = Column(Boolean, nullable=False)
    update_vendor = Column(Boolean, nullable=False)
    delete_vendor = Column(Boolean, nullable=False)
    # Vendor role management permission
    create_role = Column(Boolean, nullable=False)
    update_role = Column(Boolean, nullable=False)
    delete_role = Column(Boolean, nullable=False)
    # Metadata
    updated_on = Column(DateTime(timezone=True), onupdate=func.now())
    created_on = Column(DateTime(timezone=True), nullable=False, default=func.now())


class VendorRoleMap(ORMbase):
    """
    Represents the mapping between vendors and their assigned roles,
    enabling a many-to-one relationship between `vendor` and `vendor_role`.

    This table allows an vendor to be assigned multiple roles and a role
    to be assigned to multiple vendor. Useful for implementing a flexible
    Role-Based Access Control (RBAC) system.

    Columns:
        id (Integer):
            Primary key. Unique identifier for this role mapping record.

        business_id (Integer):
            Foreign key referencing the associated business entity, its indexed.
            Identifies the business under which the vendor-role mapping exists.
            Cascades on delete — if the business is deleted, related mappings are also deleted.

        role_id (Integer):
            Foreign key referencing `vendor_role.id`.
            Specifies the role assigned to the vendor.
            Cascades on delete — if the role is removed, related mappings are deleted.

        vendor_id (Integer):
            Foreign key referencing `vendor.id`.
            Identifies the vendor receiving the role.
            Cascades on delete — if the vendor is removed, the mapping is deleted.

        updated_on (DateTime):
            Timestamp automatically updated whenever the mapping record is modified.
            Useful for auditing or tracking role changes.

        created_on (DateTime):
            Timestamp indicating when this mapping was created.
            Defaults to the current timestamp at insertion.
    """

    __tablename__ = "vendor_role_map"

    id = Column(Integer, primary_key=True)
    business_id = Column(
        Integer,
        ForeignKey("business.id", ondelete="CASCADE"),
        nullable=False,
        index=True,
    )
    role_id = Column(
        Integer,
        ForeignKey("vendor_role.id", ondelete="CASCADE"),
        nullable=False,
    )
    vendor_id = Column(
        Integer,
        ForeignKey("vendor.id", ondelete="CASCADE"),
        nullable=False,
    )
    # Metadata
    updated_on = Column(DateTime(timezone=True), onupdate=func.now())
    created_on = Column(DateTime(timezone=True), nullable=False, default=func.now())


class Wallet(ORMbase):
    """
    Represents a digital wallet tied to an associated object (e.g: entebus, company, merchant).

    - Wallets must be manually removed when the associated object is removed.
    - Wallets cannot be deleted if the balance is not zero, as it could lead to accounting inconsistencies.
    - Deletion is restricted via a database trigger (for non zero balance).
    - Wallet cannot be deleted if the debit_transfer, credit_transfer or wallet_transfer refer to this wallet.
    - Data cleaner should handle dangling wallets.

    Columns:
        id (Integer):
            Primary key. Unique identifier for the wallet.

        name (TEXT):
            Name of the wallet. This field is required.
            Maximum 32 characters in length

        balance (Numeric(10, 2)):
            The current balance of the wallet.
            Must be zero before deletion is permitted.

        updated_on (DateTime):
            The timestamp of the last balance update or modification.
            This is automatically set to the current time when the wallet is modified.

        created_on (DateTime):
            The timestamp when the wallet was created.
            Automatically set when the wallet is first inserted into the database.
    """

    __tablename__ = "wallet"

    id = Column(Integer, primary_key=True)
    name = Column(TEXT, nullable=False)
    balance = Column(Numeric(10, 2), nullable=False)
    # Metadata
    updated_on = Column(DateTime(timezone=True), onupdate=func.now())
    created_on = Column(DateTime(timezone=True), nullable=False, default=func.now())


class BankAccount(ORMbase):
    """
    Represents a bank account used for financial transactions and settlements.

    This table stores essential details of a bank account, such as the account holder's name,
    account number, IFSC code, and bank/branch details. It can be associated with operators, company,
    or merchants depending on the use case.

    Notes:
        - Bank accounts must be manually removed when the associated object is removed.
        - Bank accounts cannot be deleted if the debit_transfer refer to this bank account.
        - Data cleaner should handle dangling bank accounts.

    Columns:
        id (Integer):
            Primary key. Unique identifier for the bank account.

        bank_name (TEXT):
            Name of the bank. This field is required.
            Maximum 32 characters in length

        branch_name (TEXT):
            Name of the bank branch. Optional field.
            Maximum 32 characters in length

        account_number (TEXT):
            The actual bank account number. Required.
            Maximum 32 characters in length

        holder_name (TEXT):
            Full name of the account holder. Required.
            Maximum 32 characters in length

        ifsc (TEXT):
            The Indian Financial System Code (IFSC) of the branch.
            Used to uniquely identify a bank branch. Required.
            Maximum 16 characters in length

        account_type (Integer):
            Type of the bank account, stored as an integer enum.
            Refers to the `BankAccountType` enumeration.
            Defaults to `BankAccountType.OTHER`.

        updated_on (DateTime):
            The timestamp of the last balance update or modification.
            This is automatically set to the current time when their is a modification.

        created_on (DateTime):
            The timestamp when the account was created.
            Automatically set when the account is first inserted into the database.
    """

    __tablename__ = "bank_account"

    id = Column(Integer, primary_key=True)
    bank_name = Column(TEXT, nullable=False)
    branch_name = Column(TEXT)
    account_number = Column(TEXT, nullable=False)
    holder_name = Column(TEXT, nullable=False)
    ifsc = Column(TEXT, nullable=False)
    account_type = Column(Integer, nullable=False, default=BankAccountType.OTHER)
    # Metadata
    updated_on = Column(DateTime(timezone=True), onupdate=func.now())
    created_on = Column(DateTime(timezone=True), nullable=False, default=func.now())


class Bus(ORMbase):
    """
    Represents a bus entity that is part of a company's fleet.

    Each bus record stores registration and operational details and is uniquely
    identified by a combination of its registration number and company ID.

    Columns:
        id (Integer):
            Primary key. Unique identifier for the bus.

        company_id (Integer):
            Foreign key referencing the company that owns the bus.
            Must be non-null. Deletion of the company cascades to its buses.
            Indexed for optimized grouping and filtering.

        registration_number (String(16)):
            Vehicle registration number.
            Must be unique per company and non-null.
            Indexed for fast lookup.

        name (String(32)):
            Display name or label for the bus.
            Must be non-null.
            Indexed for fast lookup.

        capacity (Integer):
            Seating or passenger capacity of the bus.
            Must be non-null.

        manufactured_on (DateTime):
            Manufacture date of the bus.
            Must be non-null.

        insurance_upto (DateTime):
            Date until which the bus is insured.
            Nullable.

        pollution_upto (DateTime):
            Date until which the pollution certificate is valid.
            Nullable.

        fitness_upto (DateTime):
            Date until which the fitness certificate is valid.
            Nullable.

        road_tax_upto (DateTime):
            Date until which road tax is paid.
            Nullable.

        status (Integer):
            Operational status of the bus (ACTIVE, MAINTENANCE, SUSPENDED).
            Must be non-null.
            Defaults to `BusStatus.ACTIVE`.

        updated_on (DateTime):
            Timestamp automatically updated whenever the record is modified.
            Useful for auditing or syncing purposes.

        created_on (DateTime):
            Timestamp indicating when the bus record was initially created.
            Must be non-null. Defaults to the current time.
    """

    __tablename__ = "bus"
    __table_args__ = (UniqueConstraint("registration_number", "company_id"),)

    id = Column(Integer, primary_key=True)
    company_id = Column(
        Integer,
        ForeignKey("company.id", ondelete="CASCADE"),
        nullable=False,
        index=True,
    )
    registration_number = Column(String(16), nullable=False, index=True)
    name = Column(String(32), nullable=False, index=True)
    capacity = Column(Integer, nullable=False)
    manufactured_on = Column(DateTime(timezone=True), nullable=False)
    insurance_upto = Column(DateTime(timezone=True))
    pollution_upto = Column(DateTime(timezone=True))
    fitness_upto = Column(DateTime(timezone=True))
    road_tax_upto = Column(DateTime(timezone=True))
    status = Column(Integer, nullable=False, default=BusStatus.ACTIVE)
    # Metadata
    updated_on = Column(DateTime(timezone=True), onupdate=func.now())
    created_on = Column(DateTime(timezone=True), nullable=False, default=func.now())<|MERGE_RESOLUTION|>--- conflicted
+++ resolved
@@ -133,11 +133,8 @@
     delete_landmark = Column(Boolean, nullable=False)
     # Bus Stop management permission
     create_bus_stop = Column(Boolean, nullable=False)
-<<<<<<< HEAD
     update_bus_stop = Column(Boolean, nullable=False)
-=======
     delete_bus_stop = Column(Boolean, nullable=False)
->>>>>>> 8647f936
     # Company management permission
     create_company = Column(Boolean, nullable=False)
     update_company = Column(Boolean, nullable=False)
