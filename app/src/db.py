--- conflicted
+++ resolved
@@ -130,14 +130,11 @@
     delete_landmark = Column(Boolean, nullable=False)
     # Bus Stop management permission
     create_bus_stop = Column(Boolean, nullable=False)
-<<<<<<< HEAD
     update_bus_stop = Column(Boolean, nullable=False)
-=======
     # Company management permission
     create_company = Column(Boolean, nullable=False)
     update_company = Column(Boolean, nullable=False)
     delete_company = Column(Boolean, nullable=False)
->>>>>>> adfd7303
     # Metadata
     updated_on = Column(DateTime(timezone=True), onupdate=func.now())
     created_on = Column(DateTime(timezone=True), nullable=False, default=func.now())
