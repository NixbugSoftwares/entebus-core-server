--- conflicted
+++ resolved
@@ -15,11 +15,7 @@
 )
 from sqlalchemy.ext.declarative import declarative_base
 from sqlalchemy.orm import sessionmaker
-<<<<<<< HEAD
-from geoalchemy2 import Geometry
 from sqlalchemy.dialects.postgresql import JSONB
-=======
->>>>>>> c594d2a7
 
 from app.src.constants import PSQL_DB_DRIVER, PSQL_DB_HOST, PSQL_DB_PASSWORD
 from app.src.constants import PSQL_DB_NAME, PSQL_DB_PORT, PSQL_DB_USERNAME
@@ -698,7 +694,6 @@
     created_on = Column(DateTime(timezone=True), nullable=False, default=func.now())
 
 
-<<<<<<< HEAD
 class Fare(ORMbase):
     """
     Represents a fare configuration used by a transport company to determine ticket pricing.
@@ -776,7 +771,9 @@
     expires_on = Column(DateTime(timezone=True))
     # Metadata
     updated_on = Column(DateTime(timezone=True), nullable=False, default=func.now())
-=======
+    created_on = Column(DateTime(timezone=True), nullable=False, default=func.now())
+
+
 class Business(ORMbase):
     """
     Represents a registered business entity within the system, serving as the parent
@@ -1171,5 +1168,4 @@
     )
     # Metadata
     updated_on = Column(DateTime(timezone=True), onupdate=func.now())
->>>>>>> c594d2a7
     created_on = Column(DateTime(timezone=True), nullable=False, default=func.now())