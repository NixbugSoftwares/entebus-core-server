from secrets import token_hex
from geoalchemy2 import Geometry
from sqlalchemy import (
    TEXT,
    Boolean,
    Column,
    DateTime,
    ForeignKey,
    Integer,
    Numeric,
    String,
    UniqueConstraint,
    create_engine,
    func,
    UniqueConstraint,
)
from sqlalchemy.ext.declarative import declarative_base
from sqlalchemy.orm import sessionmaker
from sqlalchemy.dialects.postgresql import JSONB

from app.src.constants import PSQL_DB_DRIVER, PSQL_DB_HOST, PSQL_DB_PASSWORD
from app.src.constants import PSQL_DB_NAME, PSQL_DB_PORT, PSQL_DB_USERNAME
from app.src.enums import (
    AccountStatus,
    BankAccountType,
    GenderType,
    LandmarkType,
    PlatformType,
    BusinessStatus,
    BusinessType,
    CompanyStatus,
    CompanyType,
    FareScope,
)


# Global DBMS variables
dbURL = f"{PSQL_DB_DRIVER}://{PSQL_DB_USERNAME}:{PSQL_DB_PASSWORD}@{PSQL_DB_HOST}:{PSQL_DB_PORT}/{PSQL_DB_NAME}"
engine = create_engine(url=dbURL, echo=False)
sessionMaker = sessionmaker(bind=engine, expire_on_commit=False)
ORMbase = declarative_base()


# ----------------------------------- General DB Models ---------------------------------------#
class ExecutiveRole(ORMbase):
    """
    Represents a predefined role assigned to executives, defining what actions
    they are permitted to perform within the system.

    Each role can be assigned to one or more executive accounts.

    Columns:
        id (Integer):
            Primary key. Unique identifier for the role.

        name (String(32)):
            Name of the role.
            Must be unique and not null.

        create_executive (Boolean):
            Whether this role permits the creation of new executive accounts.

        update_executive (Boolean):
            Whether this role permits editing existing executive accounts.

        delete_executive (Boolean):
            Whether this role permits deletion of executive accounts.

        manage_ex_token (Boolean):
            Whether this role permits listing and deletion of executive tokens.

        manage_op_token (Boolean):
            Whether this role permits listing and deletion of operator tokens.

        manage_ve_token (Boolean):
            Whether this role permits listing and deletion of vendor tokens.

        create_landmark (Boolean):
            Whether this role permits the creation of a new landmark.

        update_landmark (Boolean):
            Whether this role permits editing existing the landmark.

        delete_landmark (Boolean):
            Whether this role permits deletion of a landmark.

        updated_on (DateTime):
            Timestamp automatically updated whenever the role record is modified.

        created_on (DateTime):
            Timestamp indicating when the role was initially created.
    """

    __tablename__ = "executive_role"

    id = Column(Integer, primary_key=True)
    name = Column(String(32), nullable=False, unique=True)
    # Token management permission
    manage_ex_token = Column(Boolean, nullable=False)
    manage_op_token = Column(Boolean, nullable=False)
    manage_ve_token = Column(Boolean, nullable=False)
    # Executive management permission
    create_executive = Column(Boolean, nullable=False)
    update_executive = Column(Boolean, nullable=False)
    delete_executive = Column(Boolean, nullable=False)
    # Landmark management permission
    create_landmark = Column(Boolean, nullable=False)
    update_landmark = Column(Boolean, nullable=False)
    delete_landmark = Column(Boolean, nullable=False)
    # Metadata
    updated_on = Column(DateTime(timezone=True), onupdate=func.now())
    created_on = Column(DateTime(timezone=True), nullable=False, default=func.now())


class Executive(ORMbase):
    """
    Represents an executive user within the system, typically someone with elevated
    permissions such as admins, supervisors, or marketing members.

    This model stores authentication credentials, profile details, and status metadata
    necessary to manage executive-level access and communication.

    Columns:
        id (Integer):
            Primary key. Unique identifier for the executive.

        username (String(32)):
            Unique username used for login or identification within the system.
            Ideally, the username shouldn't be changed once set.
            It should start with an alphabet (uppercase or lowercase).
            It can contain uppercase and lowercase letters, as well as digits from 0 to 9.
            It should be 4-32 characters long.
            May include hyphen (-), period (.), at symbol (@), and underscore (_).
            Must not be null and unique.

        password (TEXT):
            Hashed password used for authentication.
            It should be 8-32 characters long.
            Passwords can contain uppercase and lowercase letters, as well as digits from 0 to 9.
            Plaintext should never be stored here. Argon2 is used for secure hashing.
            May include hyphen (-), plus (+), comma (,), period (.), at symbol (@), underscore (_),
            dollar sign ($), percent (%), ampersand (&), asterisk (*), hash (#),
            exclamation mark (!), caret (^), equals (=), forward slash (/), question mark (?).

        gender (Integer):
            Represents the executive's gender. Mapped from the `GenderType` enum.
            Defaults to `GenderType.OTHER`.

        full_name (TEXT):
            Full name of the executive. Optional field used for display and communication.
            Maximum 32 characters long.

        designation (TEXT):
            Job title or role description of the executive.
            Maximum  32 characters long.

        status (Integer):
            Indicates the account status.
            Mapped from the `AccountStatus` enum. Defaults to `AccountStatus.ACTIVE`.

        phone_number (TEXT):
            Optional contact number of the executive.
            Maximum 32 characters long.
            Saved and processed in RFC3966 format (https://datatracker.ietf.org/doc/html/rfc3966).
            Phone number start with a plus sign followed by country code and local number.

        email_id (TEXT):
            Optional email address for communication and recovery purposes.
            Maximum 256 characters long.
            Enforce the format prescribed by RFC 5322 (https://en.wikipedia.org/wiki/Email_address).

        updated_on (DateTime):
            Timestamp of the last update to the executive's profile or credentials.
            Timestamp automatically updated whenever the executive's profile is modified.

        created_on (DateTime):
            Timestamp of when the executive account was created.
    """

    __tablename__ = "executive"

    id = Column(Integer, primary_key=True)
    username = Column(String(32), nullable=False, unique=True)
    password = Column(TEXT, nullable=False)
    gender = Column(Integer, nullable=False, default=GenderType.OTHER)
    full_name = Column(TEXT)
    designation = Column(TEXT)
    status = Column(Integer, nullable=False, default=AccountStatus.ACTIVE)
    # Contact details
    phone_number = Column(TEXT)
    email_id = Column(TEXT)
    # Metadata
    updated_on = Column(DateTime(timezone=True), onupdate=func.now())
    created_on = Column(DateTime(timezone=True), nullable=False, default=func.now())


class ExecutiveRoleMap(ORMbase):
    """
    Represents the mapping between executives and their assigned roles,
    enabling a many-to-many relationship between `executive` and `executive_role`.

    This table allows an executive to be assigned multiple roles and a role
    to be assigned to multiple executives. Useful for implementing a flexible
    Role-Based Access Control (RBAC) system.

    Columns:
        id (Integer):
            Primary key. Unique identifier for this role mapping record.

        role_id (Integer):
            Foreign key referencing `executive_role.id`.
            Specifies the role assigned to the executive.
            Cascades on delete — if the role is removed, related mappings are deleted.

        executive_id (Integer):
            Foreign key referencing `executive.id`.
            Identifies the executive receiving the role.
            Cascades on delete — if the executive is removed, related mappings are deleted.

        updated_on (DateTime):
            Timestamp automatically updated whenever the mapping record is modified.
            Useful for auditing or synchronization.

        created_on (DateTime):
            Timestamp indicating when this mapping was created.
            Defaults to the current timestamp at insertion.
    """

    __tablename__ = "executive_role_map"

    id = Column(Integer, primary_key=True)
    role_id = Column(
        Integer, ForeignKey("executive_role.id", ondelete="CASCADE"), nullable=False
    )
    executive_id = Column(
        Integer, ForeignKey("executive.id", ondelete="CASCADE"), nullable=False
    )
    # Metadata
    updated_on = Column(DateTime(timezone=True), onupdate=func.now())
    created_on = Column(DateTime(timezone=True), nullable=False, default=func.now())


class ExecutiveToken(ORMbase):
    """
    Represents an authentication token issued to an executive,
    enabling secure access to the platform with support for token expiration
    and client metadata tracking.

    This table stores unique access tokens mapped to executives along with
    details about the device or client used and timestamps for auditing.
    Useful for session management, device tracking, and implementing token-based authentication.

    Columns:
        id (Integer):
            Primary key. Unique identifier for this token record.

        executive_id (Integer):
            Foreign key referencing `executive.id`.
            Identifies the executive associated with this token.
            Cascades on delete — if the executive is removed, related tokens are deleted.

        access_token (String):
            Unique, securely generated 64-character hexadecimal access token.
            Automatically generated using a secure random function.
            Used to authenticate the executive on subsequent requests.

        expires_in (Integer):
            Token expiration time in seconds.
            Defines the duration after which the token becomes invalid.

        expires_at (DateTime):
            Token expiration date and time.
            Defines the date and time after which the token becomes invalid.

        platform_type (Integer):
            Enum value indicating the client platform type.
            Defaults to `PlatformType.OTHER`.

        client_details (TEXT):
            Optional description of the client device or environment.
            May include user agent, app version, IP address, etc.
            Maximum 1024 characters long.

        updated_on (DateTime):
            Timestamp automatically updated whenever the token record is modified.
            Useful for auditing or tracking last usage.

        created_on (DateTime):
            Timestamp indicating when this token was created.
            Defaults to the current timestamp at insertion.
    """

    __tablename__ = "executive_token"

    id = Column(Integer, primary_key=True)
    executive_id = Column(
        Integer,
        ForeignKey("executive.id", ondelete="CASCADE"),
        nullable=False,
        index=True,
    )
    access_token = Column(
        String(64), unique=True, nullable=False, default=lambda: token_hex(32)
    )
    expires_in = Column(Integer, nullable=False)
    expires_at = Column(DateTime(timezone=True), nullable=False)
    # Device related details
    platform_type = Column(Integer, default=PlatformType.OTHER)
    client_details = Column(TEXT)
    # Metadata
    updated_on = Column(DateTime(timezone=True), onupdate=func.now())
    created_on = Column(DateTime(timezone=True), nullable=False, default=func.now())


class Company(ORMbase):
    """
    Represents a company registered in the system, along with its status,
    type, contact information, and geographical location.

    This table stores core organizational data and is linked to other entities
    such as operators, roles, and tokens. It supports categorization, status tracking,
    and location-based operations.

    Columns:
        id (Integer):
            Primary key. Unique identifier for the company.

        name (String):
            Name of the company.
            Must be unique and is required.

        status (Integer):
            Enum representing the verification status of the company
            Defaults to `CompanyStatus.UNDER_VERIFICATION`.

        type (Integer):
            Enum representing the type/category of the company.
            Defaults to `CompanyType.OTHER`.

        address (TEXT):
            Optional physical or mailing address of the company.

        contact_person (TEXT):
            Optional name of the primary contact person for the company.

        phone_number (TEXT):
            Optional phone number associated with the company.

        email_id (TEXT):
            Optional email address for company-related communication.

        location (Geometry):
            Geographical location of the company represented as a `POINT`
            geometry with SRID 4326. Required for location-based features.

        updated_on (DateTime):
            Timestamp automatically updated whenever the company record is modified.
            Useful for tracking updates and synchronization.

        created_on (DateTime):
            Timestamp indicating when the company record was created.
            Automatically set to the current timestamp at insertion.
    """

    __tablename__ = "company"

    id = Column(Integer, primary_key=True)
    name = Column(String(32), nullable=False, unique=True)
    status = Column(Integer, nullable=False, default=CompanyStatus.UNDER_VERIFICATION)
    type = Column(Integer, nullable=False, default=CompanyType.OTHER)
    # Contact details
    address = Column(TEXT)
    contact_person = Column(TEXT)
    phone_number = Column(TEXT)
    email_id = Column(TEXT)
    location = Column(Geometry(geometry_type="POINT", srid=4326), nullable=False)
    # Metadata
    updated_on = Column(DateTime(timezone=True), onupdate=func.now())
    created_on = Column(DateTime(timezone=True), nullable=False, default=func.now())


class Operator(ORMbase):
    """
    Represents an operator account within a company, containing authentication
    credentials, contact information, and metadata related to account status.

    This table defines the core identity and login profile for operators who
    perform various operational tasks in a multi-tenant system. Each operator
    is linked to a specific company and can be uniquely identified by a
    username within that company.

    The design supports reuse of usernames across different companies while
    enforcing uniqueness within each company to maintain account separation
    and security in multi-organization deployments.

    Columns:
        id (Integer):
            Primary key. Unique identifier for the operator account.

        company_id (Integer):
            Foreign key referencing `company.id`.
            Identifies the company to which the operator belongs.
            Cascades on delete — if the company is deleted, all its operators are removed.

        username (String(32)):
            Unique username used for login or identification within the system.
            Ideally, the username shouldn't be changed once set.
            It should start with an alphabet (uppercase or lowercase).
            It can contain uppercase and lowercase letters, as well as digits from 0 to 9.
            It should be 4-32 characters long.
            May include hyphen (-), period (.), at symbol (@), and underscore (_).
            Must not be null and unique.

        password (TEXT):
            Hashed password used for authentication.
            It should be 8-32 characters long.
            Passwords can contain uppercase and lowercase letters, as well as digits from 0 to 9.
            Plaintext should never be stored here. Argon2 is used for secure hashing.
            May include hyphen (-), plus (+), comma (,), period (.), at symbol (@), underscore (_),
            dollar sign ($), percent (%), ampersand (&), asterisk (*), hash (#),
            exclamation mark (!), caret (^), equals (=), forward slash (/), question mark (?).

        gender (Integer):
            Enum representing the operator’s gender.
            Defaults to `GenderType.OTHER`.

        full_name (TEXT):
            The full name of the operator (optional).
            Maximum 32 characters long.

        status (Integer):
            Enum representing the account's current status.
            Defaults to `AccountStatus.ACTIVE`.

        phone_number (TEXT):
            Optional contact phone number for the operator.
            Maximum 32 characters long.
            Saved and processed in RFC3966 format (https://datatracker.ietf.org/doc/html/rfc3966).
            Phone number start with a plus sign followed by country code and local number.

        email_id (TEXT):
            Optional contact email address for the operator.
            Maximum 256 characters long.
            Enforce the format prescribed by RFC 5322 (https://en.wikipedia.org/wiki/Email_address).

        updated_on (DateTime):
            Timestamp of the last update to the operator's profile or credentials.
            Timestamp automatically updated whenever the operators's profile is modified.

        created_on (DateTime):
            Timestamp of when the operators account was created.

    Constraints:
        UniqueConstraint (username, company_id):
            Ensures that usernames are unique within each company.
            The same username may exist in different companies.
    """

    __tablename__ = "operator"
    __table_args__ = (UniqueConstraint("username", "company_id"),)

    id = Column(Integer, primary_key=True)
    company_id = Column(
        Integer,
        ForeignKey("company.id", ondelete="CASCADE"),
        nullable=False,
        index=True,
    )
    username = Column(String(32), nullable=False)
    password = Column(TEXT, nullable=False)
    gender = Column(Integer, nullable=False, default=GenderType.OTHER)
    full_name = Column(TEXT)
    status = Column(Integer, nullable=False, default=AccountStatus.ACTIVE)
    # Contact details
    phone_number = Column(TEXT)
    email_id = Column(TEXT)
    # Metadata
    updated_on = Column(DateTime(timezone=True), onupdate=func.now())
    created_on = Column(DateTime(timezone=True), nullable=False, default=func.now())


class OperatorToken(ORMbase):
    """
    Represents authentication tokens issued to operators, enabling secure access and session management
    within a specific company context. This table supports device-level tracking, token expiration,
    and audit metadata for robust token-based authentication systems.

    Columns:
        id (Integer):
            Primary key. A unique identifier for each operator token record.

        operator_id (Integer):
            Foreign key referencing `operator.id`.
            Identifies the operator to whom the token is issued.
            Indexed to improve lookup speed for operator-based queries.
            Cascades on delete — removing an operator deletes associated tokens.

        company_id (Integer):
            Foreign key referencing `company.id`.
            Specifies the company context in which the token is valid.
            Cascades on delete — removing the company deletes related tokens.

        access_token (String(64)):
            Secure token string used for authentication.
            Must be unique and non-null.
            Default is a 64-character random hexadecimal string generated using `token_hex(32)`.

        expires_in (Integer):
            Duration (in seconds) for which the token remains valid from the time of creation.
            Used for calculating token expiry dynamically.

        expires_at (DateTime):
            Absolute timestamp indicating when the token becomes invalid.
            Typically derived from `created_on + expires_in`.

        platform_type (Integer):
            Indicates the type of device or platform from which the token was issued.
            Defaults to `PlatformType.OTHER`.
            Useful for device-aware authentication and access logging.
        
        client_details (TEXT):
            Optional description of the client device or environment.
            May include user agent, app version, IP address, etc.
            Maximum 1024 characters long.

        updated_on (DateTime):
            Timestamp that updates automatically whenever the record is modified.
            Useful for tracking changes to token details over time.

        created_on (DateTime):
            Timestamp marking when the token was created.
            Automatically set to the current time at the point of insertion.
    """

    __tablename__ = "operator_token"

    id = Column(Integer, primary_key=True)
    operator_id = Column(
        Integer,
        ForeignKey("operator.id", ondelete="CASCADE"),
        nullable=False,
        index=True,
    )
    company_id = Column(
        Integer, ForeignKey("company.id", ondelete="CASCADE"), nullable=False
    )
    access_token = Column(
        String(64), unique=True, nullable=False, default=lambda: token_hex(32)
    )
    expires_in = Column(Integer, nullable=False)
    expires_at = Column(DateTime(timezone=True), nullable=False)
    # Device related details
    platform_type = Column(Integer, default=PlatformType.OTHER)
    client_details = Column(TEXT)
    # Metadata
    updated_on = Column(DateTime(timezone=True), onupdate=func.now())
    created_on = Column(DateTime(timezone=True), nullable=False, default=func.now())


class OperatorRole(ORMbase):
    """
    Represents the role assigned to operators within a company for token management and
    access control functionality.

    Defines a simplified role schema focused on permission to manage operator tokens.
    This structure contributes to a modular Role-Based Access Control (RBAC) system
    that can evolve with future expansions.

    Columns:
        id (Integer):
            Primary key. Unique identifier for the operator role.

        name (String(32)):
            Name of the role. Must be unique across the company.

        company_id (Integer):
            Foreign key referencing `company.id`.
            Indicates the company to which this role is assigned.
            Cascades on delete — deleting the company removes related roles.

        manage_op_token (Boolean):
            Determines whether the role grants permission to manage operator tokens.

        updated_on (DateTime):
            Timestamp automatically updated whenever the role record is modified.
            Useful for audit logging and synchronization.

        created_on (DateTime):
            Timestamp indicating when this role was created.
            Defaults to the current timestamp at the time of insertion.
    """

    __tablename__ = "operator_role"
    __table_args__ = (UniqueConstraint("name", "company_id"),)

    id = Column(Integer, primary_key=True)
    name = Column(String(32), nullable=False, unique=True)
    company_id = Column(
        Integer,
        ForeignKey("company.id", ondelete="CASCADE"),
        nullable=False,
        index=True,
    )
    # Token management permission
    manage_op_token = Column(Boolean, nullable=False)
    # Metadata
    updated_on = Column(DateTime(timezone=True), onupdate=func.now())
    created_on = Column(DateTime(timezone=True), nullable=False, default=func.now())


class OperatorRoleMap(ORMbase):
    """
    Represents the mapping between operators and their assigned roles within a company,
    enabling a many-to-many relationship between `operator` and `operator_role` scoped by `company`.

    This table allows:
    - An operator to be assigned multiple roles within a company.
    - A role to be assigned to multiple operators.
    - Support for multi-tenant Role-Based Access Control (RBAC) systems through the `company_id` field.

    Columns:
        id (Integer):
            Primary key. Unique identifier for this operator-role mapping record.

        company_id (Integer):
            Foreign key referencing `company.id`.
            Indicates which company the role-operator mapping belongs to.
            Indexed for efficient querying.
            Cascades on delete — if the company is removed, related mappings are deleted.

        role_id (Integer):
            Foreign key referencing `operator_role.id`.
            Specifies the role assigned to the operator.
            Cascades on delete — if the role is removed, related mappings are deleted.

        operator_id (Integer):
            Foreign key referencing `operator.id`.
            Identifies the operator receiving the role.
            Cascades on delete — if the operator is removed, related mappings are deleted.

        updated_on (DateTime):
            Timestamp automatically updated whenever the mapping record is modified.
            Useful for auditing or synchronization purposes.

        created_on (DateTime):
            Timestamp indicating when this mapping was created.
            Automatically set to the current time at insertion.
    """

    __tablename__ = "operator_role_map"

    id = Column(Integer, primary_key=True)
    company_id = Column(
        Integer,
        ForeignKey("company.id", ondelete="CASCADE"),
        nullable=False,
        index=True,
    )
    role_id = Column(
        Integer, ForeignKey("operator_role.id", ondelete="CASCADE"), nullable=False
    )
    operator_id = Column(
        Integer, ForeignKey("operator.id", ondelete="CASCADE"), nullable=False
    )
    # Metadata
    updated_on = Column(DateTime(timezone=True), onupdate=func.now())
    created_on = Column(DateTime(timezone=True), nullable=False, default=func.now())


class Landmark(ORMbase):
    """
    Represents a geo-spatial landmark used for mapping, zoning, or location-aware operations.

    Landmarks are stored as named polygonal areas with versioning and type categorization,
    allowing for geographic indexing, change tracking, and spatial queries (containment,
    overlap, proximity).

    Frontend-Backend Note:
        Although circles are shown and drawn on the frontend UI, they are **converted to
        axis-aligned bounding box (AABB) polygons** before being send to the backend.
        This simplifies spatial operations and indexing in the backend.
        The AABB polygon is a square bounding box tightly enclosing the circle.

    Columns:
        id (Integer):
            Primary key. Unique identifier for the landmark record.

        name (String(32)):
            Human-readable name of the landmark.
            Used for identification in user interfaces or spatial queries.

        version (Integer):
            An integer version number that can be incremented on updates.
            Useful for tracking changes or syncing updated landmark boundaries.

        boundary (Geometry):
            Geo-spatial boundary defined as a PostGIS `POLYGON` with SRID 4326 (WGS 84).
            Represents the physical area covered by the landmark.
            Must be unique — no two landmarks can share the same geometry.

        type (Integer):
            Enum value indicating the type of landmark.
            Defaults to `LandmarkType.LOCAL`.

        updated_on (DateTime):
            Timestamp automatically updated whenever the record is modified.
            Useful for auditing or syncing purposes.

        created_on (DateTime):
            Timestamp indicating when the record was first created.
            Defaults to the current time on insertion.
    """

    __tablename__ = "landmark"

    id = Column(Integer, primary_key=True)
    name = Column(String(32), nullable=False, index=True)
    version = Column(Integer, nullable=False, default=1)
    boundary = Column(
        Geometry(geometry_type="POLYGON", srid=4326), nullable=False, unique=True
    )
    type = Column(Integer, nullable=False, default=LandmarkType.LOCAL)
    # Metadata
    updated_on = Column(DateTime(timezone=True), onupdate=func.now())
    created_on = Column(DateTime(timezone=True), nullable=False, default=func.now())


<<<<<<< HEAD
class Fare(ORMbase):
    """
    Represents a fare configuration used by a transport company to determine ticket pricing.

    Each fare defines pricing logic and metadata, optionally scoped by time or applicability.
    Fares are versioned and uniquely named per company, supporting fare updates, seasonal changes,
    or experimental pricing models. The fare logic is stored as text, and attributes define input
    parameters or configuration details.

    Table Constraints:
        - UniqueConstraint(name, company_id):
            Ensures that a fare with the same name cannot exist more than once per company.
            Enables companies to version or replace fares by name without duplication.

    Columns:
        id (Integer):
            Primary key. Auto-incremented unique identifier for the fare record.

        company_id (Integer, ForeignKey, Nullable):
            References the `company.id` column.
            Indicates which company owns the fare configuration.
            Uses cascading delete — fares are deleted if the associated company is removed.

        version (Integer, NOT NULL):
            Numerical version of the fare.
            Used to track changes or revisions to fare logic.

        name (String(32), NOT NULL, Indexed):
            Human-readable name of the fare.
            Max length is 32 characters.
            Indexed to support fast lookup by name.

        attributes (JSONB, NOT NULL):
            A structured set of parameters that define how the fare behaves.
            Stored as binary JSON for efficient querying and indexing in PostgreSQL.

        function (TEXT, NOT NULL):
            The implementation logic for the fare, often expressed as a code block or formula.
            This function interprets the `attributes` to calculate fares dynamically.
            Unlimited size (`TEXT`), but should be validated for security/syntax at the application layer.

        scope (Integer, NOT NULL):
            Indicates where or how the fare applies.
            Typically mapped to an enum like `FareScope.GLOBAL`.
            Defaults to global scope.

        starts_at (DateTime(timezone=True), Nullable):
            The start datetime when this fare becomes active.
            Can be null if the fare is immediately active on creation.

        expires_on (DateTime(timezone=True), Nullable):
            Optional datetime when this fare expires.
            Null means the fare is valid indefinitely unless replaced or removed.

        updated_on (DateTime(timezone=True), NOT NULL):
            Timestamp that is automatically updated when the record changes.
            Used for auditing and cache invalidation.

        created_on (DateTime(timezone=True), NOT NULL):
            Timestamp indicating when the fare record was created.
            Set automatically at insertion time.
    """

    __tablename__ = "fare"
    __table_args__ = (UniqueConstraint("name", "company_id"),)

    id = Column(Integer, primary_key=True)
    company_id = Column(Integer, ForeignKey("company.id", ondelete="CASCADE"))
    version = Column(Integer, nullable=False)
    name = Column(String(32), nullable=False, index=True)
    attributes = Column(JSONB, nullable=False)
    function = Column(TEXT, nullable=False)
    scope = Column(Integer, nullable=False, default=FareScope.GLOBAL)
    # Metadata
    updated_on = Column(DateTime(timezone=True), nullable=False, default=func.now())
=======
class BusStop(ORMbase):
    """
    Represents a physical bus stop with a precise geospatial location and a relationship
    to a parent landmark.

    This table supports mapping and location-aware operations within transportation systems.
    Each bus stop is uniquely identified by a combination of its geographic `POINT` location
    and the `landmark` it belongs to. This model is useful for building spatial queries,
    organizing stops within specific zones, and supporting efficient geospatial indexing.

    Columns:
        id (Integer):
            Primary key. Unique identifier for the bus stop record.
            Auto-incremented by the database.

        name (TEXT):
            Human-readable name of the bus stop.
            Used for labeling in interfaces, navigation, and route planning.
            Maximum length is 128 characters.

        landmark_id (Integer):
            Foreign key to the `landmark.id` column.
            Associates the bus stop with a specific landmark.
            Required field. Deleting the associated landmark cascades and deletes the bus stop.

        location (Geometry):
            Geospatial location of the bus stop defined as a PostGIS `POINT` with SRID 4326 (WGS 84).
            Represents a specific latitude and longitude coordinate.
            Must be unique in combination with `landmark_id`.

        updated_on (DateTime):
            Timestamp automatically updated whenever the record is modified.
            Timezone-aware.
            Useful for tracking changes or syncing data.

        created_on (DateTime):
            Timestamp indicating when the bus stop was created.
            Timezone-aware.
            Automatically set at the time of record insertion.

    Table Constraints:
        UniqueConstraint(location, landmark_id):
            Ensures no two bus stops exist at the same geographic point within the same landmark.
            Helps maintain spatial uniqueness and prevents duplication.
    """

    __tablename__ = "bus_stop"
    __table_args__ = (UniqueConstraint("location", "landmark_id"),)

    id = Column(Integer, primary_key=True)
    name = Column(TEXT, nullable=False)
    landmark_id = Column(
        Integer, ForeignKey("landmark.id", ondelete="CASCADE"), nullable=False
    )
    location = Column(Geometry(geometry_type="POINT", srid=4326), nullable=False)
    # Metadata
    updated_on = Column(DateTime(timezone=True), onupdate=func.now())
>>>>>>> 4c711564
    created_on = Column(DateTime(timezone=True), nullable=False, default=func.now())


class Business(ORMbase):
    """
    Represents a registered business entity within the system, serving as the parent
    organization for vendors, roles, and associated services.

    Each business maintains its own contact and identity information, status,
    classification type, and geographic location. This table supports business-level
    segregation and access control for multi-tenant architecture.

    Columns:
        id (Integer):
            Primary key. Unique identifier for the business.

        name (String(32)):
            Name of the business.
            Must not be null.
            Maximum 32 characters long.
            Used for identification and display across the platform.

        status (Integer):
            Indicates the current status of the business.
            Mapped from the `BusinessStatus`.
            Defaults to `BusinessStatus.ACTIVE`.

        type (Integer):
            Classifies the nature of the business.
            Mapped from the `BusinessType` enum.
            Defaults to `BusinessType.OTHER`.

        address (TEXT):
            Optional physical address of the business.
            Used for communication or billing purposes.
            Maximum 128 characters long.

        contact_person (TEXT):
            Name of the contact person for the business.
            Must not be null.
            Maximum 32 characters long.

        phone_number (TEXT):
            Contact number for the business, must not be null and unique.
            Maximum 32 characters long.
            Saved and processed in RFC3966 format (https://datatracker.ietf.org/doc/html/rfc3966).
            Phone number start with a plus sign followed by country code and local number.

        email_id (TEXT):
            Email address for the business, must not be null and unique.
            Maximum length is 256 characters.
            Enforce the format prescribed by RFC 5322 (https://en.wikipedia.org/wiki/Email_address).

        website (TEXT):
            Optional URL to the business's website or landing page.
            Should be a valid HTTP(S) address if provided.
            Maximum length is 256 characters.

        location (Geometry(Point)):
            Represents the geographic location of the business in (latitude/longitude).
            Stored as a POINT geometry with SRID 4326 (WGS 84).
            Useful for spatial queries, mapping, and proximity-based operations.

        updated_on (DateTime):
            Timestamp automatically updated when the business record is modified.
            Useful for tracking the last administrative change.

        created_on (DateTime):
            Timestamp indicating when the business record was initially created.
            Automatically set during insertion.
    """

    __tablename__ = "business"

    id = Column(Integer, primary_key=True)
    name = Column(String(32), nullable=False)
    status = Column(Integer, nullable=False, default=BusinessStatus.ACTIVE)
    type = Column(Integer, nullable=False, default=BusinessType.OTHER)
    # Contact details
    address = Column(TEXT)
    contact_person = Column(TEXT, nullable=False)
    phone_number = Column(TEXT, nullable=False, unique=True)
    email_id = Column(TEXT, nullable=False, unique=True)
    website = Column(TEXT)
    location = Column(Geometry(geometry_type="POINT", srid=4326))
    # Metadata
    updated_on = Column(DateTime(timezone=True), onupdate=func.now())
    created_on = Column(DateTime(timezone=True), nullable=False, default=func.now())


class Vendor(ORMbase):
    """
    Represents a vendor within the business, typically a business representative or agent
    who interacts with the platform's services.

    This model stores authentication credentials, profile details, and status metadata
    necessary to manage vendor-level access and communication.

    Columns:
        id (Integer):
            Primary key. Unique identifier for the vendor.

        business_id (Integer):
            Foreign key referencing the associated business entity, its indexed.
            Links the vendor to a parent business account.
            Must not be null, Cascading deletion is applied when the business is deleted.

        username (String(32)):
            Unique username used for login or identification within the business entity.
            Ideally, the username shouldn't be changed once set.
            Must start with an alphabet (uppercase or lowercase).
            Can include uppercase and lowercase letters, digits (0 to 9),
            and symbols like hyphen (-), period (.), at symbol (@), and underscore (_).
            Must be 4-32 characters long.
            Must not be null, and unique against business.

        password (TEXT):
            Hashed password used for secure authentication.
            Length must be 8-32 characters.
            Allowed characters include uppercase, lowercase letters, digits, and special characters
            such as hyphen (-), plus (+), comma (,), period (.), at (@), underscore (_),
            dollar sign ($), percent (%), ampersand (&), asterisk (*), hash (#),
            exclamation mark (!), caret (^), equals (=), forward slash (/), question mark (?).
            Plaintext passwords are never stored. Argon2 is used for hashing.

        gender (Integer):
            Represents the vendor's gender.
            Mapped from the `GenderType` enum.
            Defaults to `GenderType.OTHER`.

        full_name (TEXT):
            Full name of the vendor.
            Optional field used for identification or display and communication.
            Maximum length is 32 characters.

        status (Integer):
            Indicates the account status of the vendor.
            Mapped from the `AccountStatus` enum.
            Defaults to `AccountStatus.ACTIVE`.

        phone_number (TEXT):
            Optional contact number of the vendor.
            Must be in RFC3966 format (https://datatracker.ietf.org/doc/html/rfc3966).
            Begins with a plus sign (+) followed by the country code and local number.
            Maximum length is 32 characters.

        email_id (TEXT):
            Optional email address for communication or password recovery.
            Maximum length is 256 characters.
            Should conform to RFC 5322 standards (https://en.wikipedia.org/wiki/Email_address).

        updated_on (DateTime):
            Timestamp of the last update to the vendor's profile or credentials.
            Automatically updated whenever the vendor's profile is modified.

        created_on (DateTime):
            Timestamp indicating when the vendor account was created.
            Automatically set at the time of account creation.
    """

    __tablename__ = "vendor"
    __table_args__ = (UniqueConstraint("business_id", "username"),)

    id = Column(Integer, primary_key=True)
    business_id = Column(
        Integer,
        ForeignKey("business.id", ondelete="CASCADE"),
        nullable=False,
        index=True,
    )
    username = Column(String(32), nullable=False)
    password = Column(TEXT, nullable=False)
    gender = Column(Integer, nullable=False, default=GenderType.OTHER)
    full_name = Column(TEXT)
    status = Column(Integer, nullable=False, default=AccountStatus.ACTIVE)
    # Contact details
    phone_number = Column(TEXT)
    email_id = Column(TEXT)
    # Metadata
    updated_on = Column(DateTime(timezone=True), onupdate=func.now())
    created_on = Column(DateTime(timezone=True), nullable=False, default=func.now())


class VendorToken(ORMbase):
    """
    Represents an authentication token issued to a vendor,
    providing secure access to the platform with support for token expiration,
    device tracking, and client metadata tracking.

    This table stores unique access tokens mapped to executives along with
    details about the device or client used and timestamps for auditing.
    Useful for session management, device tracking, and implementing token-based authentication.

    Columns:
        id (Integer):
            Primary key. Unique identifier for this token record.

        business_id (Integer):
            Foreign key referencing the associated business entity.
            Identifies the business associated with the vendor.
            Enforces cascading delete — if the business is deleted, related vendor tokens are also removed.

        vendor_id (Integer):
            Foreign key referencing the associated vendor entity, its indexed.
            Identifies the vendor who owns this token.
            Cascades on delete — if the vendor is removed, associated tokens are deleted.

        access_token (String):
            Unique, securely generated 64-character hexadecimal access token.
            Automatically generated using a secure random function.
            Used to authenticate the executive on subsequent requests.

        expires_in (Integer):
            Token expiration time in seconds.
            Defines the duration after which the token becomes invalid.

        expires_at (DateTime):
            Token expiration date and time.
            Defines the date and time after which the token becomes invalid.

        platform_type (Integer):
            Enum value indicating the client platform type.
            Defaults to `PlatformType.OTHER`.

        client_details (TEXT):
            Optional description of the client device or environment.
            May include user agent, app version, IP address, etc.
            Maximum 1024 characters long.

        updated_on (DateTime):
            Timestamp automatically updated when the token record is modified.
            Useful for tracking recent activity or token refresh events.

        created_on (DateTime):
            Timestamp indicating when the token was initially created.
            Automatically set to the current time at insertion.
    """

    __tablename__ = "vendor_token"

    id = Column(Integer, primary_key=True)
    business_id = Column(
        Integer,
        ForeignKey("business.id", ondelete="CASCADE"),
        nullable=False,
    )
    vendor_id = Column(
        Integer,
        ForeignKey("vendor.id", ondelete="CASCADE"),
        nullable=False,
        index=True,
    )
    access_token = Column(
        String(64), unique=True, nullable=False, default=lambda: token_hex(32)
    )
    expires_in = Column(Integer, nullable=False)
    expires_at = Column(DateTime(timezone=True), nullable=False)
    # Device related details
    platform_type = Column(Integer, default=PlatformType.OTHER)
    client_details = Column(TEXT)
    # Metadata
    updated_on = Column(DateTime(timezone=True), onupdate=func.now())
    created_on = Column(DateTime(timezone=True), nullable=False, default=func.now())


class VendorRole(ORMbase):
    """
    Represents a predefined role assigned to vendors, defining their access
    privileges and management capabilities within a business account.

    Each role is scoped to a specific business and can be assigned to one or more vendors,
    allowing granular control over vendor permissions and responsibilities.

    Columns:
        id (Integer):
            Primary key. Unique identifier for the role.

        name (String(32)):
            Name of the role.
            Must not be null, and unique against business.

        business_id (Integer):
            Foreign key referencing the associated business entity, its indexed.
            Identifies the business this role belongs to.
            Enforces cascading delete — if the business is deleted, the role is also removed.

        manage_token (Boolean):
            Indicates whether the role permits listing and deletion of vendor tokens.

        create_vendor (Boolean):
            Whether this role allows creation of new vendor accounts.

        update_vendor (Boolean):
            Whether this role allows editing existing vendor accounts.

        delete_vendor (Boolean):
            Whether this role allows deletion of vendor accounts.

        create_role (Boolean):
            Whether this role permits creation of new vendor roles.

        update_role (Boolean):
            Whether this role permits editing existing vendor roles.

        delete_role (Boolean):
            Whether this role permits deletion of vendor roles.

        updated_on (DateTime):
            Timestamp automatically updated when the role record is modified.

        created_on (DateTime):
            Timestamp indicating when the role was initially created.
    """

    __tablename__ = "vendor_role"
    __table_args__ = (UniqueConstraint("name", "business_id"),)

    id = Column(Integer, primary_key=True)
    name = Column(String(32), nullable=False)
    business_id = Column(
        Integer,
        ForeignKey("business.id", ondelete="CASCADE"),
        nullable=False,
        index=True,
    )
    # Vendor token management permission
    manage_token = Column(Boolean, nullable=False)
    # Vendor management permission
    create_vendor = Column(Boolean, nullable=False)
    update_vendor = Column(Boolean, nullable=False)
    delete_vendor = Column(Boolean, nullable=False)
    # Vendor role management permission
    create_role = Column(Boolean, nullable=False)
    update_role = Column(Boolean, nullable=False)
    delete_role = Column(Boolean, nullable=False)
    # Metadata
    updated_on = Column(DateTime(timezone=True), onupdate=func.now())
    created_on = Column(DateTime(timezone=True), nullable=False, default=func.now())


class VendorRoleMap(ORMbase):
    """
    Represents the mapping between vendors and their assigned roles,
    enabling a many-to-one relationship between `vendor` and `vendor_role`.

    This table allows an vendor to be assigned multiple roles and a role
    to be assigned to multiple vendor. Useful for implementing a flexible
    Role-Based Access Control (RBAC) system.

    Columns:
        id (Integer):
            Primary key. Unique identifier for this role mapping record.

        business_id (Integer):
            Foreign key referencing the associated business entity, its indexed.
            Identifies the business under which the vendor-role mapping exists.
            Cascades on delete — if the business is deleted, related mappings are also deleted.

        role_id (Integer):
            Foreign key referencing `vendor_role.id`.
            Specifies the role assigned to the vendor.
            Cascades on delete — if the role is removed, related mappings are deleted.

        vendor_id (Integer):
            Foreign key referencing `vendor.id`.
            Identifies the vendor receiving the role.
            Cascades on delete — if the vendor is removed, the mapping is deleted.

        updated_on (DateTime):
            Timestamp automatically updated whenever the mapping record is modified.
            Useful for auditing or tracking role changes.

        created_on (DateTime):
            Timestamp indicating when this mapping was created.
            Defaults to the current timestamp at insertion.
    """

    __tablename__ = "vendor_role_map"

    id = Column(Integer, primary_key=True)
    business_id = Column(
        Integer,
        ForeignKey("business.id", ondelete="CASCADE"),
        nullable=False,
        index=True,
    )
    role_id = Column(
        Integer,
        ForeignKey("vendor_role.id", ondelete="CASCADE"),
        nullable=False,
    )
    vendor_id = Column(
        Integer,
        ForeignKey("vendor.id", ondelete="CASCADE"),
        nullable=False,
    )
    # Metadata
    updated_on = Column(DateTime(timezone=True), onupdate=func.now())
    created_on = Column(DateTime(timezone=True), nullable=False, default=func.now())


class Wallet(ORMbase):
    """
    Represents a digital wallet tied to an associated object (e.g: entebus, company, merchant).

    - Wallets must be manually removed when the associated object is removed.
    - Wallets cannot be deleted if the balance is not zero, as it could lead to accounting inconsistencies.
    - Deletion is restricted via a database trigger (for non zero balance).
    - Wallet cannot be deleted if the debit_transfer, credit_transfer or wallet_transfer refer to this wallet.
    - Data cleaner should handle dangling wallets.

    Columns:
        id (Integer):
            Primary key. Unique identifier for the wallet.

        name (TEXT):
            Name of the wallet. This field is required.
            Maximum 32 characters in length

        balance (Numeric(10, 2)):
            The current balance of the wallet.
            Must be zero before deletion is permitted.

        updated_on (DateTime):
            The timestamp of the last balance update or modification.
            This is automatically set to the current time when the wallet is modified.

        created_on (DateTime):
            The timestamp when the wallet was created.
            Automatically set when the wallet is first inserted into the database.
    """

    __tablename__ = "wallet"

    id = Column(Integer, primary_key=True)
    name = Column(TEXT, nullable=False)
    balance = Column(Numeric(10, 2), nullable=False)
    # Metadata
    updated_on = Column(DateTime(timezone=True), onupdate=func.now())
    created_on = Column(DateTime(timezone=True), nullable=False, default=func.now())


class BankAccount(ORMbase):
    """
    Represents a bank account used for financial transactions and settlements.

    This table stores essential details of a bank account, such as the account holder's name,
    account number, IFSC code, and bank/branch details. It can be associated with operators, company,
    or merchants depending on the use case.

    Notes:
        - Bank accounts must be manually removed when the associated object is removed.
        - Bank accounts cannot be deleted if the debit_transfer refer to this bank account.
        - Data cleaner should handle dangling bank accounts.

    Columns:
        id (Integer):
            Primary key. Unique identifier for the bank account.

        bank_name (TEXT):
            Name of the bank. This field is required.
            Maximum 32 characters in length

        branch_name (TEXT):
            Name of the bank branch. Optional field.
            Maximum 32 characters in length

        account_number (TEXT):
            The actual bank account number. Required.
            Maximum 32 characters in length

        holder_name (TEXT):
            Full name of the account holder. Required.
            Maximum 32 characters in length

        ifsc (TEXT):
            The Indian Financial System Code (IFSC) of the branch.
            Used to uniquely identify a bank branch. Required.
            Maximum 16 characters in length

        account_type (Integer):
            Type of the bank account, stored as an integer enum.
            Refers to the `BankAccountType` enumeration.
            Defaults to `BankAccountType.OTHER`.

        updated_on (DateTime):
            The timestamp of the last balance update or modification.
            This is automatically set to the current time when their is a modification.

        created_on (DateTime):
            The timestamp when the account was created.
            Automatically set when the account is first inserted into the database.
    """

    __tablename__ = "bank_account"

    id = Column(Integer, primary_key=True)
    bank_name = Column(TEXT, nullable=False)
    branch_name = Column(TEXT)
    account_number = Column(TEXT, nullable=False)
    holder_name = Column(TEXT, nullable=False)
    ifsc = Column(TEXT, nullable=False)
    account_type = Column(Integer, nullable=False, default=BankAccountType.OTHER)
    # Metadata
    updated_on = Column(DateTime(timezone=True), onupdate=func.now())
    created_on = Column(DateTime(timezone=True), nullable=False, default=func.now())<|MERGE_RESOLUTION|>--- conflicted
+++ resolved
@@ -725,7 +725,6 @@
     created_on = Column(DateTime(timezone=True), nullable=False, default=func.now())
 
 
-<<<<<<< HEAD
 class Fare(ORMbase):
     """
     Represents a fare configuration used by a transport company to determine ticket pricing.
@@ -801,7 +800,9 @@
     scope = Column(Integer, nullable=False, default=FareScope.GLOBAL)
     # Metadata
     updated_on = Column(DateTime(timezone=True), nullable=False, default=func.now())
-=======
+    created_on = Column(DateTime(timezone=True), nullable=False, default=func.now())
+
+
 class BusStop(ORMbase):
     """
     Represents a physical bus stop with a precise geospatial location and a relationship
@@ -859,7 +860,6 @@
     location = Column(Geometry(geometry_type="POINT", srid=4326), nullable=False)
     # Metadata
     updated_on = Column(DateTime(timezone=True), onupdate=func.now())
->>>>>>> 4c711564
     created_on = Column(DateTime(timezone=True), nullable=False, default=func.now())
 
 
