--- conflicted
+++ resolved
@@ -158,6 +158,15 @@
         delete_schedule (Boolean):
             Grants permission to delete schedules.
 
+        create_service (Boolean):
+            Whether this role permits the creation of a new service.
+
+        update_service (Boolean):
+            Whether this role permits editing the existing service.
+
+        delete_service (Boolean):
+            Whether this role permits deletion of a service.
+            
         create_fare (Boolean):
             Whether this role permits the creation of a new fare.
 
@@ -170,14 +179,6 @@
         updated_on (DateTime):
             Timestamp automatically updated whenever the role record is modified.
 
-        create_service (Boolean):
-            Whether this role permits the creation of a new service.
-
-        update_service (Boolean):
-            Whether this role permits editing the existing service.
-
-        delete_service (Boolean):
-            Whether this role permits deletion of a service.
 
         created_on (DateTime):
             Timestamp indicating when the role was initially created.
@@ -227,17 +228,14 @@
     create_schedule = Column(Boolean, nullable=False)
     update_schedule = Column(Boolean, nullable=False)
     delete_schedule = Column(Boolean, nullable=False)
-<<<<<<< HEAD
+    # Service management permission
+    create_service = Column(Boolean, nullable=False)
+    update_service = Column(Boolean, nullable=False)
+    delete_service = Column(Boolean, nullable=False)
     # Fare management permission
     create_fare = Column(Boolean, nullable=False)
     update_fare = Column(Boolean, nullable=False)
     delete_fare = Column(Boolean, nullable=False)
-=======
-    # Service management permission
-    create_service = Column(Boolean, nullable=False)
-    update_service = Column(Boolean, nullable=False)
-    delete_service = Column(Boolean, nullable=False)
->>>>>>> caeb576a
     # Metadata
     updated_on = Column(DateTime(timezone=True), onupdate=func.now())
     created_on = Column(DateTime(timezone=True), nullable=False, default=func.now())
@@ -764,7 +762,15 @@
         delete_schedule (Boolean):
             Grants permission to delete schedules.
 
-<<<<<<< HEAD
+        create_service (Boolean):
+            Whether this role permits the creation of a new service.
+
+        update_service (Boolean):
+            Whether this role permits editing the existing service.
+
+        delete_service (Boolean):
+            Whether this role permits deletion of a service.
+
         create_fare (Boolean):
             Whether this role permits the creation of a new fare.
 
@@ -773,16 +779,6 @@
 
         delete_fare (Boolean):
             Whether this role permits deletion of a fare.
-=======
-        create_service (Boolean):
-            Whether this role permits the creation of a new service.
-
-        update_service (Boolean):
-            Whether this role permits editing the existing service.
-
-        delete_service (Boolean):
-            Whether this role permits deletion of a service.
->>>>>>> caeb576a
 
         updated_on (DateTime):
             Timestamp automatically updated whenever the role record is modified.
@@ -824,17 +820,14 @@
     create_schedule = Column(Boolean, nullable=False)
     update_schedule = Column(Boolean, nullable=False)
     delete_schedule = Column(Boolean, nullable=False)
-<<<<<<< HEAD
+    # Service management permission
+    create_service = Column(Boolean, nullable=False)
+    update_service = Column(Boolean, nullable=False)
+    delete_service = Column(Boolean, nullable=False)
     # Fare management permission
     create_fare = Column(Boolean, nullable=False)
     update_fare = Column(Boolean, nullable=False)
     delete_fare = Column(Boolean, nullable=False)
-=======
-    # Service management permission
-    create_service = Column(Boolean, nullable=False)
-    update_service = Column(Boolean, nullable=False)
-    delete_service = Column(Boolean, nullable=False)
->>>>>>> caeb576a
     # Metadata
     updated_on = Column(DateTime(timezone=True), onupdate=func.now())
     created_on = Column(DateTime(timezone=True), nullable=False, default=func.now())
