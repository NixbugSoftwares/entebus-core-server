from secrets import token_hex
from geoalchemy2 import Geometry
from sqlalchemy import (
    TEXT,
    Boolean,
    Column,
    DateTime,
    ForeignKey,
    Integer,
    Numeric,
    String,
    Time,
    UniqueConstraint,
    create_engine,
    func,
)
from sqlalchemy.ext.declarative import declarative_base
from sqlalchemy.orm import sessionmaker
from sqlalchemy.dialects.postgresql import JSONB

from app.src.constants import (
    PSQL_DB_DRIVER,
    PSQL_DB_HOST,
    PSQL_DB_PASSWORD,
    PSQL_DB_NAME,
    PSQL_DB_PORT,
    PSQL_DB_USERNAME,
)
from app.src.enums import (
    AccountStatus,
    BankAccountType,
    GenderType,
    LandmarkType,
    PlatformType,
    BusinessStatus,
    BusinessType,
    CompanyStatus,
    CompanyType,
    FareScope,
    BusStatus,
)


# Global DBMS variables
dbURL = f"{PSQL_DB_DRIVER}://{PSQL_DB_USERNAME}:{PSQL_DB_PASSWORD}@{PSQL_DB_HOST}:{PSQL_DB_PORT}/{PSQL_DB_NAME}"
engine = create_engine(url=dbURL, echo=False)
sessionMaker = sessionmaker(bind=engine, expire_on_commit=False)
ORMbase = declarative_base()


# ----------------------------------- General DB Models ---------------------------------------#
class ExecutiveRole(ORMbase):
    """
    Represents a predefined role assigned to executives, defining what actions
    they are permitted to perform within the system.

    Each role can be assigned to one or more executive accounts.

    Columns:
        id (Integer):
            Primary key. Unique identifier for the role.

        name (String(32)):
            Name of the role.
            Must be unique and not null.

        create_executive (Boolean):
            Whether this role permits the creation of new executive accounts.

        update_executive (Boolean):
            Whether this role permits editing existing executive accounts.

        delete_executive (Boolean):
            Whether this role permits deletion of executive accounts.

        manage_ex_token (Boolean):
            Whether this role permits listing and deletion of executive tokens.

        manage_op_token (Boolean):
            Whether this role permits listing and deletion of operator tokens.

        manage_ve_token (Boolean):
            Whether this role permits listing and deletion of vendor tokens.

        create_landmark (Boolean):
            Whether this role permits the creation of a new landmark.

        update_landmark (Boolean):
            Whether this role permits editing existing the landmark.

        delete_landmark (Boolean):
            Whether this role permits deletion of a landmark.

        create_company (Boolean):
            Whether this role permits the creation of a new company.

        update_company (Boolean):
            Whether this role permits editing the existing company.

        delete_company (Boolean):
            Whether this role permits deletion of a company.

        create_operator (Boolean):
            Whether this role permits the creation of a new operator.

        update_operator (Boolean):
            Whether this role permits editing the existing operator.

        delete_operator (Boolean):
            Whether this role permits deletion of a operator.

        create_business (Boolean):
            Whether this role permits the creation of a new business.

        update_business (Boolean):
            Whether this role permits editing the existing business.

        delete_business (Boolean):
            Whether this role permits deletion of a business.

        create_route (Boolean):
            Whether this role permits the creation of a new route.

        update_route (Boolean):
            Whether this role permits editing the existing route.

        delete_route (Boolean):
            Whether this role permits deletion of a route.

        create_bus (Boolean):
            Whether this role permits the creation of a new bus.

        update_bus (Boolean):
            Whether this role permits editing the existing bus.

        delete_bus (Boolean):
            Whether this role permits deletion of a bus.

        updated_on (DateTime):
            Timestamp automatically updated whenever the role record is modified.

        created_on (DateTime):
            Timestamp indicating when the role was initially created.
    """

    __tablename__ = "executive_role"

    id = Column(Integer, primary_key=True)
    name = Column(String(32), nullable=False, unique=True)
    # Token management permission
    manage_ex_token = Column(Boolean, nullable=False)
    manage_op_token = Column(Boolean, nullable=False)
    manage_ve_token = Column(Boolean, nullable=False)
    # Executive management permission
    create_executive = Column(Boolean, nullable=False)
    update_executive = Column(Boolean, nullable=False)
    delete_executive = Column(Boolean, nullable=False)
    # Landmark management permission
    create_landmark = Column(Boolean, nullable=False)
    update_landmark = Column(Boolean, nullable=False)
    delete_landmark = Column(Boolean, nullable=False)
    # Company management permission
    create_company = Column(Boolean, nullable=False)
    update_company = Column(Boolean, nullable=False)
    delete_company = Column(Boolean, nullable=False)
    # Operator management permission
    create_operator = Column(Boolean, nullable=False)
    update_operator = Column(Boolean, nullable=False)
    delete_operator = Column(Boolean, nullable=False)
    # Business management permission
    create_business = Column(Boolean, nullable=False)
    update_business = Column(Boolean, nullable=False)
    delete_business = Column(Boolean, nullable=False)
    # Route management permission
    create_route = Column(Boolean, nullable=False)
    update_route = Column(Boolean, nullable=False)
    delete_route = Column(Boolean, nullable=False)
    # Bus management permission
    create_bus = Column(Boolean, nullable=False)
    update_bus = Column(Boolean, nullable=False)
    delete_bus = Column(Boolean, nullable=False)
    # Metadata
    updated_on = Column(DateTime(timezone=True), onupdate=func.now())
    created_on = Column(DateTime(timezone=True), nullable=False, default=func.now())


class Executive(ORMbase):
    """
    Represents an executive user within the system, typically someone with elevated
    permissions such as admins, supervisors, or marketing members.

    This model stores authentication credentials, profile details, and status metadata
    necessary to manage executive-level access and communication.

    Columns:
        id (Integer):
            Primary key. Unique identifier for the executive.

        username (String(32)):
            Unique username used for login or identification within the system.
            Ideally, the username shouldn't be changed once set.
            It should start with an alphabet (uppercase or lowercase).
            It can contain uppercase and lowercase letters, as well as digits from 0 to 9.
            It should be 4-32 characters long.
            May include hyphen (-), period (.), at symbol (@), and underscore (_).
            Must not be null and unique.

        password (TEXT):
            Hashed password used for authentication.
            It should be 8-32 characters long.
            Passwords can contain uppercase and lowercase letters, as well as digits from 0 to 9.
            Plaintext should never be stored here. Argon2 is used for secure hashing.
            May include hyphen (-), plus (+), comma (,), period (.), at symbol (@), underscore (_),
            dollar sign ($), percent (%), ampersand (&), asterisk (*), hash (#),
            exclamation mark (!), caret (^), equals (=), forward slash (/), question mark (?).

        gender (Integer):
            Represents the executive's gender. Mapped from the `GenderType` enum.
            Defaults to `GenderType.OTHER`.

        full_name (TEXT):
            Full name of the executive. Optional field used for display and communication.
            Maximum 32 characters long.

        designation (TEXT):
            Job title or role description of the executive.
            Maximum  32 characters long.

        status (Integer):
            Indicates the account status.
            Mapped from the `AccountStatus` enum. Defaults to `AccountStatus.ACTIVE`.

        phone_number (TEXT):
            Optional contact number of the executive.
            Maximum 32 characters long.
            Saved and processed in RFC3966 format (https://datatracker.ietf.org/doc/html/rfc3966).
            Phone number start with a plus sign followed by country code and local number.

        email_id (TEXT):
            Optional email address for communication and recovery purposes.
            Maximum 256 characters long.
            Enforce the format prescribed by RFC 5322 (https://en.wikipedia.org/wiki/Email_address).

        updated_on (DateTime):
            Timestamp of the last update to the executive's profile or credentials.
            Timestamp automatically updated whenever the executive's profile is modified.

        created_on (DateTime):
            Timestamp of when the executive account was created.
    """

    __tablename__ = "executive"

    id = Column(Integer, primary_key=True)
    username = Column(String(32), nullable=False, unique=True)
    password = Column(TEXT, nullable=False)
    gender = Column(Integer, nullable=False, default=GenderType.OTHER)
    full_name = Column(TEXT)
    designation = Column(TEXT)
    status = Column(Integer, nullable=False, default=AccountStatus.ACTIVE)
    # Contact details
    phone_number = Column(TEXT)
    email_id = Column(TEXT)
    # Metadata
    updated_on = Column(DateTime(timezone=True), onupdate=func.now())
    created_on = Column(DateTime(timezone=True), nullable=False, default=func.now())


class ExecutiveRoleMap(ORMbase):
    """
    Represents the mapping between executives and their assigned roles,
    enabling a many-to-many relationship between `executive` and `executive_role`.

    This table allows an executive to be assigned multiple roles and a role
    to be assigned to multiple executives. Useful for implementing a flexible
    Role-Based Access Control (RBAC) system.

    Columns:
        id (Integer):
            Primary key. Unique identifier for this role mapping record.

        role_id (Integer):
            Foreign key referencing `executive_role.id`.
            Specifies the role assigned to the executive.
            Cascades on delete — if the role is removed, related mappings are deleted.

        executive_id (Integer):
            Foreign key referencing `executive.id`.
            Identifies the executive receiving the role.
            Cascades on delete — if the executive is removed, related mappings are deleted.

        updated_on (DateTime):
            Timestamp automatically updated whenever the mapping record is modified.
            Useful for auditing or synchronization.

        created_on (DateTime):
            Timestamp indicating when this mapping was created.
            Defaults to the current timestamp at insertion.
    """

    __tablename__ = "executive_role_map"

    id = Column(Integer, primary_key=True)
    role_id = Column(
        Integer, ForeignKey("executive_role.id", ondelete="CASCADE"), nullable=False
    )
    executive_id = Column(
        Integer, ForeignKey("executive.id", ondelete="CASCADE"), nullable=False
    )
    # Metadata
    updated_on = Column(DateTime(timezone=True), onupdate=func.now())
    created_on = Column(DateTime(timezone=True), nullable=False, default=func.now())


class ExecutiveToken(ORMbase):
    """
    Represents an authentication token issued to an executive,
    enabling secure access to the platform with support for token expiration
    and client metadata tracking.

    This table stores unique access tokens mapped to executives along with
    details about the device or client used and timestamps for auditing.
    Useful for session management, device tracking, and implementing token-based authentication.

    Columns:
        id (Integer):
            Primary key. Unique identifier for this token record.

        executive_id (Integer):
            Foreign key referencing `executive.id`.
            Identifies the executive associated with this token.
            Cascades on delete — if the executive is removed, related tokens are deleted.

        access_token (String):
            Unique, securely generated 64-character hexadecimal access token.
            Automatically generated using a secure random function.
            Used to authenticate the executive on subsequent requests.

        expires_in (Integer):
            Token expiration time in seconds.
            Defines the duration after which the token becomes invalid.

        expires_at (DateTime):
            Token expiration date and time.
            Defines the date and time after which the token becomes invalid.

        platform_type (Integer):
            Enum value indicating the client platform type.
            Defaults to `PlatformType.OTHER`.

        client_details (TEXT):
            Optional description of the client device or environment.
            May include user agent, app version, IP address, etc.
            Maximum 1024 characters long.

        updated_on (DateTime):
            Timestamp automatically updated whenever the token record is modified.
            Useful for auditing or tracking last usage.

        created_on (DateTime):
            Timestamp indicating when this token was created.
            Defaults to the current timestamp at insertion.
    """

    __tablename__ = "executive_token"

    id = Column(Integer, primary_key=True)
    executive_id = Column(
        Integer,
        ForeignKey("executive.id", ondelete="CASCADE"),
        nullable=False,
        index=True,
    )
    access_token = Column(
        String(64), unique=True, nullable=False, default=lambda: token_hex(32)
    )
    expires_in = Column(Integer, nullable=False)
    expires_at = Column(DateTime(timezone=True), nullable=False)
    # Device related details
    platform_type = Column(Integer, default=PlatformType.OTHER)
    client_details = Column(TEXT)
    # Metadata
    updated_on = Column(DateTime(timezone=True), onupdate=func.now())
    created_on = Column(DateTime(timezone=True), nullable=False, default=func.now())


class Company(ORMbase):
    """
    Represents a company registered in the system, along with its status,
    type, contact information, and geographical location.

    This table stores core organizational data and is linked to other entities
    such as operators, roles, and tokens. It supports categorization, status tracking,
    and location-based operations.

    Columns:
        id (Integer):
            Primary key. Unique identifier for the company.

        name (String):
            Name of the company.
            Must be unique and is required.
            Maximum 32 characters long.

        status (Integer):
            Enum representing the verification status of the company
            Defaults to `CompanyStatus.UNDER_VERIFICATION`.

        type (Integer):
            Enum representing the type/category of the company.
            Defaults to `CompanyType.OTHER`.

        address (TEXT):
            Physical or mailing address of the company.
            Must not be null.
            Used for communication or locating the company.
            Maximum 512 characters long.

        contact_person (TEXT):
            Name of the primary contact person for the company.
            Must not be null.
            Maximum 32 characters long.

        phone_number (TEXT):
            Phone number associated with the company, must not be null
            Maximum 32 characters long.
            Saved and processed in RFC3966 format (https://datatracker.ietf.org/doc/html/rfc3966).
            Phone number start with a plus sign followed by country code and local number.

        email_id (TEXT):
            Email address for company-related communication.
            Must not be null.
            Maximum 256 characters long
            Enforce the format prescribed by RFC 5322

        location (Geometry):
            Geographical location of the company represented as a `POINT`
            geometry with SRID 4326. Required for location-based features.
            Must not be null.

        updated_on (DateTime):
            Timestamp automatically updated whenever the company record is modified.
            Useful for tracking updates and synchronization.

        created_on (DateTime):
            Timestamp indicating when the company record was created.
            Automatically set to the current timestamp at insertion.
    """

    __tablename__ = "company"

    id = Column(Integer, primary_key=True)
    name = Column(String(32), nullable=False, unique=True)
    status = Column(Integer, nullable=False, default=CompanyStatus.UNDER_VERIFICATION)
    type = Column(Integer, nullable=False, default=CompanyType.OTHER)
    # Contact details
    address = Column(TEXT, nullable=False)
    contact_person = Column(TEXT, nullable=False)
    phone_number = Column(TEXT, nullable=False)
    email_id = Column(TEXT, nullable=False)
    location = Column(Geometry(geometry_type="POINT", srid=4326), nullable=False)
    # Metadata
    updated_on = Column(DateTime(timezone=True), onupdate=func.now())
    created_on = Column(DateTime(timezone=True), nullable=False, default=func.now())


class Operator(ORMbase):
    """
    Represents an operator account within a company, containing authentication
    credentials, contact information, and metadata related to account status.

    This table defines the core identity and login profile for operators who
    perform various operational tasks in a multi-tenant system. Each operator
    is linked to a specific company and can be uniquely identified by a
    username within that company.

    The design supports reuse of usernames across different companies while
    enforcing uniqueness within each company to maintain account separation
    and security in multi-organization deployments.

    Columns:
        id (Integer):
            Primary key. Unique identifier for the operator account.

        company_id (Integer):
            Foreign key referencing `company.id`.
            Identifies the company to which the operator belongs.
            Cascades on delete — if the company is deleted, all its operators are removed.

        username (String(32)):
            Unique username used for login or identification within the system.
            Ideally, the username shouldn't be changed once set.
            It should start with an alphabet (uppercase or lowercase).
            It can contain uppercase and lowercase letters, as well as digits from 0 to 9.
            It should be 4-32 characters long.
            May include hyphen (-), period (.), at symbol (@), and underscore (_).
            Must not be null and unique.

        password (TEXT):
            Hashed password used for authentication.
            It should be 8-32 characters long.
            Passwords can contain uppercase and lowercase letters, as well as digits from 0 to 9.
            Plaintext should never be stored here. Argon2 is used for secure hashing.
            May include hyphen (-), plus (+), comma (,), period (.), at symbol (@), underscore (_),
            dollar sign ($), percent (%), ampersand (&), asterisk (*), hash (#),
            exclamation mark (!), caret (^), equals (=), forward slash (/), question mark (?).

        gender (Integer):
            Enum representing the operator’s gender.
            Defaults to `GenderType.OTHER`.

        full_name (TEXT):
            The full name of the operator (optional).
            Maximum 32 characters long.

        status (Integer):
            Enum representing the account's current status.
            Defaults to `AccountStatus.ACTIVE`.

        phone_number (TEXT):
            Optional contact phone number for the operator.
            Maximum 32 characters long.
            Saved and processed in RFC3966 format (https://datatracker.ietf.org/doc/html/rfc3966).
            Phone number start with a plus sign followed by country code and local number.

        email_id (TEXT):
            Optional contact email address for the operator.
            Maximum 256 characters long.
            Enforce the format prescribed by RFC 5322 (https://en.wikipedia.org/wiki/Email_address).

        updated_on (DateTime):
            Timestamp of the last update to the operator's profile or credentials.
            Timestamp automatically updated whenever the operators's profile is modified.

        created_on (DateTime):
            Timestamp of when the operators account was created.

    Constraints:
        UniqueConstraint (username, company_id):
            Ensures that usernames are unique within each company.
            The same username may exist in different companies.
    """

    __tablename__ = "operator"
    __table_args__ = (UniqueConstraint("username", "company_id"),)

    id = Column(Integer, primary_key=True)
    company_id = Column(
        Integer,
        ForeignKey("company.id", ondelete="CASCADE"),
        nullable=False,
        index=True,
    )
    username = Column(String(32), nullable=False)
    password = Column(TEXT, nullable=False)
    gender = Column(Integer, nullable=False, default=GenderType.OTHER)
    full_name = Column(TEXT)
    status = Column(Integer, nullable=False, default=AccountStatus.ACTIVE)
    # Contact details
    phone_number = Column(TEXT)
    email_id = Column(TEXT)
    # Metadata
    updated_on = Column(DateTime(timezone=True), onupdate=func.now())
    created_on = Column(DateTime(timezone=True), nullable=False, default=func.now())


class OperatorToken(ORMbase):
    """
    Represents authentication tokens issued to operators, enabling secure access and session management
    within a specific company context. This table supports device-level tracking, token expiration,
    and audit metadata for robust token-based authentication systems.

    Columns:
        id (Integer):
            Primary key. A unique identifier for each operator token record.

        operator_id (Integer):
            Foreign key referencing `operator.id`.
            Identifies the operator to whom the token is issued.
            Indexed to improve lookup speed for operator-based queries.
            Cascades on delete — removing an operator deletes associated tokens.

        company_id (Integer):
            Foreign key referencing `company.id`.
            Specifies the company context in which the token is valid.
            Cascades on delete — removing the company deletes related tokens.

        access_token (String(64)):
            Secure token string used for authentication.
            Must be unique and non-null.
            Default is a 64-character random hexadecimal string generated using `token_hex(32)`.

        expires_in (Integer):
            Duration (in seconds) for which the token remains valid from the time of creation.
            Used for calculating token expiry dynamically.

        expires_at (DateTime):
            Absolute timestamp indicating when the token becomes invalid.
            Typically derived from `created_on + expires_in`.

        platform_type (Integer):
            Indicates the type of device or platform from which the token was issued.
            Defaults to `PlatformType.OTHER`.
            Useful for device-aware authentication and access logging.

        client_details (TEXT):
            Optional description of the client device or environment.
            May include user agent, app version, IP address, etc.
            Maximum 1024 characters long.

        updated_on (DateTime):
            Timestamp that updates automatically whenever the record is modified.
            Useful for tracking changes to token details over time.

        created_on (DateTime):
            Timestamp marking when the token was created.
            Automatically set to the current time at the point of insertion.
    """

    __tablename__ = "operator_token"

    id = Column(Integer, primary_key=True)
    operator_id = Column(
        Integer,
        ForeignKey("operator.id", ondelete="CASCADE"),
        nullable=False,
        index=True,
    )
    company_id = Column(
        Integer, ForeignKey("company.id", ondelete="CASCADE"), nullable=False
    )
    access_token = Column(
        String(64), unique=True, nullable=False, default=lambda: token_hex(32)
    )
    expires_in = Column(Integer, nullable=False)
    expires_at = Column(DateTime(timezone=True), nullable=False)
    # Device related details
    platform_type = Column(Integer, default=PlatformType.OTHER)
    client_details = Column(TEXT)
    # Metadata
    updated_on = Column(DateTime(timezone=True), onupdate=func.now())
    created_on = Column(DateTime(timezone=True), nullable=False, default=func.now())


class OperatorRole(ORMbase):
    """
    Represents the role assigned to operators within a company for token management and
    access control functionality.

    Defines a simplified role schema focused on permission to manage operator tokens.
    This structure contributes to a modular Role-Based Access Control (RBAC) system
    that can evolve with future expansions.

    Columns:
        id (Integer):
            Primary key. Unique identifier for the operator role.

        name (String(32)):
            Name of the role. Must be unique across the company.

        company_id (Integer):
            Foreign key referencing `company.id`.
            Indicates the company to which this role is assigned.
            Cascades on delete — deleting the company removes related roles.

        manage_token (Boolean):
            Determines whether the role grants permission to manage operator tokens.

        update_company (Boolean):
            Whether this role permits editing the company details.

        create_operator (Boolean):
            Whether this role permits the creation of a new operator.

        update_operator (Boolean):
            Whether this role permits editing the existing operator.

        delete_operator (Boolean):
            Whether this role permits deletion of a operator.

        create_route (Boolean):
            Whether this role permits the creation of a new route.

        update_route (Boolean):
            Whether this role permits editing the existing route.

        delete_route (Boolean):
            Whether this role permits deletion of a route.

        create_bus (Boolean):
            Whether this role permits the creation of a new bus.

        update_bus (Boolean):
            Whether this role permits editing the existing bus.

        delete_bus (Boolean):
            Whether this role permits deletion of a bus.

        updated_on (DateTime):
            Timestamp automatically updated whenever the role record is modified.
            Useful for audit logging and synchronization.

        created_on (DateTime):
            Timestamp indicating when this role was created.
            Defaults to the current timestamp at the time of insertion.
    """

    __tablename__ = "operator_role"
    __table_args__ = (UniqueConstraint("name", "company_id"),)

    id = Column(Integer, primary_key=True)
    name = Column(String(32), nullable=False, unique=True)
    company_id = Column(
        Integer,
        ForeignKey("company.id", ondelete="CASCADE"),
        nullable=False,
        index=True,
    )
    # Token management permission
    manage_token = Column(Boolean, nullable=False)
    # Company management permission
    update_company = Column(Boolean, nullable=False)
<<<<<<< HEAD

=======
>>>>>>> 3ec2b6b8
    # Operator management permission
    create_operator = Column(Boolean, nullable=False)
    update_operator = Column(Boolean, nullable=False)
    delete_operator = Column(Boolean, nullable=False)
    # Route management permission
    create_route = Column(Boolean, nullable=False)
    update_route = Column(Boolean, nullable=False)
    delete_route = Column(Boolean, nullable=False)
    # Bus management permission
    create_bus = Column(Boolean, nullable=False)
    update_bus = Column(Boolean, nullable=False)
    delete_bus = Column(Boolean, nullable=False)
    # Metadata
    updated_on = Column(DateTime(timezone=True), onupdate=func.now())
    created_on = Column(DateTime(timezone=True), nullable=False, default=func.now())


class OperatorRoleMap(ORMbase):
    """
    Represents the mapping between operators and their assigned roles within a company,
    enabling a many-to-many relationship between `operator` and `operator_role` scoped by `company`.

    This table allows:
    - An operator to be assigned multiple roles within a company.
    - A role to be assigned to multiple operators.
    - Support for multi-tenant Role-Based Access Control (RBAC) systems through the `company_id` field.

    Columns:
        id (Integer):
            Primary key. Unique identifier for this operator-role mapping record.

        company_id (Integer):
            Foreign key referencing `company.id`.
            Indicates which company the role-operator mapping belongs to.
            Indexed for efficient querying.
            Cascades on delete — if the company is removed, related mappings are deleted.

        role_id (Integer):
            Foreign key referencing `operator_role.id`.
            Specifies the role assigned to the operator.
            Cascades on delete — if the role is removed, related mappings are deleted.

        operator_id (Integer):
            Foreign key referencing `operator.id`.
            Identifies the operator receiving the role.
            Cascades on delete — if the operator is removed, related mappings are deleted.

        updated_on (DateTime):
            Timestamp automatically updated whenever the mapping record is modified.
            Useful for auditing or synchronization purposes.

        created_on (DateTime):
            Timestamp indicating when this mapping was created.
            Automatically set to the current time at insertion.
    """

    __tablename__ = "operator_role_map"

    id = Column(Integer, primary_key=True)
    company_id = Column(
        Integer,
        ForeignKey("company.id", ondelete="CASCADE"),
        nullable=False,
        index=True,
    )
    role_id = Column(
        Integer, ForeignKey("operator_role.id", ondelete="CASCADE"), nullable=False
    )
    operator_id = Column(
        Integer, ForeignKey("operator.id", ondelete="CASCADE"), nullable=False
    )
    # Metadata
    updated_on = Column(DateTime(timezone=True), onupdate=func.now())
    created_on = Column(DateTime(timezone=True), nullable=False, default=func.now())


class Landmark(ORMbase):
    """
    Represents a geo-spatial landmark used for mapping, zoning, or location-aware operations.

    Landmarks are stored as named polygonal areas with versioning and type categorization,
    allowing for geographic indexing, change tracking, and spatial queries (containment,
    overlap, proximity).

    Frontend-Backend Note:
        Although circles are shown and drawn on the frontend UI, they are **converted to
        axis-aligned bounding box (AABB) polygons** before being send to the backend.
        This simplifies spatial operations and indexing in the backend.
        The AABB polygon is a square bounding box tightly enclosing the circle.

    Columns:
        id (Integer):
            Primary key. Unique identifier for the landmark record.

        name (String(32)):
            Human-readable name of the landmark.
            Used for identification in user interfaces or spatial queries.

        version (Integer):
            An integer version number that can be incremented on updates.
            Useful for tracking changes or syncing updated landmark boundaries.

        boundary (Geometry):
            Geo-spatial boundary defined as a PostGIS `POLYGON` with SRID 4326 (WGS 84).
            Represents the physical area covered by the landmark.
            Must be unique — no two landmarks can share the same geometry.

        type (Integer):
            Enum value indicating the type of landmark.
            Defaults to `LandmarkType.LOCAL`.

        updated_on (DateTime):
            Timestamp automatically updated whenever the record is modified.
            Useful for auditing or syncing purposes.

        created_on (DateTime):
            Timestamp indicating when the record was first created.
            Defaults to the current time on insertion.
    """

    __tablename__ = "landmark"

    id = Column(Integer, primary_key=True)
    name = Column(String(32), nullable=False, index=True)
    version = Column(Integer, nullable=False, default=1)
    boundary = Column(
        Geometry(geometry_type="POLYGON", srid=4326), nullable=False, unique=True
    )
    type = Column(Integer, nullable=False, default=LandmarkType.LOCAL)
    # Metadata
    updated_on = Column(DateTime(timezone=True), onupdate=func.now())
    created_on = Column(DateTime(timezone=True), nullable=False, default=func.now())


class Fare(ORMbase):
    """
    Represents a fare configuration used by a transport company to determine ticket pricing.

    Each fare defines pricing logic and metadata, optionally scoped by applicability.
    Fares are versioned and uniquely named per company, supporting fare updates, seasonal changes,
    or experimental pricing models. The fare logic is stored as text, and attributes define input
    parameters or configuration details.

    Table Constraints:
        - UniqueConstraint(name, company_id):
            Ensures that a fare with the same name cannot exist more than once per company.
            Enables companies to version or replace fares by name without duplication.

    Columns:
        id (Integer):
            Primary key. Auto-incremented unique identifier for the fare record.

        company_id (Integer):
            References the `company.id` column.
            Indicates which company owns the fare configuration.
            Uses cascading delete — fares are deleted if the associated company is removed.

        version (Integer):
            Numerical version of the fare.
            Used to track changes or revisions to fare logic.

        name (String(32)):
            Human-readable name of the fare.
            Max length is 32 characters.
            Indexed to support fast lookup by name.

        attributes (JSONB):
            A structured set of parameters that define how the fare behaves.
            Stored as binary JSON for efficient querying and indexing in PostgreSQL.

        function (TEXT):
            The implementation logic for the fare, often expressed as a code block or formula.
            This function interprets the `attributes` to calculate fares dynamically.
            Unlimited size (`TEXT`), but should be validated for security/syntax at the application layer.

        scope (Integer):
            Indicates where or how the fare applies.
            Typically mapped to an enum like `FareScope.GLOBAL`.
            Defaults to global scope.

        updated_on (DateTime):
            Timestamp that is automatically updated when the record changes.
            Used for auditing and cache invalidation.

        created_on (DateTime):
            Timestamp indicating when the fare record was created.
            Set automatically at insertion time.
    """

    __tablename__ = "fare"
    __table_args__ = (UniqueConstraint("name", "company_id"),)

    id = Column(Integer, primary_key=True)
    company_id = Column(Integer, ForeignKey("company.id", ondelete="CASCADE"))
    version = Column(Integer, nullable=False, default=1)
    name = Column(String(32), nullable=False, index=True)
    attributes = Column(JSONB, nullable=False)
    function = Column(TEXT, nullable=False)
    scope = Column(Integer, nullable=False, default=FareScope.GLOBAL)
    # Metadata
    updated_on = Column(DateTime(timezone=True), onupdate=func.now())
    created_on = Column(DateTime(timezone=True), nullable=False, default=func.now())


class BusStop(ORMbase):
    """
    Represents a physical bus stop with a precise geospatial location and a relationship
    to a parent landmark.

    This table supports mapping and location-aware operations within transportation systems.
    Each bus stop is uniquely identified by a combination of its geographic `POINT` location
    and the `landmark` it belongs to. This model is useful for building spatial queries,
    organizing stops within specific zones, and supporting efficient geospatial indexing.

    Columns:
        id (Integer):
            Primary key. Unique identifier for the bus stop record.
            Auto-incremented by the database.

        name (TEXT):
            Human-readable name of the bus stop.
            Used for labeling in interfaces, navigation, and route planning.
            Maximum length is 128 characters.

        landmark_id (Integer):
            Foreign key to the `landmark.id` column.
            Associates the bus stop with a specific landmark.
            Required field. Deleting the associated landmark cascades and deletes the bus stop.

        location (Geometry):
            Geospatial location of the bus stop defined as a PostGIS `POINT` with SRID 4326 (WGS 84).
            Represents a specific latitude and longitude coordinate.
            Must be unique in combination with `landmark_id`.

        updated_on (DateTime):
            Timestamp automatically updated whenever the record is modified.
            Timezone-aware.
            Useful for tracking changes or syncing data.

        created_on (DateTime):
            Timestamp indicating when the bus stop was created.
            Timezone-aware.
            Automatically set at the time of record insertion.

    Table Constraints:
        UniqueConstraint(location, landmark_id):
            Ensures no two bus stops exist at the same geographic point within the same landmark.
            Helps maintain spatial uniqueness and prevents duplication.
    """

    __tablename__ = "bus_stop"
    __table_args__ = (UniqueConstraint("location", "landmark_id"),)

    id = Column(Integer, primary_key=True)
    name = Column(TEXT, nullable=False)
    landmark_id = Column(
        Integer, ForeignKey("landmark.id", ondelete="CASCADE"), nullable=False
    )
    location = Column(Geometry(geometry_type="POINT", srid=4326), nullable=False)
    # Metadata
    updated_on = Column(DateTime(timezone=True), onupdate=func.now())
    created_on = Column(DateTime(timezone=True), nullable=False, default=func.now())


class Business(ORMbase):
    """
    Represents a registered business entity within the system, serving as the parent
    organization for vendors, roles, and associated services.

    Each business maintains its own contact and identity information, status,
    classification type, and geographic location. This table supports business-level
    segregation and access control for multi-tenant architecture.

    Columns:
        id (Integer):
            Primary key. Unique identifier for the business.

        name (String(32)):
            Name of the business.
            Must be unique and not null.
            Maximum 32 characters long.
            Used for identification and display across the platform.

        status (Integer):
            Indicates the current status of the business.
            Mapped from the `BusinessStatus`.
            Defaults to `BusinessStatus.ACTIVE`.

        type (Integer):
            Classifies the nature of the business.
            Mapped from the `BusinessType` enum.
            Defaults to `BusinessType.OTHER`.

        address (TEXT):
            Physical or mailing address of the business.
            Must not be null.
            Used for communication or locating the business.
            Maximum 512 characters long.

        contact_person (TEXT):
            Name of the primary contact person for the business.
            Must not be null.
            Maximum 32 characters long.

        phone_number (TEXT):
            Phone number associated with the business, must not be null
            Maximum 32 characters long.
            Saved and processed in RFC3966 format (https://datatracker.ietf.org/doc/html/rfc3966).
            Phone number start with a plus sign followed by country code and local number.

        email_id (TEXT):
            Email address for business-related communication.
            Must not be null.
            Maximum 256 characters long
            Enforce the format prescribed by RFC 5322

        location (Geometry):
            Geographical location of the business represented as a `POINT`
            geometry with SRID 4326. Required for location-based features.
            Must not be null.

        updated_on (DateTime):
            Timestamp automatically updated whenever the business record is modified.
            Useful for tracking updates and synchronization.

        created_on (DateTime):
            Timestamp indicating when the business record was created.
            Automatically set to the current timestamp at insertion.
    """

    __tablename__ = "business"

    id = Column(Integer, primary_key=True)
    name = Column(String(32), nullable=False, unique=True)
    status = Column(Integer, nullable=False, default=BusinessStatus.ACTIVE)
    type = Column(Integer, nullable=False, default=BusinessType.OTHER)
    # Contact details
    address = Column(TEXT, nullable=False)
    contact_person = Column(TEXT, nullable=False)
    phone_number = Column(TEXT, nullable=False)
    email_id = Column(TEXT, nullable=False)
    location = Column(Geometry(geometry_type="POINT", srid=4326), nullable=False)
    # Metadata
    updated_on = Column(DateTime(timezone=True), onupdate=func.now())
    created_on = Column(DateTime(timezone=True), nullable=False, default=func.now())


class Vendor(ORMbase):
    """
    Represents a vendor within the business, typically a business representative or agent
    who interacts with the platform's services.

    This model stores authentication credentials, profile details, and status metadata
    necessary to manage vendor-level access and communication.

    Columns:
        id (Integer):
            Primary key. Unique identifier for the vendor.

        business_id (Integer):
            Foreign key referencing the associated business entity, its indexed.
            Links the vendor to a parent business account.
            Must not be null, Cascading deletion is applied when the business is deleted.

        username (String(32)):
            Unique username used for login or identification within the business entity.
            Ideally, the username shouldn't be changed once set.
            Must start with an alphabet (uppercase or lowercase).
            Can include uppercase and lowercase letters, digits (0 to 9),
            and symbols like hyphen (-), period (.), at symbol (@), and underscore (_).
            Must be 4-32 characters long.
            Must not be null, and unique against business.

        password (TEXT):
            Hashed password used for secure authentication.
            Length must be 8-32 characters.
            Allowed characters include uppercase, lowercase letters, digits, and special characters
            such as hyphen (-), plus (+), comma (,), period (.), at (@), underscore (_),
            dollar sign ($), percent (%), ampersand (&), asterisk (*), hash (#),
            exclamation mark (!), caret (^), equals (=), forward slash (/), question mark (?).
            Plaintext passwords are never stored. Argon2 is used for hashing.

        gender (Integer):
            Represents the vendor's gender.
            Mapped from the `GenderType` enum.
            Defaults to `GenderType.OTHER`.

        full_name (TEXT):
            Full name of the vendor.
            Optional field used for identification or display and communication.
            Maximum length is 32 characters.

        status (Integer):
            Indicates the account status of the vendor.
            Mapped from the `AccountStatus` enum.
            Defaults to `AccountStatus.ACTIVE`.

        phone_number (TEXT):
            Optional contact number of the vendor.
            Must be in RFC3966 format (https://datatracker.ietf.org/doc/html/rfc3966).
            Begins with a plus sign (+) followed by the country code and local number.
            Maximum length is 32 characters.

        email_id (TEXT):
            Optional email address for communication or password recovery.
            Maximum length is 256 characters.
            Should conform to RFC 5322 standards (https://en.wikipedia.org/wiki/Email_address).

        updated_on (DateTime):
            Timestamp of the last update to the vendor's profile or credentials.
            Automatically updated whenever the vendor's profile is modified.

        created_on (DateTime):
            Timestamp indicating when the vendor account was created.
            Automatically set at the time of account creation.
    """

    __tablename__ = "vendor"
    __table_args__ = (UniqueConstraint("business_id", "username"),)

    id = Column(Integer, primary_key=True)
    business_id = Column(
        Integer,
        ForeignKey("business.id", ondelete="CASCADE"),
        nullable=False,
        index=True,
    )
    username = Column(String(32), nullable=False)
    password = Column(TEXT, nullable=False)
    gender = Column(Integer, nullable=False, default=GenderType.OTHER)
    full_name = Column(TEXT)
    status = Column(Integer, nullable=False, default=AccountStatus.ACTIVE)
    # Contact details
    phone_number = Column(TEXT)
    email_id = Column(TEXT)
    # Metadata
    updated_on = Column(DateTime(timezone=True), onupdate=func.now())
    created_on = Column(DateTime(timezone=True), nullable=False, default=func.now())


class VendorToken(ORMbase):
    """
    Represents an authentication token issued to a vendor,
    providing secure access to the platform with support for token expiration,
    device tracking, and client metadata tracking.

    This table stores unique access tokens mapped to executives along with
    details about the device or client used and timestamps for auditing.
    Useful for session management, device tracking, and implementing token-based authentication.

    Columns:
        id (Integer):
            Primary key. Unique identifier for this token record.

        business_id (Integer):
            Foreign key referencing the associated business entity.
            Identifies the business associated with the vendor.
            Enforces cascading delete — if the business is deleted, related vendor tokens are also removed.

        vendor_id (Integer):
            Foreign key referencing the associated vendor entity, its indexed.
            Identifies the vendor who owns this token.
            Cascades on delete — if the vendor is removed, associated tokens are deleted.

        access_token (String):
            Unique, securely generated 64-character hexadecimal access token.
            Automatically generated using a secure random function.
            Used to authenticate the executive on subsequent requests.

        expires_in (Integer):
            Token expiration time in seconds.
            Defines the duration after which the token becomes invalid.

        expires_at (DateTime):
            Token expiration date and time.
            Defines the date and time after which the token becomes invalid.

        platform_type (Integer):
            Enum value indicating the client platform type.
            Defaults to `PlatformType.OTHER`.

        client_details (TEXT):
            Optional description of the client device or environment.
            May include user agent, app version, IP address, etc.
            Maximum 1024 characters long.

        updated_on (DateTime):
            Timestamp automatically updated when the token record is modified.
            Useful for tracking recent activity or token refresh events.

        created_on (DateTime):
            Timestamp indicating when the token was initially created.
            Automatically set to the current time at insertion.
    """

    __tablename__ = "vendor_token"

    id = Column(Integer, primary_key=True)
    business_id = Column(
        Integer,
        ForeignKey("business.id", ondelete="CASCADE"),
        nullable=False,
    )
    vendor_id = Column(
        Integer,
        ForeignKey("vendor.id", ondelete="CASCADE"),
        nullable=False,
        index=True,
    )
    access_token = Column(
        String(64), unique=True, nullable=False, default=lambda: token_hex(32)
    )
    expires_in = Column(Integer, nullable=False)
    expires_at = Column(DateTime(timezone=True), nullable=False)
    # Device related details
    platform_type = Column(Integer, default=PlatformType.OTHER)
    client_details = Column(TEXT)
    # Metadata
    updated_on = Column(DateTime(timezone=True), onupdate=func.now())
    created_on = Column(DateTime(timezone=True), nullable=False, default=func.now())


class VendorRole(ORMbase):
    """
    Represents a predefined role assigned to vendors, defining their access
    privileges and management capabilities within a business account.

    Each role is scoped to a specific business and can be assigned to one or more vendors,
    allowing granular control over vendor permissions and responsibilities.

    Columns:
        id (Integer):
            Primary key. Unique identifier for the role.

        name (String(32)):
            Name of the role.
            Must not be null, and unique against business.

        business_id (Integer):
            Foreign key referencing the associated business entity, its indexed.
            Identifies the business this role belongs to.
            Enforces cascading delete — if the business is deleted, the role is also removed.

        manage_token (Boolean):
            Indicates whether the role permits listing and deletion of vendor tokens.

        update_business (Boolean):
            Whether this role permits editing the business details.

        create_vendor (Boolean):
            Whether this role allows creation of new vendor accounts.

        update_vendor (Boolean):
            Whether this role allows editing existing vendor accounts.

        delete_vendor (Boolean):
            Whether this role allows deletion of vendor accounts.

        create_role (Boolean):
            Whether this role permits creation of new vendor roles.

        update_role (Boolean):
            Whether this role permits editing existing vendor roles.

        delete_role (Boolean):
            Whether this role permits deletion of vendor roles.

        updated_on (DateTime):
            Timestamp automatically updated when the role record is modified.

        created_on (DateTime):
            Timestamp indicating when the role was initially created.
    """

    __tablename__ = "vendor_role"
    __table_args__ = (UniqueConstraint("name", "business_id"),)

    id = Column(Integer, primary_key=True)
    name = Column(String(32), nullable=False)
    business_id = Column(
        Integer,
        ForeignKey("business.id", ondelete="CASCADE"),
        nullable=False,
        index=True,
    )
    # Vendor token management permission
    manage_token = Column(Boolean, nullable=False)
    # Business management permission
    update_business = Column(Boolean, nullable=False)
<<<<<<< HEAD

=======
>>>>>>> 3ec2b6b8
    # Vendor management permission
    create_vendor = Column(Boolean, nullable=False)
    update_vendor = Column(Boolean, nullable=False)
    delete_vendor = Column(Boolean, nullable=False)
    # Vendor role management permission
    create_role = Column(Boolean, nullable=False)
    update_role = Column(Boolean, nullable=False)
    delete_role = Column(Boolean, nullable=False)
    # Metadata
    updated_on = Column(DateTime(timezone=True), onupdate=func.now())
    created_on = Column(DateTime(timezone=True), nullable=False, default=func.now())


class VendorRoleMap(ORMbase):
    """
    Represents the mapping between vendors and their assigned roles,
    enabling a many-to-one relationship between `vendor` and `vendor_role`.

    This table allows an vendor to be assigned multiple roles and a role
    to be assigned to multiple vendor. Useful for implementing a flexible
    Role-Based Access Control (RBAC) system.

    Columns:
        id (Integer):
            Primary key. Unique identifier for this role mapping record.

        business_id (Integer):
            Foreign key referencing the associated business entity, its indexed.
            Identifies the business under which the vendor-role mapping exists.
            Cascades on delete — if the business is deleted, related mappings are also deleted.

        role_id (Integer):
            Foreign key referencing `vendor_role.id`.
            Specifies the role assigned to the vendor.
            Cascades on delete — if the role is removed, related mappings are deleted.

        vendor_id (Integer):
            Foreign key referencing `vendor.id`.
            Identifies the vendor receiving the role.
            Cascades on delete — if the vendor is removed, the mapping is deleted.

        updated_on (DateTime):
            Timestamp automatically updated whenever the mapping record is modified.
            Useful for auditing or tracking role changes.

        created_on (DateTime):
            Timestamp indicating when this mapping was created.
            Defaults to the current timestamp at insertion.
    """

    __tablename__ = "vendor_role_map"

    id = Column(Integer, primary_key=True)
    business_id = Column(
        Integer,
        ForeignKey("business.id", ondelete="CASCADE"),
        nullable=False,
        index=True,
    )
    role_id = Column(
        Integer,
        ForeignKey("vendor_role.id", ondelete="CASCADE"),
        nullable=False,
    )
    vendor_id = Column(
        Integer,
        ForeignKey("vendor.id", ondelete="CASCADE"),
        nullable=False,
    )
    # Metadata
    updated_on = Column(DateTime(timezone=True), onupdate=func.now())
    created_on = Column(DateTime(timezone=True), nullable=False, default=func.now())


class Wallet(ORMbase):
    """
    Represents a digital wallet tied to an associated object (e.g: entebus, company, merchant).

    - Wallets must be manually removed when the associated object is removed.
    - Wallets cannot be deleted if the balance is not zero, as it could lead to accounting inconsistencies.
    - Deletion is restricted via a database trigger (for non zero balance).
    - Wallet cannot be deleted if the debit_transfer, credit_transfer or wallet_transfer refer to this wallet.
    - Data cleaner should handle dangling wallets.

    Columns:
        id (Integer):
            Primary key. Unique identifier for the wallet.

        name (TEXT):
            Name of the wallet. This field is required.
            Maximum 32 characters in length

        balance (Numeric(10, 2)):
            The current balance of the wallet.
            Must be zero before deletion is permitted.

        updated_on (DateTime):
            The timestamp of the last balance update or modification.
            This is automatically set to the current time when the wallet is modified.

        created_on (DateTime):
            The timestamp when the wallet was created.
            Automatically set when the wallet is first inserted into the database.
    """

    __tablename__ = "wallet"

    id = Column(Integer, primary_key=True)
    name = Column(TEXT, nullable=False)
    balance = Column(Numeric(10, 2), nullable=False)
    # Metadata
    updated_on = Column(DateTime(timezone=True), onupdate=func.now())
    created_on = Column(DateTime(timezone=True), nullable=False, default=func.now())


class BankAccount(ORMbase):
    """
    Represents a bank account used for financial transactions and settlements.

    This table stores essential details of a bank account, such as the account holder's name,
    account number, IFSC code, and bank/branch details. It can be associated with operators, company,
    or merchants depending on the use case.

    Notes:
        - Bank accounts must be manually removed when the associated object is removed.
        - Bank accounts cannot be deleted if the debit_transfer refer to this bank account.
        - Data cleaner should handle dangling bank accounts.

    Columns:
        id (Integer):
            Primary key. Unique identifier for the bank account.

        bank_name (TEXT):
            Name of the bank. This field is required.
            Maximum 32 characters in length

        branch_name (TEXT):
            Name of the bank branch. Optional field.
            Maximum 32 characters in length

        account_number (TEXT):
            The actual bank account number. Required.
            Maximum 32 characters in length

        holder_name (TEXT):
            Full name of the account holder. Required.
            Maximum 32 characters in length

        ifsc (TEXT):
            The Indian Financial System Code (IFSC) of the branch.
            Used to uniquely identify a bank branch. Required.
            Maximum 16 characters in length

        account_type (Integer):
            Type of the bank account, stored as an integer enum.
            Refers to the `BankAccountType` enumeration.
            Defaults to `BankAccountType.OTHER`.

        updated_on (DateTime):
            The timestamp of the last balance update or modification.
            This is automatically set to the current time when their is a modification.

        created_on (DateTime):
            The timestamp when the account was created.
            Automatically set when the account is first inserted into the database.
    """

    __tablename__ = "bank_account"

    id = Column(Integer, primary_key=True)
    bank_name = Column(TEXT, nullable=False)
    branch_name = Column(TEXT)
    account_number = Column(TEXT, nullable=False)
    holder_name = Column(TEXT, nullable=False)
    ifsc = Column(TEXT, nullable=False)
    account_type = Column(Integer, nullable=False, default=BankAccountType.OTHER)
    # Metadata
    updated_on = Column(DateTime(timezone=True), onupdate=func.now())
    created_on = Column(DateTime(timezone=True), nullable=False, default=func.now())


class Bus(ORMbase):
    """
    Represents a bus entity that is part of a company's fleet.

    Each bus record stores registration and operational details and is uniquely
    identified by a combination of its registration number and company ID.

    Columns:
        id (Integer):
            Primary key. Unique identifier for the bus.

        company_id (Integer):
            Foreign key referencing the company that owns the bus.
            Must be non-null. Deletion of the company cascades to its buses.
            Indexed for optimized grouping and filtering.

        registration_number (String(16)):
            This should be an immutable value.
            Vehicle registration number.
            Must be unique per company and non-null.
            Indexed for fast lookup.

        name (String(32)):
            Display name or label for the bus.
            Must be non-null.
            Indexed for fast lookup.

        capacity (Integer):
            Seating or passenger capacity of the bus.
            Must be non-null.

        manufactured_on (DateTime):
            Manufacture date of the bus.
            Must be non-null.

        insurance_upto (DateTime):
            Date until which the bus is insured.
            Nullable.

        pollution_upto (DateTime):
            Date until which the pollution certificate is valid.
            Nullable.

        fitness_upto (DateTime):
            Date until which the fitness certificate is valid.
            Nullable.

        road_tax_upto (DateTime):
            Date until which road tax is paid.
            Nullable.

        status (Integer):
            Operational status of the bus (ACTIVE, MAINTENANCE, SUSPENDED).
            Must be non-null.
            Defaults to `BusStatus.ACTIVE`.

        updated_on (DateTime):
            Timestamp automatically updated whenever the record is modified.
            Useful for auditing or syncing purposes.

        created_on (DateTime):
            Timestamp indicating when the bus record was initially created.
            Must be non-null. Defaults to the current time.
    """

    __tablename__ = "bus"
    __table_args__ = (UniqueConstraint("registration_number", "company_id"),)

    id = Column(Integer, primary_key=True)
    company_id = Column(
        Integer,
        ForeignKey("company.id", ondelete="CASCADE"),
        nullable=False,
        index=True,
    )
    registration_number = Column(String(16), nullable=False, index=True)
    name = Column(String(32), nullable=False, index=True)
    capacity = Column(Integer, nullable=False)
    manufactured_on = Column(DateTime(timezone=True), nullable=False)
    insurance_upto = Column(DateTime(timezone=True))
    pollution_upto = Column(DateTime(timezone=True))
    fitness_upto = Column(DateTime(timezone=True))
    road_tax_upto = Column(DateTime(timezone=True))
    status = Column(Integer, nullable=False, default=BusStatus.ACTIVE)
    # Metadata
    updated_on = Column(DateTime(timezone=True), onupdate=func.now())
    created_on = Column(DateTime(timezone=True), nullable=False, default=func.now())


class Route(ORMbase):
    """
    Represents a route associated with a company.

    Each route defines a path that begins at a specific landmark and ends at another landmark.
    It is used for transportation or logistics operations.

    Columns:
        id (Integer):
            Primary key. Unique identifier for the route.

        company_id (Integer):
            Foreign key referencing the company that owns or operates the route.
            Must be non-null. Deletion of the company cascades to its routes.

        name (String(4096)):
            Descriptive name or label for the route.
            Must be non-null and unique within the company.
            ex:- Varkala -> Edava -> Kappil -> Paravoor

        start_time (Time):
            The time of day when the route operation starts.
            Must be non-null. Used for scheduling and time-based operations.

        updated_on (DateTime):
            Timestamp automatically updated when the route record is modified.
            Useful for audit logs, syncing, or change tracking.

        created_on (DateTime):
            Timestamp indicating when the route was initially created.
            Must be non-null. Defaults to the current timestamp.
    """

    __tablename__ = "route"
    __table_args__ = (UniqueConstraint("name", "company_id"),)

    id = Column(Integer, primary_key=True)
    company_id = Column(
        Integer, ForeignKey("company.id", ondelete="CASCADE"), nullable=False
    )
    name = Column(String(4096), nullable=False)
    start_time = Column(Time(timezone=True), nullable=False)
    # Metadata
    updated_on = Column(DateTime(timezone=True), onupdate=func.now())
    created_on = Column(DateTime(timezone=True), nullable=False, default=func.now())


class LandmarkInRoute(ORMbase):
    """
    Represents a landmark positioned within a specific route.

    This table defines the sequence and timing metadata of landmarks along a route.
    It helps determine the structure and scheduling of transportation or logistics operations.

    Columns:
        id (Integer):
            Primary key. Unique identifier for the landmark-in-route entry.

        company_id (Integer):
            Foreign key referencing the company that operates on the route.
            Must be non-null. Deletion of the company cascades to its entries.
            Indexed for optimized lookup.

        route_id (Integer):
            Foreign key referencing the associated route.
            Must be non-null. Deletion of the route cascades to its landmarks.
            Indexed for performance.

        landmark_id (Integer):
            Foreign key referencing the physical landmark.
            Indicates the location this entry refers to.
            Landmarks referenced here cannot be removed.

        distance_from_start (Integer):
            Distance in meters from the starting landmark of the route.
            Must be non-null. Used to determine ordering and physical spacing.
            Must be unique per route.

        arrival_delta (Integer):
            Time in minutes expected to arrive at this landmark from the start of the route.
            Helps in estimating arrival schedules for route traversal.

        departure_delta (Integer):
            Time in minutes expected to depart from this landmark after the route starts.
            Used to define dwell times or stop durations.

        updated_on (DateTime):
            Timestamp automatically updated whenever the record is modified.
            Useful for auditing and syncing operations.

        created_on (DateTime):
            Timestamp indicating when this record was created.
            Must be non-null. Defaults to the current timestamp.
    """

    __tablename__ = "landmark_in_route"
    __table_args__ = (UniqueConstraint("route_id", "distance_from_start"),)

    id = Column(Integer, primary_key=True)
    company_id = Column(
        Integer,
        ForeignKey("company.id", ondelete="CASCADE"),
        nullable=False,
        index=True,
    )
    route_id = Column(
        Integer, ForeignKey("route.id", ondelete="CASCADE"), nullable=False, index=True
    )
    landmark_id = Column(Integer, ForeignKey("landmark.id"))
    distance_from_start = Column(Integer, nullable=False)
    arrival_delta = Column(Integer, nullable=False)
    departure_delta = Column(Integer, nullable=False)
    # Metadata
    updated_on = Column(DateTime(timezone=True), onupdate=func.now())
    created_on = Column(DateTime(timezone=True), nullable=False, default=func.now())<|MERGE_RESOLUTION|>--- conflicted
+++ resolved
@@ -720,10 +720,6 @@
     manage_token = Column(Boolean, nullable=False)
     # Company management permission
     update_company = Column(Boolean, nullable=False)
-<<<<<<< HEAD
-
-=======
->>>>>>> 3ec2b6b8
     # Operator management permission
     create_operator = Column(Boolean, nullable=False)
     update_operator = Column(Boolean, nullable=False)
@@ -1313,10 +1309,6 @@
     manage_token = Column(Boolean, nullable=False)
     # Business management permission
     update_business = Column(Boolean, nullable=False)
-<<<<<<< HEAD
-
-=======
->>>>>>> 3ec2b6b8
     # Vendor management permission
     create_vendor = Column(Boolean, nullable=False)
     update_vendor = Column(Boolean, nullable=False)
