--- conflicted
+++ resolved
@@ -17,11 +17,7 @@
 
 from app.src.constants import PSQL_DB_DRIVER, PSQL_DB_HOST, PSQL_DB_PASSWORD
 from app.src.constants import PSQL_DB_NAME, PSQL_DB_PORT, PSQL_DB_USERNAME
-<<<<<<< HEAD
-from app.src.enums import AccountStatus, GenderType, CompanyStatus, CompanyType
-=======
-from app.src.enums import AccountStatus, GenderType, PlatformType
->>>>>>> d19abb2e
+from app.src.enums import AccountStatus, GenderType, PlatformType, CompanyStatus, CompanyType
 
 
 # Global DBMS variables
@@ -216,7 +212,77 @@
     created_on = Column(DateTime(timezone=True), nullable=False, default=func.now())
 
 
-<<<<<<< HEAD
+class ExecutiveToken(ORMbase):
+    """
+    Represents an authentication token issued to an executive,
+    enabling secure access to the platform with support for token expiration
+    and client metadata tracking.
+
+    This table stores unique access tokens mapped to executives along with
+    details about the device or client used and timestamps for auditing.
+    Useful for session management, device tracking, and implementing token-based authentication.
+
+    Columns:
+        id (Integer):
+            Primary key. Unique identifier for this token record.
+
+        executive_id (Integer):
+            Foreign key referencing `executive.id`.
+            Identifies the executive associated with this token.
+            Cascades on delete — if the executive is removed, related tokens are deleted.
+
+        access_token (String):
+            Unique, securely generated 64-character hexadecimal access token.
+            Automatically generated using a secure random function.
+            Used to authenticate the executive on subsequent requests.
+
+        expires_in (Integer):
+            Token expiration time in minutes.
+            Defines the duration after which the token becomes invalid.
+
+        expires_at (DateTime):
+            Token expiration date and time.
+            Defines the date and time after which the token becomes invalid.
+
+        platform_type (Integer):
+            Enum value indicating the client platform type.
+            Defaults to `PlatformType.OTHER`.
+
+        client_details (TEXT):
+            Optional description of the client device or environment.
+            May include user agent, app version, IP address, etc.
+
+        updated_on (DateTime):
+            Timestamp automatically updated whenever the token record is modified.
+            Useful for auditing or tracking last usage.
+
+        created_on (DateTime):
+            Timestamp indicating when this token was created.
+            Defaults to the current timestamp at insertion.
+    """
+
+    __tablename__ = "executive_token"
+
+    id = Column(Integer, primary_key=True)
+    executive_id = Column(
+        Integer,
+        ForeignKey("executive.id", ondelete="CASCADE"),
+        nullable=False,
+        index=True,
+    )
+    access_token = Column(
+        String(64), unique=True, nullable=False, default=lambda: token_hex(32)
+    )
+    expires_in = Column(Integer, nullable=False)
+    expires_at = Column(DateTime(timezone=True), nullable=False)
+    # Device related details
+    platform_type = Column(Integer, default=PlatformType.OTHER)
+    client_details = Column(TEXT)
+    # Metadata
+    updated_on = Column(DateTime(timezone=True), onupdate=func.now())
+    created_on = Column(DateTime(timezone=True), nullable=False, default=func.now())
+
+
 class Company(ORMbase):
     """
     Represents a company registered in the system, along with its status,
@@ -401,70 +467,10 @@
     )
     company_id = Column(
         Integer, ForeignKey("company.id", ondelete="CASCADE"), nullable=False
-=======
-class ExecutiveToken(ORMbase):
-    """
-    Represents an authentication token issued to an executive,
-    enabling secure access to the platform with support for token expiration
-    and client metadata tracking.
-
-    This table stores unique access tokens mapped to executives along with
-    details about the device or client used and timestamps for auditing.
-    Useful for session management, device tracking, and implementing token-based authentication.
-
-    Columns:
-        id (Integer):
-            Primary key. Unique identifier for this token record.
-
-        executive_id (Integer):
-            Foreign key referencing `executive.id`.
-            Identifies the executive associated with this token.
-            Cascades on delete — if the executive is removed, related tokens are deleted.
-
-        access_token (String):
-            Unique, securely generated 64-character hexadecimal access token.
-            Automatically generated using a secure random function.
-            Used to authenticate the executive on subsequent requests.
-
-        expires_in (Integer):
-            Token expiration time in minutes.
-            Defines the duration after which the token becomes invalid.
-
-        expires_at (DateTime):
-            Token expiration date and time.
-            Defines the date and time after which the token becomes invalid.
-
-        platform_type (Integer):
-            Enum value indicating the client platform type.
-            Defaults to `PlatformType.OTHER`.
-
-        client_details (TEXT):
-            Optional description of the client device or environment.
-            May include user agent, app version, IP address, etc.
-
-        updated_on (DateTime):
-            Timestamp automatically updated whenever the token record is modified.
-            Useful for auditing or tracking last usage.
-
-        created_on (DateTime):
-            Timestamp indicating when this token was created.
-            Defaults to the current timestamp at insertion.
-    """
-
-    __tablename__ = "executive_token"
-
-    id = Column(Integer, primary_key=True)
-    executive_id = Column(
-        Integer,
-        ForeignKey("executive.id", ondelete="CASCADE"),
-        nullable=False,
-        index=True,
->>>>>>> d19abb2e
     )
     access_token = Column(
         String(64), unique=True, nullable=False, default=lambda: token_hex(32)
     )
-<<<<<<< HEAD
     # Device related details
     platform_type = Column(TEXT)
     client_version = Column(TEXT)
@@ -596,13 +602,6 @@
     operator_id = Column(
         Integer, ForeignKey("operator.id", ondelete="CASCADE"), nullable=False
     )
-=======
-    expires_in = Column(Integer, nullable=False)
-    expires_at = Column(DateTime(timezone=True), nullable=False)
-    # Device related details
-    platform_type = Column(Integer, default=PlatformType.OTHER)
-    client_details = Column(TEXT)
->>>>>>> d19abb2e
     # Metadata
     updated_on = Column(DateTime(timezone=True), onupdate=func.now())
     created_on = Column(DateTime(timezone=True), nullable=False, default=func.now())