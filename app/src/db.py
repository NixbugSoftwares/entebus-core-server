from secrets import token_hex
from geoalchemy2 import Geometry
from sqlalchemy import (
    TEXT,
    Boolean,
    Column,
    DateTime,
    ForeignKey,
    Integer,
    Numeric,
    String,
    UniqueConstraint,
    create_engine,
    func,
)
from sqlalchemy.ext.declarative import declarative_base
from sqlalchemy.orm import sessionmaker
from sqlalchemy.dialects.postgresql import JSONB

from app.src.constants import (
    PSQL_DB_DRIVER,
    PSQL_DB_HOST,
    PSQL_DB_PASSWORD,
    PSQL_DB_NAME,
    PSQL_DB_PORT,
    PSQL_DB_USERNAME,
)
from app.src.enums import (
    AccountStatus,
    BankAccountType,
    GenderType,
    LandmarkType,
    PlatformType,
    BusinessStatus,
    BusinessType,
    CompanyStatus,
    CompanyType,
    FareScope,
    BusStatus,
)


# Global DBMS variables
dbURL = f"{PSQL_DB_DRIVER}://{PSQL_DB_USERNAME}:{PSQL_DB_PASSWORD}@{PSQL_DB_HOST}:{PSQL_DB_PORT}/{PSQL_DB_NAME}"
engine = create_engine(url=dbURL, echo=False)
sessionMaker = sessionmaker(bind=engine, expire_on_commit=False)
ORMbase = declarative_base()


# ----------------------------------- General DB Models ---------------------------------------#
class ExecutiveRole(ORMbase):
    """
    Represents a predefined role assigned to executives, defining what actions
    they are permitted to perform within the system.

    Each role can be assigned to one or more executive accounts.

    Columns:
        id (Integer):
            Primary key. Unique identifier for the role.

        name (String(32)):
            Name of the role.
            Must be unique and not null.

        create_executive (Boolean):
            Whether this role permits the creation of new executive accounts.

        update_executive (Boolean):
            Whether this role permits editing existing executive accounts.

        delete_executive (Boolean):
            Whether this role permits deletion of executive accounts.

        manage_ex_token (Boolean):
            Whether this role permits listing and deletion of executive tokens.

        manage_op_token (Boolean):
            Whether this role permits listing and deletion of operator tokens.

        manage_ve_token (Boolean):
            Whether this role permits listing and deletion of vendor tokens.

        create_landmark (Boolean):
            Whether this role permits the creation of a new landmark.

        update_landmark (Boolean):
            Whether this role permits editing existing the landmark.

        delete_landmark (Boolean):
            Whether this role permits deletion of a landmark.

        create_bus_stop (Boolean):
            Whether this role permits the creation of a new bus stop.

<<<<<<< HEAD
        delete_bus_stop (Boolean):
            Whether this role permits deletion of a bus stop.
=======
        create_company (Boolean):
            Whether this role permits the creation of a new company.

        update_company (Boolean):
            Whether this role permits editing the existing company.

        delete_company (Boolean):
            Whether this role permits deletion of a company.
>>>>>>> adfd7303

        updated_on (DateTime):
            Timestamp automatically updated whenever the role record is modified.

        created_on (DateTime):
            Timestamp indicating when the role was initially created.
    """

    __tablename__ = "executive_role"

    id = Column(Integer, primary_key=True)
    name = Column(String(32), nullable=False, unique=True)
    # Token management permission
    manage_ex_token = Column(Boolean, nullable=False)
    manage_op_token = Column(Boolean, nullable=False)
    manage_ve_token = Column(Boolean, nullable=False)
    # Executive management permission
    create_executive = Column(Boolean, nullable=False)
    update_executive = Column(Boolean, nullable=False)
    delete_executive = Column(Boolean, nullable=False)
    # Landmark management permission
    create_landmark = Column(Boolean, nullable=False)
    update_landmark = Column(Boolean, nullable=False)
    delete_landmark = Column(Boolean, nullable=False)
    # Bus Stop management permission
    create_bus_stop = Column(Boolean, nullable=False)
<<<<<<< HEAD
    delete_bus_stop = Column(Boolean, nullable=False)
=======
    # Company management permission
    create_company = Column(Boolean, nullable=False)
    update_company = Column(Boolean, nullable=False)
    delete_company = Column(Boolean, nullable=False)
>>>>>>> adfd7303
    # Metadata
    updated_on = Column(DateTime(timezone=True), onupdate=func.now())
    created_on = Column(DateTime(timezone=True), nullable=False, default=func.now())


class Executive(ORMbase):
    """
    Represents an executive user within the system, typically someone with elevated
    permissions such as admins, supervisors, or marketing members.

    This model stores authentication credentials, profile details, and status metadata
    necessary to manage executive-level access and communication.

    Columns:
        id (Integer):
            Primary key. Unique identifier for the executive.

        username (String(32)):
            Unique username used for login or identification within the system.
            Ideally, the username shouldn't be changed once set.
            It should start with an alphabet (uppercase or lowercase).
            It can contain uppercase and lowercase letters, as well as digits from 0 to 9.
            It should be 4-32 characters long.
            May include hyphen (-), period (.), at symbol (@), and underscore (_).
            Must not be null and unique.

        password (TEXT):
            Hashed password used for authentication.
            It should be 8-32 characters long.
            Passwords can contain uppercase and lowercase letters, as well as digits from 0 to 9.
            Plaintext should never be stored here. Argon2 is used for secure hashing.
            May include hyphen (-), plus (+), comma (,), period (.), at symbol (@), underscore (_),
            dollar sign ($), percent (%), ampersand (&), asterisk (*), hash (#),
            exclamation mark (!), caret (^), equals (=), forward slash (/), question mark (?).

        gender (Integer):
            Represents the executive's gender. Mapped from the `GenderType` enum.
            Defaults to `GenderType.OTHER`.

        full_name (TEXT):
            Full name of the executive. Optional field used for display and communication.
            Maximum 32 characters long.

        designation (TEXT):
            Job title or role description of the executive.
            Maximum  32 characters long.

        status (Integer):
            Indicates the account status.
            Mapped from the `AccountStatus` enum. Defaults to `AccountStatus.ACTIVE`.

        phone_number (TEXT):
            Optional contact number of the executive.
            Maximum 32 characters long.
            Saved and processed in RFC3966 format (https://datatracker.ietf.org/doc/html/rfc3966).
            Phone number start with a plus sign followed by country code and local number.

        email_id (TEXT):
            Optional email address for communication and recovery purposes.
            Maximum 256 characters long.
            Enforce the format prescribed by RFC 5322 (https://en.wikipedia.org/wiki/Email_address).

        updated_on (DateTime):
            Timestamp of the last update to the executive's profile or credentials.
            Timestamp automatically updated whenever the executive's profile is modified.

        created_on (DateTime):
            Timestamp of when the executive account was created.
    """

    __tablename__ = "executive"

    id = Column(Integer, primary_key=True)
    username = Column(String(32), nullable=False, unique=True)
    password = Column(TEXT, nullable=False)
    gender = Column(Integer, nullable=False, default=GenderType.OTHER)
    full_name = Column(TEXT)
    designation = Column(TEXT)
    status = Column(Integer, nullable=False, default=AccountStatus.ACTIVE)
    # Contact details
    phone_number = Column(TEXT)
    email_id = Column(TEXT)
    # Metadata
    updated_on = Column(DateTime(timezone=True), onupdate=func.now())
    created_on = Column(DateTime(timezone=True), nullable=False, default=func.now())


class ExecutiveRoleMap(ORMbase):
    """
    Represents the mapping between executives and their assigned roles,
    enabling a many-to-many relationship between `executive` and `executive_role`.

    This table allows an executive to be assigned multiple roles and a role
    to be assigned to multiple executives. Useful for implementing a flexible
    Role-Based Access Control (RBAC) system.

    Columns:
        id (Integer):
            Primary key. Unique identifier for this role mapping record.

        role_id (Integer):
            Foreign key referencing `executive_role.id`.
            Specifies the role assigned to the executive.
            Cascades on delete — if the role is removed, related mappings are deleted.

        executive_id (Integer):
            Foreign key referencing `executive.id`.
            Identifies the executive receiving the role.
            Cascades on delete — if the executive is removed, related mappings are deleted.

        updated_on (DateTime):
            Timestamp automatically updated whenever the mapping record is modified.
            Useful for auditing or synchronization.

        created_on (DateTime):
            Timestamp indicating when this mapping was created.
            Defaults to the current timestamp at insertion.
    """

    __tablename__ = "executive_role_map"

    id = Column(Integer, primary_key=True)
    role_id = Column(
        Integer, ForeignKey("executive_role.id", ondelete="CASCADE"), nullable=False
    )
    executive_id = Column(
        Integer, ForeignKey("executive.id", ondelete="CASCADE"), nullable=False
    )
    # Metadata
    updated_on = Column(DateTime(timezone=True), onupdate=func.now())
    created_on = Column(DateTime(timezone=True), nullable=False, default=func.now())


class ExecutiveToken(ORMbase):
    """
    Represents an authentication token issued to an executive,
    enabling secure access to the platform with support for token expiration
    and client metadata tracking.

    This table stores unique access tokens mapped to executives along with
    details about the device or client used and timestamps for auditing.
    Useful for session management, device tracking, and implementing token-based authentication.

    Columns:
        id (Integer):
            Primary key. Unique identifier for this token record.

        executive_id (Integer):
            Foreign key referencing `executive.id`.
            Identifies the executive associated with this token.
            Cascades on delete — if the executive is removed, related tokens are deleted.

        access_token (String):
            Unique, securely generated 64-character hexadecimal access token.
            Automatically generated using a secure random function.
            Used to authenticate the executive on subsequent requests.

        expires_in (Integer):
            Token expiration time in seconds.
            Defines the duration after which the token becomes invalid.

        expires_at (DateTime):
            Token expiration date and time.
            Defines the date and time after which the token becomes invalid.

        platform_type (Integer):
            Enum value indicating the client platform type.
            Defaults to `PlatformType.OTHER`.

        client_details (TEXT):
            Optional description of the client device or environment.
            May include user agent, app version, IP address, etc.
            Maximum 1024 characters long.

        updated_on (DateTime):
            Timestamp automatically updated whenever the token record is modified.
            Useful for auditing or tracking last usage.

        created_on (DateTime):
            Timestamp indicating when this token was created.
            Defaults to the current timestamp at insertion.
    """

    __tablename__ = "executive_token"

    id = Column(Integer, primary_key=True)
    executive_id = Column(
        Integer,
        ForeignKey("executive.id", ondelete="CASCADE"),
        nullable=False,
        index=True,
    )
    access_token = Column(
        String(64), unique=True, nullable=False, default=lambda: token_hex(32)
    )
    expires_in = Column(Integer, nullable=False)
    expires_at = Column(DateTime(timezone=True), nullable=False)
    # Device related details
    platform_type = Column(Integer, default=PlatformType.OTHER)
    client_details = Column(TEXT)
    # Metadata
    updated_on = Column(DateTime(timezone=True), onupdate=func.now())
    created_on = Column(DateTime(timezone=True), nullable=False, default=func.now())


class Company(ORMbase):
    """
    Represents a company registered in the system, along with its status,
    type, contact information, and geographical location.

    This table stores core organizational data and is linked to other entities
    such as operators, roles, and tokens. It supports categorization, status tracking,
    and location-based operations.

    Columns:
        id (Integer):
            Primary key. Unique identifier for the company.

        name (String):
            Name of the company.
            Must be unique and is required.
            Maximum 32 characters long.

        status (Integer):
            Enum representing the verification status of the company
            Defaults to `CompanyStatus.UNDER_VERIFICATION`.

        type (Integer):
            Enum representing the type/category of the company.
            Defaults to `CompanyType.OTHER`.

        address (TEXT):
            Physical or mailing address of the company.
            Used for communication or locating the company.
            Maximum 512 characters long.

        contact_person (TEXT):
            Name of the primary contact person for the company.
            Must not be null.
            Maximum 32 characters long.

        phone_number (TEXT):
            Phone number associated with the company, must not be null
            Maximum 32 characters long.
            Saved and processed in RFC3966 format (https://datatracker.ietf.org/doc/html/rfc3966).
            Phone number start with a plus sign followed by country code and local number.

        email_id (TEXT):
            Optional email address for company-related communication.
            Maximum 256 characters long
            Enforce the format prescribed by RFC 5322

        location (Geometry):
            Geographical location of the company represented as a `POINT`
            geometry with SRID 4326. Required for location-based features.

        updated_on (DateTime):
            Timestamp automatically updated whenever the company record is modified.
            Useful for tracking updates and synchronization.

        created_on (DateTime):
            Timestamp indicating when the company record was created.
            Automatically set to the current timestamp at insertion.
    """

    __tablename__ = "company"

    id = Column(Integer, primary_key=True)
    name = Column(String(32), nullable=False, unique=True)
    status = Column(Integer, nullable=False, default=CompanyStatus.UNDER_VERIFICATION)
    type = Column(Integer, nullable=False, default=CompanyType.OTHER)
    # Contact details
    address = Column(TEXT, nullable=False)
    contact_person = Column(TEXT, nullable=False)
    phone_number = Column(TEXT, nullable=False)
    email_id = Column(TEXT)
    location = Column(Geometry(geometry_type="POINT", srid=4326), nullable=False)
    # Metadata
    updated_on = Column(DateTime(timezone=True), onupdate=func.now())
    created_on = Column(DateTime(timezone=True), nullable=False, default=func.now())


class Operator(ORMbase):
    """
    Represents an operator account within a company, containing authentication
    credentials, contact information, and metadata related to account status.

    This table defines the core identity and login profile for operators who
    perform various operational tasks in a multi-tenant system. Each operator
    is linked to a specific company and can be uniquely identified by a
    username within that company.

    The design supports reuse of usernames across different companies while
    enforcing uniqueness within each company to maintain account separation
    and security in multi-organization deployments.

    Columns:
        id (Integer):
            Primary key. Unique identifier for the operator account.

        company_id (Integer):
            Foreign key referencing `company.id`.
            Identifies the company to which the operator belongs.
            Cascades on delete — if the company is deleted, all its operators are removed.

        username (String(32)):
            Unique username used for login or identification within the system.
            Ideally, the username shouldn't be changed once set.
            It should start with an alphabet (uppercase or lowercase).
            It can contain uppercase and lowercase letters, as well as digits from 0 to 9.
            It should be 4-32 characters long.
            May include hyphen (-), period (.), at symbol (@), and underscore (_).
            Must not be null and unique.

        password (TEXT):
            Hashed password used for authentication.
            It should be 8-32 characters long.
            Passwords can contain uppercase and lowercase letters, as well as digits from 0 to 9.
            Plaintext should never be stored here. Argon2 is used for secure hashing.
            May include hyphen (-), plus (+), comma (,), period (.), at symbol (@), underscore (_),
            dollar sign ($), percent (%), ampersand (&), asterisk (*), hash (#),
            exclamation mark (!), caret (^), equals (=), forward slash (/), question mark (?).

        gender (Integer):
            Enum representing the operator’s gender.
            Defaults to `GenderType.OTHER`.

        full_name (TEXT):
            The full name of the operator (optional).
            Maximum 32 characters long.

        status (Integer):
            Enum representing the account's current status.
            Defaults to `AccountStatus.ACTIVE`.

        phone_number (TEXT):
            Optional contact phone number for the operator.
            Maximum 32 characters long.
            Saved and processed in RFC3966 format (https://datatracker.ietf.org/doc/html/rfc3966).
            Phone number start with a plus sign followed by country code and local number.

        email_id (TEXT):
            Optional contact email address for the operator.
            Maximum 256 characters long.
            Enforce the format prescribed by RFC 5322 (https://en.wikipedia.org/wiki/Email_address).

        updated_on (DateTime):
            Timestamp of the last update to the operator's profile or credentials.
            Timestamp automatically updated whenever the operators's profile is modified.

        created_on (DateTime):
            Timestamp of when the operators account was created.

    Constraints:
        UniqueConstraint (username, company_id):
            Ensures that usernames are unique within each company.
            The same username may exist in different companies.
    """

    __tablename__ = "operator"
    __table_args__ = (UniqueConstraint("username", "company_id"),)

    id = Column(Integer, primary_key=True)
    company_id = Column(
        Integer,
        ForeignKey("company.id", ondelete="CASCADE"),
        nullable=False,
        index=True,
    )
    username = Column(String(32), nullable=False)
    password = Column(TEXT, nullable=False)
    gender = Column(Integer, nullable=False, default=GenderType.OTHER)
    full_name = Column(TEXT)
    status = Column(Integer, nullable=False, default=AccountStatus.ACTIVE)
    # Contact details
    phone_number = Column(TEXT)
    email_id = Column(TEXT)
    # Metadata
    updated_on = Column(DateTime(timezone=True), onupdate=func.now())
    created_on = Column(DateTime(timezone=True), nullable=False, default=func.now())


class OperatorToken(ORMbase):
    """
    Represents authentication tokens issued to operators, enabling secure access and session management
    within a specific company context. This table supports device-level tracking, token expiration,
    and audit metadata for robust token-based authentication systems.

    Columns:
        id (Integer):
            Primary key. A unique identifier for each operator token record.

        operator_id (Integer):
            Foreign key referencing `operator.id`.
            Identifies the operator to whom the token is issued.
            Indexed to improve lookup speed for operator-based queries.
            Cascades on delete — removing an operator deletes associated tokens.

        company_id (Integer):
            Foreign key referencing `company.id`.
            Specifies the company context in which the token is valid.
            Cascades on delete — removing the company deletes related tokens.

        access_token (String(64)):
            Secure token string used for authentication.
            Must be unique and non-null.
            Default is a 64-character random hexadecimal string generated using `token_hex(32)`.

        expires_in (Integer):
            Duration (in seconds) for which the token remains valid from the time of creation.
            Used for calculating token expiry dynamically.

        expires_at (DateTime):
            Absolute timestamp indicating when the token becomes invalid.
            Typically derived from `created_on + expires_in`.

        platform_type (Integer):
            Indicates the type of device or platform from which the token was issued.
            Defaults to `PlatformType.OTHER`.
            Useful for device-aware authentication and access logging.

        client_details (TEXT):
            Optional description of the client device or environment.
            May include user agent, app version, IP address, etc.
            Maximum 1024 characters long.

        updated_on (DateTime):
            Timestamp that updates automatically whenever the record is modified.
            Useful for tracking changes to token details over time.

        created_on (DateTime):
            Timestamp marking when the token was created.
            Automatically set to the current time at the point of insertion.
    """

    __tablename__ = "operator_token"

    id = Column(Integer, primary_key=True)
    operator_id = Column(
        Integer,
        ForeignKey("operator.id", ondelete="CASCADE"),
        nullable=False,
        index=True,
    )
    company_id = Column(
        Integer, ForeignKey("company.id", ondelete="CASCADE"), nullable=False
    )
    access_token = Column(
        String(64), unique=True, nullable=False, default=lambda: token_hex(32)
    )
    expires_in = Column(Integer, nullable=False)
    expires_at = Column(DateTime(timezone=True), nullable=False)
    # Device related details
    platform_type = Column(Integer, default=PlatformType.OTHER)
    client_details = Column(TEXT)
    # Metadata
    updated_on = Column(DateTime(timezone=True), onupdate=func.now())
    created_on = Column(DateTime(timezone=True), nullable=False, default=func.now())


class OperatorRole(ORMbase):
    """
    Represents the role assigned to operators within a company for token management and
    access control functionality.

    Defines a simplified role schema focused on permission to manage operator tokens.
    This structure contributes to a modular Role-Based Access Control (RBAC) system
    that can evolve with future expansions.

    Columns:
        id (Integer):
            Primary key. Unique identifier for the operator role.

        name (String(32)):
            Name of the role. Must be unique across the company.

        company_id (Integer):
            Foreign key referencing `company.id`.
            Indicates the company to which this role is assigned.
            Cascades on delete — deleting the company removes related roles.

        manage_op_token (Boolean):
            Determines whether the role grants permission to manage operator tokens.

        updated_on (DateTime):
            Timestamp automatically updated whenever the role record is modified.
            Useful for audit logging and synchronization.

        created_on (DateTime):
            Timestamp indicating when this role was created.
            Defaults to the current timestamp at the time of insertion.
    """

    __tablename__ = "operator_role"
    __table_args__ = (UniqueConstraint("name", "company_id"),)

    id = Column(Integer, primary_key=True)
    name = Column(String(32), nullable=False, unique=True)
    company_id = Column(
        Integer,
        ForeignKey("company.id", ondelete="CASCADE"),
        nullable=False,
        index=True,
    )
    # Token management permission
    manage_op_token = Column(Boolean, nullable=False)
    # Metadata
    updated_on = Column(DateTime(timezone=True), onupdate=func.now())
    created_on = Column(DateTime(timezone=True), nullable=False, default=func.now())


class OperatorRoleMap(ORMbase):
    """
    Represents the mapping between operators and their assigned roles within a company,
    enabling a many-to-many relationship between `operator` and `operator_role` scoped by `company`.

    This table allows:
    - An operator to be assigned multiple roles within a company.
    - A role to be assigned to multiple operators.
    - Support for multi-tenant Role-Based Access Control (RBAC) systems through the `company_id` field.

    Columns:
        id (Integer):
            Primary key. Unique identifier for this operator-role mapping record.

        company_id (Integer):
            Foreign key referencing `company.id`.
            Indicates which company the role-operator mapping belongs to.
            Indexed for efficient querying.
            Cascades on delete — if the company is removed, related mappings are deleted.

        role_id (Integer):
            Foreign key referencing `operator_role.id`.
            Specifies the role assigned to the operator.
            Cascades on delete — if the role is removed, related mappings are deleted.

        operator_id (Integer):
            Foreign key referencing `operator.id`.
            Identifies the operator receiving the role.
            Cascades on delete — if the operator is removed, related mappings are deleted.

        updated_on (DateTime):
            Timestamp automatically updated whenever the mapping record is modified.
            Useful for auditing or synchronization purposes.

        created_on (DateTime):
            Timestamp indicating when this mapping was created.
            Automatically set to the current time at insertion.
    """

    __tablename__ = "operator_role_map"

    id = Column(Integer, primary_key=True)
    company_id = Column(
        Integer,
        ForeignKey("company.id", ondelete="CASCADE"),
        nullable=False,
        index=True,
    )
    role_id = Column(
        Integer, ForeignKey("operator_role.id", ondelete="CASCADE"), nullable=False
    )
    operator_id = Column(
        Integer, ForeignKey("operator.id", ondelete="CASCADE"), nullable=False
    )
    # Metadata
    updated_on = Column(DateTime(timezone=True), onupdate=func.now())
    created_on = Column(DateTime(timezone=True), nullable=False, default=func.now())


class Landmark(ORMbase):
    """
    Represents a geo-spatial landmark used for mapping, zoning, or location-aware operations.

    Landmarks are stored as named polygonal areas with versioning and type categorization,
    allowing for geographic indexing, change tracking, and spatial queries (containment,
    overlap, proximity).

    Frontend-Backend Note:
        Although circles are shown and drawn on the frontend UI, they are **converted to
        axis-aligned bounding box (AABB) polygons** before being send to the backend.
        This simplifies spatial operations and indexing in the backend.
        The AABB polygon is a square bounding box tightly enclosing the circle.

    Columns:
        id (Integer):
            Primary key. Unique identifier for the landmark record.

        name (String(32)):
            Human-readable name of the landmark.
            Used for identification in user interfaces or spatial queries.

        version (Integer):
            An integer version number that can be incremented on updates.
            Useful for tracking changes or syncing updated landmark boundaries.

        boundary (Geometry):
            Geo-spatial boundary defined as a PostGIS `POLYGON` with SRID 4326 (WGS 84).
            Represents the physical area covered by the landmark.
            Must be unique — no two landmarks can share the same geometry.

        type (Integer):
            Enum value indicating the type of landmark.
            Defaults to `LandmarkType.LOCAL`.

        updated_on (DateTime):
            Timestamp automatically updated whenever the record is modified.
            Useful for auditing or syncing purposes.

        created_on (DateTime):
            Timestamp indicating when the record was first created.
            Defaults to the current time on insertion.
    """

    __tablename__ = "landmark"

    id = Column(Integer, primary_key=True)
    name = Column(String(32), nullable=False, index=True)
    version = Column(Integer, nullable=False, default=1)
    boundary = Column(
        Geometry(geometry_type="POLYGON", srid=4326), nullable=False, unique=True
    )
    type = Column(Integer, nullable=False, default=LandmarkType.LOCAL)
    # Metadata
    updated_on = Column(DateTime(timezone=True), onupdate=func.now())
    created_on = Column(DateTime(timezone=True), nullable=False, default=func.now())


class Fare(ORMbase):
    """
    Represents a fare configuration used by a transport company to determine ticket pricing.

    Each fare defines pricing logic and metadata, optionally scoped by applicability.
    Fares are versioned and uniquely named per company, supporting fare updates, seasonal changes,
    or experimental pricing models. The fare logic is stored as text, and attributes define input
    parameters or configuration details.

    Table Constraints:
        - UniqueConstraint(name, company_id):
            Ensures that a fare with the same name cannot exist more than once per company.
            Enables companies to version or replace fares by name without duplication.

    Columns:
        id (Integer):
            Primary key. Auto-incremented unique identifier for the fare record.

        company_id (Integer):
            References the `company.id` column.
            Indicates which company owns the fare configuration.
            Uses cascading delete — fares are deleted if the associated company is removed.

        version (Integer):
            Numerical version of the fare.
            Used to track changes or revisions to fare logic.

        name (String(32)):
            Human-readable name of the fare.
            Max length is 32 characters.
            Indexed to support fast lookup by name.

        attributes (JSONB):
            A structured set of parameters that define how the fare behaves.
            Stored as binary JSON for efficient querying and indexing in PostgreSQL.

        function (TEXT):
            The implementation logic for the fare, often expressed as a code block or formula.
            This function interprets the `attributes` to calculate fares dynamically.
            Unlimited size (`TEXT`), but should be validated for security/syntax at the application layer.

        scope (Integer):
            Indicates where or how the fare applies.
            Typically mapped to an enum like `FareScope.GLOBAL`.
            Defaults to global scope.

        updated_on (DateTime):
            Timestamp that is automatically updated when the record changes.
            Used for auditing and cache invalidation.

        created_on (DateTime):
            Timestamp indicating when the fare record was created.
            Set automatically at insertion time.
    """

    __tablename__ = "fare"
    __table_args__ = (UniqueConstraint("name", "company_id"),)

    id = Column(Integer, primary_key=True)
    company_id = Column(Integer, ForeignKey("company.id", ondelete="CASCADE"))
    version = Column(Integer, nullable=False, default=1)
    name = Column(String(32), nullable=False, index=True)
    attributes = Column(JSONB, nullable=False)
    function = Column(TEXT, nullable=False)
    scope = Column(Integer, nullable=False, default=FareScope.GLOBAL)
    # Metadata
    updated_on = Column(DateTime(timezone=True), onupdate=func.now())
    created_on = Column(DateTime(timezone=True), nullable=False, default=func.now())


class BusStop(ORMbase):
    """
    Represents a physical bus stop with a precise geospatial location and a relationship
    to a parent landmark.

    This table supports mapping and location-aware operations within transportation systems.
    Each bus stop is uniquely identified by a combination of its geographic `POINT` location
    and the `landmark` it belongs to. This model is useful for building spatial queries,
    organizing stops within specific zones, and supporting efficient geospatial indexing.

    Columns:
        id (Integer):
            Primary key. Unique identifier for the bus stop record.
            Auto-incremented by the database.

        name (TEXT):
            Human-readable name of the bus stop.
            Used for labeling in interfaces, navigation, and route planning.
            Maximum length is 128 characters.

        landmark_id (Integer):
            Foreign key to the `landmark.id` column.
            Associates the bus stop with a specific landmark.
            Required field. Deleting the associated landmark cascades and deletes the bus stop.

        location (Geometry):
            Geospatial location of the bus stop defined as a PostGIS `POINT` with SRID 4326 (WGS 84).
            Represents a specific latitude and longitude coordinate.
            Must be unique in combination with `landmark_id`.

        updated_on (DateTime):
            Timestamp automatically updated whenever the record is modified.
            Timezone-aware.
            Useful for tracking changes or syncing data.

        created_on (DateTime):
            Timestamp indicating when the bus stop was created.
            Timezone-aware.
            Automatically set at the time of record insertion.

    Table Constraints:
        UniqueConstraint(location, landmark_id):
            Ensures no two bus stops exist at the same geographic point within the same landmark.
            Helps maintain spatial uniqueness and prevents duplication.
    """

    __tablename__ = "bus_stop"
    __table_args__ = (UniqueConstraint("location", "landmark_id"),)

    id = Column(Integer, primary_key=True)
    name = Column(TEXT, nullable=False)
    landmark_id = Column(
        Integer, ForeignKey("landmark.id", ondelete="CASCADE"), nullable=False
    )
    location = Column(Geometry(geometry_type="POINT", srid=4326), nullable=False)
    # Metadata
    updated_on = Column(DateTime(timezone=True), onupdate=func.now())
    created_on = Column(DateTime(timezone=True), nullable=False, default=func.now())


class Business(ORMbase):
    """
    Represents a registered business entity within the system, serving as the parent
    organization for vendors, roles, and associated services.

    Each business maintains its own contact and identity information, status,
    classification type, and geographic location. This table supports business-level
    segregation and access control for multi-tenant architecture.

    Columns:
        id (Integer):
            Primary key. Unique identifier for the business.

        name (String(32)):
            Name of the business.
            Must not be null.
            Maximum 32 characters long.
            Used for identification and display across the platform.

        status (Integer):
            Indicates the current status of the business.
            Mapped from the `BusinessStatus`.
            Defaults to `BusinessStatus.ACTIVE`.

        type (Integer):
            Classifies the nature of the business.
            Mapped from the `BusinessType` enum.
            Defaults to `BusinessType.OTHER`.

        address (TEXT):
            Optional physical address of the business.
            Used for communication or billing purposes.
            Maximum 128 characters long.

        contact_person (TEXT):
            Name of the contact person for the business.
            Must not be null.
            Maximum 32 characters long.

        phone_number (TEXT):
            Contact number for the business, must not be null and unique.
            Maximum 32 characters long.
            Saved and processed in RFC3966 format (https://datatracker.ietf.org/doc/html/rfc3966).
            Phone number start with a plus sign followed by country code and local number.

        email_id (TEXT):
            Email address for the business, must not be null and unique.
            Maximum length is 256 characters.
            Enforce the format prescribed by RFC 5322 (https://en.wikipedia.org/wiki/Email_address).

        website (TEXT):
            Optional URL to the business's website or landing page.
            Should be a valid HTTP(S) address if provided.
            Maximum length is 256 characters.

        location (Geometry(Point)):
            Represents the geographic location of the business in (latitude/longitude).
            Stored as a POINT geometry with SRID 4326 (WGS 84).
            Useful for spatial queries, mapping, and proximity-based operations.

        updated_on (DateTime):
            Timestamp automatically updated when the business record is modified.
            Useful for tracking the last administrative change.

        created_on (DateTime):
            Timestamp indicating when the business record was initially created.
            Automatically set during insertion.
    """

    __tablename__ = "business"

    id = Column(Integer, primary_key=True)
    name = Column(String(32), nullable=False)
    status = Column(Integer, nullable=False, default=BusinessStatus.ACTIVE)
    type = Column(Integer, nullable=False, default=BusinessType.OTHER)
    # Contact details
    address = Column(TEXT)
    contact_person = Column(TEXT, nullable=False)
    phone_number = Column(TEXT, nullable=False, unique=True)
    email_id = Column(TEXT, nullable=False, unique=True)
    website = Column(TEXT)
    location = Column(Geometry(geometry_type="POINT", srid=4326))
    # Metadata
    updated_on = Column(DateTime(timezone=True), onupdate=func.now())
    created_on = Column(DateTime(timezone=True), nullable=False, default=func.now())


class Vendor(ORMbase):
    """
    Represents a vendor within the business, typically a business representative or agent
    who interacts with the platform's services.

    This model stores authentication credentials, profile details, and status metadata
    necessary to manage vendor-level access and communication.

    Columns:
        id (Integer):
            Primary key. Unique identifier for the vendor.

        business_id (Integer):
            Foreign key referencing the associated business entity, its indexed.
            Links the vendor to a parent business account.
            Must not be null, Cascading deletion is applied when the business is deleted.

        username (String(32)):
            Unique username used for login or identification within the business entity.
            Ideally, the username shouldn't be changed once set.
            Must start with an alphabet (uppercase or lowercase).
            Can include uppercase and lowercase letters, digits (0 to 9),
            and symbols like hyphen (-), period (.), at symbol (@), and underscore (_).
            Must be 4-32 characters long.
            Must not be null, and unique against business.

        password (TEXT):
            Hashed password used for secure authentication.
            Length must be 8-32 characters.
            Allowed characters include uppercase, lowercase letters, digits, and special characters
            such as hyphen (-), plus (+), comma (,), period (.), at (@), underscore (_),
            dollar sign ($), percent (%), ampersand (&), asterisk (*), hash (#),
            exclamation mark (!), caret (^), equals (=), forward slash (/), question mark (?).
            Plaintext passwords are never stored. Argon2 is used for hashing.

        gender (Integer):
            Represents the vendor's gender.
            Mapped from the `GenderType` enum.
            Defaults to `GenderType.OTHER`.

        full_name (TEXT):
            Full name of the vendor.
            Optional field used for identification or display and communication.
            Maximum length is 32 characters.

        status (Integer):
            Indicates the account status of the vendor.
            Mapped from the `AccountStatus` enum.
            Defaults to `AccountStatus.ACTIVE`.

        phone_number (TEXT):
            Optional contact number of the vendor.
            Must be in RFC3966 format (https://datatracker.ietf.org/doc/html/rfc3966).
            Begins with a plus sign (+) followed by the country code and local number.
            Maximum length is 32 characters.

        email_id (TEXT):
            Optional email address for communication or password recovery.
            Maximum length is 256 characters.
            Should conform to RFC 5322 standards (https://en.wikipedia.org/wiki/Email_address).

        updated_on (DateTime):
            Timestamp of the last update to the vendor's profile or credentials.
            Automatically updated whenever the vendor's profile is modified.

        created_on (DateTime):
            Timestamp indicating when the vendor account was created.
            Automatically set at the time of account creation.
    """

    __tablename__ = "vendor"
    __table_args__ = (UniqueConstraint("business_id", "username"),)

    id = Column(Integer, primary_key=True)
    business_id = Column(
        Integer,
        ForeignKey("business.id", ondelete="CASCADE"),
        nullable=False,
        index=True,
    )
    username = Column(String(32), nullable=False)
    password = Column(TEXT, nullable=False)
    gender = Column(Integer, nullable=False, default=GenderType.OTHER)
    full_name = Column(TEXT)
    status = Column(Integer, nullable=False, default=AccountStatus.ACTIVE)
    # Contact details
    phone_number = Column(TEXT)
    email_id = Column(TEXT)
    # Metadata
    updated_on = Column(DateTime(timezone=True), onupdate=func.now())
    created_on = Column(DateTime(timezone=True), nullable=False, default=func.now())


class VendorToken(ORMbase):
    """
    Represents an authentication token issued to a vendor,
    providing secure access to the platform with support for token expiration,
    device tracking, and client metadata tracking.

    This table stores unique access tokens mapped to executives along with
    details about the device or client used and timestamps for auditing.
    Useful for session management, device tracking, and implementing token-based authentication.

    Columns:
        id (Integer):
            Primary key. Unique identifier for this token record.

        business_id (Integer):
            Foreign key referencing the associated business entity.
            Identifies the business associated with the vendor.
            Enforces cascading delete — if the business is deleted, related vendor tokens are also removed.

        vendor_id (Integer):
            Foreign key referencing the associated vendor entity, its indexed.
            Identifies the vendor who owns this token.
            Cascades on delete — if the vendor is removed, associated tokens are deleted.

        access_token (String):
            Unique, securely generated 64-character hexadecimal access token.
            Automatically generated using a secure random function.
            Used to authenticate the executive on subsequent requests.

        expires_in (Integer):
            Token expiration time in seconds.
            Defines the duration after which the token becomes invalid.

        expires_at (DateTime):
            Token expiration date and time.
            Defines the date and time after which the token becomes invalid.

        platform_type (Integer):
            Enum value indicating the client platform type.
            Defaults to `PlatformType.OTHER`.

        client_details (TEXT):
            Optional description of the client device or environment.
            May include user agent, app version, IP address, etc.
            Maximum 1024 characters long.

        updated_on (DateTime):
            Timestamp automatically updated when the token record is modified.
            Useful for tracking recent activity or token refresh events.

        created_on (DateTime):
            Timestamp indicating when the token was initially created.
            Automatically set to the current time at insertion.
    """

    __tablename__ = "vendor_token"

    id = Column(Integer, primary_key=True)
    business_id = Column(
        Integer,
        ForeignKey("business.id", ondelete="CASCADE"),
        nullable=False,
    )
    vendor_id = Column(
        Integer,
        ForeignKey("vendor.id", ondelete="CASCADE"),
        nullable=False,
        index=True,
    )
    access_token = Column(
        String(64), unique=True, nullable=False, default=lambda: token_hex(32)
    )
    expires_in = Column(Integer, nullable=False)
    expires_at = Column(DateTime(timezone=True), nullable=False)
    # Device related details
    platform_type = Column(Integer, default=PlatformType.OTHER)
    client_details = Column(TEXT)
    # Metadata
    updated_on = Column(DateTime(timezone=True), onupdate=func.now())
    created_on = Column(DateTime(timezone=True), nullable=False, default=func.now())


class VendorRole(ORMbase):
    """
    Represents a predefined role assigned to vendors, defining their access
    privileges and management capabilities within a business account.

    Each role is scoped to a specific business and can be assigned to one or more vendors,
    allowing granular control over vendor permissions and responsibilities.

    Columns:
        id (Integer):
            Primary key. Unique identifier for the role.

        name (String(32)):
            Name of the role.
            Must not be null, and unique against business.

        business_id (Integer):
            Foreign key referencing the associated business entity, its indexed.
            Identifies the business this role belongs to.
            Enforces cascading delete — if the business is deleted, the role is also removed.

        manage_token (Boolean):
            Indicates whether the role permits listing and deletion of vendor tokens.

        create_vendor (Boolean):
            Whether this role allows creation of new vendor accounts.

        update_vendor (Boolean):
            Whether this role allows editing existing vendor accounts.

        delete_vendor (Boolean):
            Whether this role allows deletion of vendor accounts.

        create_role (Boolean):
            Whether this role permits creation of new vendor roles.

        update_role (Boolean):
            Whether this role permits editing existing vendor roles.

        delete_role (Boolean):
            Whether this role permits deletion of vendor roles.

        updated_on (DateTime):
            Timestamp automatically updated when the role record is modified.

        created_on (DateTime):
            Timestamp indicating when the role was initially created.
    """

    __tablename__ = "vendor_role"
    __table_args__ = (UniqueConstraint("name", "business_id"),)

    id = Column(Integer, primary_key=True)
    name = Column(String(32), nullable=False)
    business_id = Column(
        Integer,
        ForeignKey("business.id", ondelete="CASCADE"),
        nullable=False,
        index=True,
    )
    # Vendor token management permission
    manage_token = Column(Boolean, nullable=False)
    # Vendor management permission
    create_vendor = Column(Boolean, nullable=False)
    update_vendor = Column(Boolean, nullable=False)
    delete_vendor = Column(Boolean, nullable=False)
    # Vendor role management permission
    create_role = Column(Boolean, nullable=False)
    update_role = Column(Boolean, nullable=False)
    delete_role = Column(Boolean, nullable=False)
    # Metadata
    updated_on = Column(DateTime(timezone=True), onupdate=func.now())
    created_on = Column(DateTime(timezone=True), nullable=False, default=func.now())


class VendorRoleMap(ORMbase):
    """
    Represents the mapping between vendors and their assigned roles,
    enabling a many-to-one relationship between `vendor` and `vendor_role`.

    This table allows an vendor to be assigned multiple roles and a role
    to be assigned to multiple vendor. Useful for implementing a flexible
    Role-Based Access Control (RBAC) system.

    Columns:
        id (Integer):
            Primary key. Unique identifier for this role mapping record.

        business_id (Integer):
            Foreign key referencing the associated business entity, its indexed.
            Identifies the business under which the vendor-role mapping exists.
            Cascades on delete — if the business is deleted, related mappings are also deleted.

        role_id (Integer):
            Foreign key referencing `vendor_role.id`.
            Specifies the role assigned to the vendor.
            Cascades on delete — if the role is removed, related mappings are deleted.

        vendor_id (Integer):
            Foreign key referencing `vendor.id`.
            Identifies the vendor receiving the role.
            Cascades on delete — if the vendor is removed, the mapping is deleted.

        updated_on (DateTime):
            Timestamp automatically updated whenever the mapping record is modified.
            Useful for auditing or tracking role changes.

        created_on (DateTime):
            Timestamp indicating when this mapping was created.
            Defaults to the current timestamp at insertion.
    """

    __tablename__ = "vendor_role_map"

    id = Column(Integer, primary_key=True)
    business_id = Column(
        Integer,
        ForeignKey("business.id", ondelete="CASCADE"),
        nullable=False,
        index=True,
    )
    role_id = Column(
        Integer,
        ForeignKey("vendor_role.id", ondelete="CASCADE"),
        nullable=False,
    )
    vendor_id = Column(
        Integer,
        ForeignKey("vendor.id", ondelete="CASCADE"),
        nullable=False,
    )
    # Metadata
    updated_on = Column(DateTime(timezone=True), onupdate=func.now())
    created_on = Column(DateTime(timezone=True), nullable=False, default=func.now())


class Wallet(ORMbase):
    """
    Represents a digital wallet tied to an associated object (e.g: entebus, company, merchant).

    - Wallets must be manually removed when the associated object is removed.
    - Wallets cannot be deleted if the balance is not zero, as it could lead to accounting inconsistencies.
    - Deletion is restricted via a database trigger (for non zero balance).
    - Wallet cannot be deleted if the debit_transfer, credit_transfer or wallet_transfer refer to this wallet.
    - Data cleaner should handle dangling wallets.

    Columns:
        id (Integer):
            Primary key. Unique identifier for the wallet.

        name (TEXT):
            Name of the wallet. This field is required.
            Maximum 32 characters in length

        balance (Numeric(10, 2)):
            The current balance of the wallet.
            Must be zero before deletion is permitted.

        updated_on (DateTime):
            The timestamp of the last balance update or modification.
            This is automatically set to the current time when the wallet is modified.

        created_on (DateTime):
            The timestamp when the wallet was created.
            Automatically set when the wallet is first inserted into the database.
    """

    __tablename__ = "wallet"

    id = Column(Integer, primary_key=True)
    name = Column(TEXT, nullable=False)
    balance = Column(Numeric(10, 2), nullable=False)
    # Metadata
    updated_on = Column(DateTime(timezone=True), onupdate=func.now())
    created_on = Column(DateTime(timezone=True), nullable=False, default=func.now())


class BankAccount(ORMbase):
    """
    Represents a bank account used for financial transactions and settlements.

    This table stores essential details of a bank account, such as the account holder's name,
    account number, IFSC code, and bank/branch details. It can be associated with operators, company,
    or merchants depending on the use case.

    Notes:
        - Bank accounts must be manually removed when the associated object is removed.
        - Bank accounts cannot be deleted if the debit_transfer refer to this bank account.
        - Data cleaner should handle dangling bank accounts.

    Columns:
        id (Integer):
            Primary key. Unique identifier for the bank account.

        bank_name (TEXT):
            Name of the bank. This field is required.
            Maximum 32 characters in length

        branch_name (TEXT):
            Name of the bank branch. Optional field.
            Maximum 32 characters in length

        account_number (TEXT):
            The actual bank account number. Required.
            Maximum 32 characters in length

        holder_name (TEXT):
            Full name of the account holder. Required.
            Maximum 32 characters in length

        ifsc (TEXT):
            The Indian Financial System Code (IFSC) of the branch.
            Used to uniquely identify a bank branch. Required.
            Maximum 16 characters in length

        account_type (Integer):
            Type of the bank account, stored as an integer enum.
            Refers to the `BankAccountType` enumeration.
            Defaults to `BankAccountType.OTHER`.

        updated_on (DateTime):
            The timestamp of the last balance update or modification.
            This is automatically set to the current time when their is a modification.

        created_on (DateTime):
            The timestamp when the account was created.
            Automatically set when the account is first inserted into the database.
    """

    __tablename__ = "bank_account"

    id = Column(Integer, primary_key=True)
    bank_name = Column(TEXT, nullable=False)
    branch_name = Column(TEXT)
    account_number = Column(TEXT, nullable=False)
    holder_name = Column(TEXT, nullable=False)
    ifsc = Column(TEXT, nullable=False)
    account_type = Column(Integer, nullable=False, default=BankAccountType.OTHER)
    # Metadata
    updated_on = Column(DateTime(timezone=True), onupdate=func.now())
    created_on = Column(DateTime(timezone=True), nullable=False, default=func.now())


class Bus(ORMbase):
    """
    Represents a bus entity that is part of a company's fleet.

    Each bus record stores registration and operational details and is uniquely
    identified by a combination of its registration number and company ID.

    Columns:
        id (Integer):
            Primary key. Unique identifier for the bus.

        company_id (Integer):
            Foreign key referencing the company that owns the bus.
            Must be non-null. Deletion of the company cascades to its buses.
            Indexed for optimized grouping and filtering.

        registration_number (String(16)):
            Vehicle registration number.
            Must be unique per company and non-null.
            Indexed for fast lookup.

        name (String(32)):
            Display name or label for the bus.
            Must be non-null.
            Indexed for fast lookup.

        capacity (Integer):
            Seating or passenger capacity of the bus.
            Must be non-null.

        manufactured_on (DateTime):
            Manufacture date of the bus.
            Must be non-null.

        insurance_upto (DateTime):
            Date until which the bus is insured.
            Nullable.

        pollution_upto (DateTime):
            Date until which the pollution certificate is valid.
            Nullable.

        fitness_upto (DateTime):
            Date until which the fitness certificate is valid.
            Nullable.

        road_tax_upto (DateTime):
            Date until which road tax is paid.
            Nullable.

        status (Integer):
            Operational status of the bus (ACTIVE, MAINTENANCE, SUSPENDED).
            Must be non-null.
            Defaults to `BusStatus.ACTIVE`.

        updated_on (DateTime):
            Timestamp automatically updated whenever the record is modified.
            Useful for auditing or syncing purposes.

        created_on (DateTime):
            Timestamp indicating when the bus record was initially created.
            Must be non-null. Defaults to the current time.
    """

    __tablename__ = "bus"
    __table_args__ = (UniqueConstraint("registration_number", "company_id"),)

    id = Column(Integer, primary_key=True)
    company_id = Column(
        Integer,
        ForeignKey("company.id", ondelete="CASCADE"),
        nullable=False,
        index=True,
    )
    registration_number = Column(String(16), nullable=False, index=True)
    name = Column(String(32), nullable=False, index=True)
    capacity = Column(Integer, nullable=False)
    manufactured_on = Column(DateTime(timezone=True), nullable=False)
    insurance_upto = Column(DateTime(timezone=True))
    pollution_upto = Column(DateTime(timezone=True))
    fitness_upto = Column(DateTime(timezone=True))
    road_tax_upto = Column(DateTime(timezone=True))
    status = Column(Integer, nullable=False, default=BusStatus.ACTIVE)
    # Metadata
    updated_on = Column(DateTime(timezone=True), onupdate=func.now())
    created_on = Column(DateTime(timezone=True), nullable=False, default=func.now())<|MERGE_RESOLUTION|>--- conflicted
+++ resolved
@@ -93,10 +93,9 @@
         create_bus_stop (Boolean):
             Whether this role permits the creation of a new bus stop.
 
-<<<<<<< HEAD
         delete_bus_stop (Boolean):
             Whether this role permits deletion of a bus stop.
-=======
+
         create_company (Boolean):
             Whether this role permits the creation of a new company.
 
@@ -105,7 +104,6 @@
 
         delete_company (Boolean):
             Whether this role permits deletion of a company.
->>>>>>> adfd7303
 
         updated_on (DateTime):
             Timestamp automatically updated whenever the role record is modified.
@@ -132,14 +130,11 @@
     delete_landmark = Column(Boolean, nullable=False)
     # Bus Stop management permission
     create_bus_stop = Column(Boolean, nullable=False)
-<<<<<<< HEAD
     delete_bus_stop = Column(Boolean, nullable=False)
-=======
     # Company management permission
     create_company = Column(Boolean, nullable=False)
     update_company = Column(Boolean, nullable=False)
     delete_company = Column(Boolean, nullable=False)
->>>>>>> adfd7303
     # Metadata
     updated_on = Column(DateTime(timezone=True), onupdate=func.now())
     created_on = Column(DateTime(timezone=True), nullable=False, default=func.now())
