from secrets import token_hex
from geoalchemy2 import Geometry
from sqlalchemy import (
    TEXT,
    Boolean,
    Column,
    DateTime,
    ForeignKey,
    Integer,
    Numeric,
    String,
    UniqueConstraint,
    create_engine,
    func,
)
from sqlalchemy.ext.declarative import declarative_base
from sqlalchemy.orm import sessionmaker
from sqlalchemy.dialects.postgresql import JSONB

from app.src.constants import (
    PSQL_DB_DRIVER,
    PSQL_DB_HOST,
    PSQL_DB_PASSWORD,
    PSQL_DB_NAME,
    PSQL_DB_PORT,
    PSQL_DB_USERNAME,
)
from app.src.enums import (
    AccountStatus,
    BankAccountType,
    GenderType,
    LandmarkType,
    PlatformType,
    BusinessStatus,
    BusinessType,
    CompanyStatus,
    CompanyType,
    FareScope,
    BusStatus,
)


# Global DBMS variables
dbURL = f"{PSQL_DB_DRIVER}://{PSQL_DB_USERNAME}:{PSQL_DB_PASSWORD}@{PSQL_DB_HOST}:{PSQL_DB_PORT}/{PSQL_DB_NAME}"
engine = create_engine(url=dbURL, echo=False)
sessionMaker = sessionmaker(bind=engine, expire_on_commit=False)
ORMbase = declarative_base()


# ----------------------------------- General DB Models ---------------------------------------#
class ExecutiveRole(ORMbase):
    """
    Represents a predefined role assigned to executives, defining what actions
    they are permitted to perform within the system.

    Each role can be assigned to one or more executive accounts.

    Columns:
        id (Integer):
            Primary key. Unique identifier for the role.

        name (String(32)):
            Name of the role.
            Must be unique and not null.

        create_executive (Boolean):
            Whether this role permits the creation of new executive accounts.

        update_executive (Boolean):
            Whether this role permits editing existing executive accounts.

        delete_executive (Boolean):
            Whether this role permits deletion of executive accounts.

        manage_ex_token (Boolean):
            Whether this role permits listing and deletion of executive tokens.

        manage_op_token (Boolean):
            Whether this role permits listing and deletion of operator tokens.

        manage_ve_token (Boolean):
            Whether this role permits listing and deletion of vendor tokens.

        create_landmark (Boolean):
            Whether this role permits the creation of a new landmark.

        update_landmark (Boolean):
            Whether this role permits editing existing the landmark.

        delete_landmark (Boolean):
            Whether this role permits deletion of a landmark.

        create_bus_stop (Boolean):
            Whether this role permits the creation of a new bus stop.
        
        update_bus_stop (Boolean):
            Whether this role permits editing existing the bus stop.

        delete_bus_stop (Boolean):
            Whether this role permits deletion of a bus stop.

        create_company (Boolean):
            Whether this role permits the creation of a new company.

        update_company (Boolean):
            Whether this role permits editing the existing company.

        delete_company (Boolean):
            Whether this role permits deletion of a company.

        create_operator (Boolean):
            Whether this role permits the creation of a new operator.

        update_operator (Boolean):
            Whether this role permits editing the existing operator.

        delete_operator (Boolean):
            Whether this role permits deletion of a operator.

        create_business (Boolean):
            Whether this role permits the creation of a new business.

        update_business (Boolean):
            Whether this role permits editing the existing business.

        delete_business (Boolean):
            Whether this role permits deletion of a business.

        updated_on (DateTime):
            Timestamp automatically updated whenever the role record is modified.

        created_on (DateTime):
            Timestamp indicating when the role was initially created.
    """

    __tablename__ = "executive_role"

    id = Column(Integer, primary_key=True)
    name = Column(String(32), nullable=False, unique=True)
    # Token management permission
    manage_ex_token = Column(Boolean, nullable=False)
    manage_op_token = Column(Boolean, nullable=False)
    manage_ve_token = Column(Boolean, nullable=False)
    # Executive management permission
    create_executive = Column(Boolean, nullable=False)
    update_executive = Column(Boolean, nullable=False)
    delete_executive = Column(Boolean, nullable=False)
    # Landmark management permission
    create_landmark = Column(Boolean, nullable=False)
    update_landmark = Column(Boolean, nullable=False)
    delete_landmark = Column(Boolean, nullable=False)
    # Bus Stop management permission
    create_bus_stop = Column(Boolean, nullable=False)
    update_bus_stop = Column(Boolean, nullable=False)
    delete_bus_stop = Column(Boolean, nullable=False)
    # Company management permission
    create_company = Column(Boolean, nullable=False)
    update_company = Column(Boolean, nullable=False)
    delete_company = Column(Boolean, nullable=False)
<<<<<<< HEAD
    # Route management permission
    create_route = Column(Boolean, nullable=False)
    update_route = Column(Boolean, nullable=False)
    delete_route = Column(Boolean, nullable=False)

=======
    # Operator management permission
    create_operator = Column(Boolean, nullable=False)
    update_operator = Column(Boolean, nullable=False)
    delete_operator = Column(Boolean, nullable=False)
    # Business management permission
    create_business = Column(Boolean, nullable=False)
    update_business = Column(Boolean, nullable=False)
    delete_business = Column(Boolean, nullable=False)
>>>>>>> a2c4af7c
    # Metadata
    updated_on = Column(DateTime(timezone=True), onupdate=func.now())
    created_on = Column(DateTime(timezone=True), nullable=False, default=func.now())


class Executive(ORMbase):
    """
    Represents an executive user within the system, typically someone with elevated
    permissions such as admins, supervisors, or marketing members.

    This model stores authentication credentials, profile details, and status metadata
    necessary to manage executive-level access and communication.

    Columns:
        id (Integer):
            Primary key. Unique identifier for the executive.

        username (String(32)):
            Unique username used for login or identification within the system.
            Ideally, the username shouldn't be changed once set.
            It should start with an alphabet (uppercase or lowercase).
            It can contain uppercase and lowercase letters, as well as digits from 0 to 9.
            It should be 4-32 characters long.
            May include hyphen (-), period (.), at symbol (@), and underscore (_).
            Must not be null and unique.

        password (TEXT):
            Hashed password used for authentication.
            It should be 8-32 characters long.
            Passwords can contain uppercase and lowercase letters, as well as digits from 0 to 9.
            Plaintext should never be stored here. Argon2 is used for secure hashing.
            May include hyphen (-), plus (+), comma (,), period (.), at symbol (@), underscore (_),
            dollar sign ($), percent (%), ampersand (&), asterisk (*), hash (#),
            exclamation mark (!), caret (^), equals (=), forward slash (/), question mark (?).

        gender (Integer):
            Represents the executive's gender. Mapped from the `GenderType` enum.
            Defaults to `GenderType.OTHER`.

        full_name (TEXT):
            Full name of the executive. Optional field used for display and communication.
            Maximum 32 characters long.

        designation (TEXT):
            Job title or role description of the executive.
            Maximum  32 characters long.

        status (Integer):
            Indicates the account status.
            Mapped from the `AccountStatus` enum. Defaults to `AccountStatus.ACTIVE`.

        phone_number (TEXT):
            Optional contact number of the executive.
            Maximum 32 characters long.
            Saved and processed in RFC3966 format (https://datatracker.ietf.org/doc/html/rfc3966).
            Phone number start with a plus sign followed by country code and local number.

        email_id (TEXT):
            Optional email address for communication and recovery purposes.
            Maximum 256 characters long.
            Enforce the format prescribed by RFC 5322 (https://en.wikipedia.org/wiki/Email_address).

        updated_on (DateTime):
            Timestamp of the last update to the executive's profile or credentials.
            Timestamp automatically updated whenever the executive's profile is modified.

        created_on (DateTime):
            Timestamp of when the executive account was created.
    """

    __tablename__ = "executive"

    id = Column(Integer, primary_key=True)
    username = Column(String(32), nullable=False, unique=True)
    password = Column(TEXT, nullable=False)
    gender = Column(Integer, nullable=False, default=GenderType.OTHER)
    full_name = Column(TEXT)
    designation = Column(TEXT)
    status = Column(Integer, nullable=False, default=AccountStatus.ACTIVE)
    # Contact details
    phone_number = Column(TEXT)
    email_id = Column(TEXT)
    # Metadata
    updated_on = Column(DateTime(timezone=True), onupdate=func.now())
    created_on = Column(DateTime(timezone=True), nullable=False, default=func.now())


class ExecutiveRoleMap(ORMbase):
    """
    Represents the mapping between executives and their assigned roles,
    enabling a many-to-many relationship between `executive` and `executive_role`.

    This table allows an executive to be assigned multiple roles and a role
    to be assigned to multiple executives. Useful for implementing a flexible
    Role-Based Access Control (RBAC) system.

    Columns:
        id (Integer):
            Primary key. Unique identifier for this role mapping record.

        role_id (Integer):
            Foreign key referencing `executive_role.id`.
            Specifies the role assigned to the executive.
            Cascades on delete — if the role is removed, related mappings are deleted.

        executive_id (Integer):
            Foreign key referencing `executive.id`.
            Identifies the executive receiving the role.
            Cascades on delete — if the executive is removed, related mappings are deleted.

        updated_on (DateTime):
            Timestamp automatically updated whenever the mapping record is modified.
            Useful for auditing or synchronization.

        created_on (DateTime):
            Timestamp indicating when this mapping was created.
            Defaults to the current timestamp at insertion.
    """

    __tablename__ = "executive_role_map"

    id = Column(Integer, primary_key=True)
    role_id = Column(
        Integer, ForeignKey("executive_role.id", ondelete="CASCADE"), nullable=False
    )
    executive_id = Column(
        Integer, ForeignKey("executive.id", ondelete="CASCADE"), nullable=False
    )
    # Metadata
    updated_on = Column(DateTime(timezone=True), onupdate=func.now())
    created_on = Column(DateTime(timezone=True), nullable=False, default=func.now())


class ExecutiveToken(ORMbase):
    """
    Represents an authentication token issued to an executive,
    enabling secure access to the platform with support for token expiration
    and client metadata tracking.

    This table stores unique access tokens mapped to executives along with
    details about the device or client used and timestamps for auditing.
    Useful for session management, device tracking, and implementing token-based authentication.

    Columns:
        id (Integer):
            Primary key. Unique identifier for this token record.

        executive_id (Integer):
            Foreign key referencing `executive.id`.
            Identifies the executive associated with this token.
            Cascades on delete — if the executive is removed, related tokens are deleted.

        access_token (String):
            Unique, securely generated 64-character hexadecimal access token.
            Automatically generated using a secure random function.
            Used to authenticate the executive on subsequent requests.

        expires_in (Integer):
            Token expiration time in seconds.
            Defines the duration after which the token becomes invalid.

        expires_at (DateTime):
            Token expiration date and time.
            Defines the date and time after which the token becomes invalid.

        platform_type (Integer):
            Enum value indicating the client platform type.
            Defaults to `PlatformType.OTHER`.

        client_details (TEXT):
            Optional description of the client device or environment.
            May include user agent, app version, IP address, etc.
            Maximum 1024 characters long.

        updated_on (DateTime):
            Timestamp automatically updated whenever the token record is modified.
            Useful for auditing or tracking last usage.

        created_on (DateTime):
            Timestamp indicating when this token was created.
            Defaults to the current timestamp at insertion.
    """

    __tablename__ = "executive_token"

    id = Column(Integer, primary_key=True)
    executive_id = Column(
        Integer,
        ForeignKey("executive.id", ondelete="CASCADE"),
        nullable=False,
        index=True,
    )
    access_token = Column(
        String(64), unique=True, nullable=False, default=lambda: token_hex(32)
    )
    expires_in = Column(Integer, nullable=False)
    expires_at = Column(DateTime(timezone=True), nullable=False)
    # Device related details
    platform_type = Column(Integer, default=PlatformType.OTHER)
    client_details = Column(TEXT)
    # Metadata
    updated_on = Column(DateTime(timezone=True), onupdate=func.now())
    created_on = Column(DateTime(timezone=True), nullable=False, default=func.now())


class Company(ORMbase):
    """
    Represents a company registered in the system, along with its status,
    type, contact information, and geographical location.

    This table stores core organizational data and is linked to other entities
    such as operators, roles, and tokens. It supports categorization, status tracking,
    and location-based operations.

    Columns:
        id (Integer):
            Primary key. Unique identifier for the company.

        name (String):
            Name of the company.
            Must be unique and is required.
            Maximum 32 characters long.

        status (Integer):
            Enum representing the verification status of the company
            Defaults to `CompanyStatus.UNDER_VERIFICATION`.

        type (Integer):
            Enum representing the type/category of the company.
            Defaults to `CompanyType.OTHER`.

        address (TEXT):
            Physical or mailing address of the company.
            Used for communication or locating the company.
            Maximum 512 characters long.

        contact_person (TEXT):
            Name of the primary contact person for the company.
            Must not be null.
            Maximum 32 characters long.

        phone_number (TEXT):
            Phone number associated with the company, must not be null
            Maximum 32 characters long.
            Saved and processed in RFC3966 format (https://datatracker.ietf.org/doc/html/rfc3966).
            Phone number start with a plus sign followed by country code and local number.

        email_id (TEXT):
            Optional email address for company-related communication.
            Maximum 256 characters long
            Enforce the format prescribed by RFC 5322

        location (Geometry):
            Geographical location of the company represented as a `POINT`
            geometry with SRID 4326. Required for location-based features.

        updated_on (DateTime):
            Timestamp automatically updated whenever the company record is modified.
            Useful for tracking updates and synchronization.

        created_on (DateTime):
            Timestamp indicating when the company record was created.
            Automatically set to the current timestamp at insertion.
    """

    __tablename__ = "company"

    id = Column(Integer, primary_key=True)
    name = Column(String(32), nullable=False, unique=True)
    status = Column(Integer, nullable=False, default=CompanyStatus.UNDER_VERIFICATION)
    type = Column(Integer, nullable=False, default=CompanyType.OTHER)
    # Contact details
    address = Column(TEXT, nullable=False)
    contact_person = Column(TEXT, nullable=False)
    phone_number = Column(TEXT, nullable=False)
    email_id = Column(TEXT)
    location = Column(Geometry(geometry_type="POINT", srid=4326), nullable=False)
    # Metadata
    updated_on = Column(DateTime(timezone=True), onupdate=func.now())
    created_on = Column(DateTime(timezone=True), nullable=False, default=func.now())


class Operator(ORMbase):
    """
    Represents an operator account within a company, containing authentication
    credentials, contact information, and metadata related to account status.

    This table defines the core identity and login profile for operators who
    perform various operational tasks in a multi-tenant system. Each operator
    is linked to a specific company and can be uniquely identified by a
    username within that company.

    The design supports reuse of usernames across different companies while
    enforcing uniqueness within each company to maintain account separation
    and security in multi-organization deployments.

    Columns:
        id (Integer):
            Primary key. Unique identifier for the operator account.

        company_id (Integer):
            Foreign key referencing `company.id`.
            Identifies the company to which the operator belongs.
            Cascades on delete — if the company is deleted, all its operators are removed.

        username (String(32)):
            Unique username used for login or identification within the system.
            Ideally, the username shouldn't be changed once set.
            It should start with an alphabet (uppercase or lowercase).
            It can contain uppercase and lowercase letters, as well as digits from 0 to 9.
            It should be 4-32 characters long.
            May include hyphen (-), period (.), at symbol (@), and underscore (_).
            Must not be null and unique.

        password (TEXT):
            Hashed password used for authentication.
            It should be 8-32 characters long.
            Passwords can contain uppercase and lowercase letters, as well as digits from 0 to 9.
            Plaintext should never be stored here. Argon2 is used for secure hashing.
            May include hyphen (-), plus (+), comma (,), period (.), at symbol (@), underscore (_),
            dollar sign ($), percent (%), ampersand (&), asterisk (*), hash (#),
            exclamation mark (!), caret (^), equals (=), forward slash (/), question mark (?).

        gender (Integer):
            Enum representing the operator’s gender.
            Defaults to `GenderType.OTHER`.

        full_name (TEXT):
            The full name of the operator (optional).
            Maximum 32 characters long.

        status (Integer):
            Enum representing the account's current status.
            Defaults to `AccountStatus.ACTIVE`.

        phone_number (TEXT):
            Optional contact phone number for the operator.
            Maximum 32 characters long.
            Saved and processed in RFC3966 format (https://datatracker.ietf.org/doc/html/rfc3966).
            Phone number start with a plus sign followed by country code and local number.

        email_id (TEXT):
            Optional contact email address for the operator.
            Maximum 256 characters long.
            Enforce the format prescribed by RFC 5322 (https://en.wikipedia.org/wiki/Email_address).

        updated_on (DateTime):
            Timestamp of the last update to the operator's profile or credentials.
            Timestamp automatically updated whenever the operators's profile is modified.

        created_on (DateTime):
            Timestamp of when the operators account was created.

    Constraints:
        UniqueConstraint (username, company_id):
            Ensures that usernames are unique within each company.
            The same username may exist in different companies.
    """

    __tablename__ = "operator"
    __table_args__ = (UniqueConstraint("username", "company_id"),)

    id = Column(Integer, primary_key=True)
    company_id = Column(
        Integer,
        ForeignKey("company.id", ondelete="CASCADE"),
        nullable=False,
        index=True,
    )
    username = Column(String(32), nullable=False)
    password = Column(TEXT, nullable=False)
    gender = Column(Integer, nullable=False, default=GenderType.OTHER)
    full_name = Column(TEXT)
    status = Column(Integer, nullable=False, default=AccountStatus.ACTIVE)
    # Contact details
    phone_number = Column(TEXT)
    email_id = Column(TEXT)
    # Metadata
    updated_on = Column(DateTime(timezone=True), onupdate=func.now())
    created_on = Column(DateTime(timezone=True), nullable=False, default=func.now())


class OperatorToken(ORMbase):
    """
    Represents authentication tokens issued to operators, enabling secure access and session management
    within a specific company context. This table supports device-level tracking, token expiration,
    and audit metadata for robust token-based authentication systems.

    Columns:
        id (Integer):
            Primary key. A unique identifier for each operator token record.

        operator_id (Integer):
            Foreign key referencing `operator.id`.
            Identifies the operator to whom the token is issued.
            Indexed to improve lookup speed for operator-based queries.
            Cascades on delete — removing an operator deletes associated tokens.

        company_id (Integer):
            Foreign key referencing `company.id`.
            Specifies the company context in which the token is valid.
            Cascades on delete — removing the company deletes related tokens.

        access_token (String(64)):
            Secure token string used for authentication.
            Must be unique and non-null.
            Default is a 64-character random hexadecimal string generated using `token_hex(32)`.

        expires_in (Integer):
            Duration (in seconds) for which the token remains valid from the time of creation.
            Used for calculating token expiry dynamically.

        expires_at (DateTime):
            Absolute timestamp indicating when the token becomes invalid.
            Typically derived from `created_on + expires_in`.

        platform_type (Integer):
            Indicates the type of device or platform from which the token was issued.
            Defaults to `PlatformType.OTHER`.
            Useful for device-aware authentication and access logging.

        client_details (TEXT):
            Optional description of the client device or environment.
            May include user agent, app version, IP address, etc.
            Maximum 1024 characters long.

        updated_on (DateTime):
            Timestamp that updates automatically whenever the record is modified.
            Useful for tracking changes to token details over time.

        created_on (DateTime):
            Timestamp marking when the token was created.
            Automatically set to the current time at the point of insertion.
    """

    __tablename__ = "operator_token"

    id = Column(Integer, primary_key=True)
    operator_id = Column(
        Integer,
        ForeignKey("operator.id", ondelete="CASCADE"),
        nullable=False,
        index=True,
    )
    company_id = Column(
        Integer, ForeignKey("company.id", ondelete="CASCADE"), nullable=False
    )
    access_token = Column(
        String(64), unique=True, nullable=False, default=lambda: token_hex(32)
    )
    expires_in = Column(Integer, nullable=False)
    expires_at = Column(DateTime(timezone=True), nullable=False)
    # Device related details
    platform_type = Column(Integer, default=PlatformType.OTHER)
    client_details = Column(TEXT)
    # Metadata
    updated_on = Column(DateTime(timezone=True), onupdate=func.now())
    created_on = Column(DateTime(timezone=True), nullable=False, default=func.now())


class OperatorRole(ORMbase):
    """
    Represents the role assigned to operators within a company for token management and
    access control functionality.

    Defines a simplified role schema focused on permission to manage operator tokens.
    This structure contributes to a modular Role-Based Access Control (RBAC) system
    that can evolve with future expansions.

    Columns:
        id (Integer):
            Primary key. Unique identifier for the operator role.

        name (String(32)):
            Name of the role. Must be unique across the company.

        company_id (Integer):
            Foreign key referencing `company.id`.
            Indicates the company to which this role is assigned.
            Cascades on delete — deleting the company removes related roles.

        manage_op_token (Boolean):
            Determines whether the role grants permission to manage operator tokens.

        create_operator (Boolean):
            Whether this role permits the creation of a new operator.

        update_operator (Boolean):
            Whether this role permits editing the existing operator.

        delete_operator (Boolean):
            Whether this role permits deletion of a operator.

        updated_on (DateTime):
            Timestamp automatically updated whenever the role record is modified.
            Useful for audit logging and synchronization.

        created_on (DateTime):
            Timestamp indicating when this role was created.
            Defaults to the current timestamp at the time of insertion.
    """

    __tablename__ = "operator_role"
    __table_args__ = (UniqueConstraint("name", "company_id"),)

    id = Column(Integer, primary_key=True)
    name = Column(String(32), nullable=False, unique=True)
    company_id = Column(
        Integer,
        ForeignKey("company.id", ondelete="CASCADE"),
        nullable=False,
        index=True,
    )
    # Token management permission
    manage_op_token = Column(Boolean, nullable=False)
<<<<<<< HEAD
    # Route management permission
    create_route = Column(Boolean, nullable=False)
    update_route = Column(Boolean, nullable=False)
    delete_route = Column(Boolean, nullable=False)

=======
    # Operator management permission
    create_operator = Column(Boolean, nullable=False)
    update_operator = Column(Boolean, nullable=False)
    delete_operator = Column(Boolean, nullable=False)
>>>>>>> a2c4af7c
    # Metadata
    updated_on = Column(DateTime(timezone=True), onupdate=func.now())
    created_on = Column(DateTime(timezone=True), nullable=False, default=func.now())


class OperatorRoleMap(ORMbase):
    """
    Represents the mapping between operators and their assigned roles within a company,
    enabling a many-to-many relationship between `operator` and `operator_role` scoped by `company`.

    This table allows:
    - An operator to be assigned multiple roles within a company.
    - A role to be assigned to multiple operators.
    - Support for multi-tenant Role-Based Access Control (RBAC) systems through the `company_id` field.

    Columns:
        id (Integer):
            Primary key. Unique identifier for this operator-role mapping record.

        company_id (Integer):
            Foreign key referencing `company.id`.
            Indicates which company the role-operator mapping belongs to.
            Indexed for efficient querying.
            Cascades on delete — if the company is removed, related mappings are deleted.

        role_id (Integer):
            Foreign key referencing `operator_role.id`.
            Specifies the role assigned to the operator.
            Cascades on delete — if the role is removed, related mappings are deleted.

        operator_id (Integer):
            Foreign key referencing `operator.id`.
            Identifies the operator receiving the role.
            Cascades on delete — if the operator is removed, related mappings are deleted.

        updated_on (DateTime):
            Timestamp automatically updated whenever the mapping record is modified.
            Useful for auditing or synchronization purposes.

        created_on (DateTime):
            Timestamp indicating when this mapping was created.
            Automatically set to the current time at insertion.
    """

    __tablename__ = "operator_role_map"

    id = Column(Integer, primary_key=True)
    company_id = Column(
        Integer,
        ForeignKey("company.id", ondelete="CASCADE"),
        nullable=False,
        index=True,
    )
    role_id = Column(
        Integer, ForeignKey("operator_role.id", ondelete="CASCADE"), nullable=False
    )
    operator_id = Column(
        Integer, ForeignKey("operator.id", ondelete="CASCADE"), nullable=False
    )
    # Metadata
    updated_on = Column(DateTime(timezone=True), onupdate=func.now())
    created_on = Column(DateTime(timezone=True), nullable=False, default=func.now())


class Landmark(ORMbase):
    """
    Represents a geo-spatial landmark used for mapping, zoning, or location-aware operations.

    Landmarks are stored as named polygonal areas with versioning and type categorization,
    allowing for geographic indexing, change tracking, and spatial queries (containment,
    overlap, proximity).

    Frontend-Backend Note:
        Although circles are shown and drawn on the frontend UI, they are **converted to
        axis-aligned bounding box (AABB) polygons** before being send to the backend.
        This simplifies spatial operations and indexing in the backend.
        The AABB polygon is a square bounding box tightly enclosing the circle.

    Columns:
        id (Integer):
            Primary key. Unique identifier for the landmark record.

        name (String(32)):
            Human-readable name of the landmark.
            Used for identification in user interfaces or spatial queries.

        version (Integer):
            An integer version number that can be incremented on updates.
            Useful for tracking changes or syncing updated landmark boundaries.

        boundary (Geometry):
            Geo-spatial boundary defined as a PostGIS `POLYGON` with SRID 4326 (WGS 84).
            Represents the physical area covered by the landmark.
            Must be unique — no two landmarks can share the same geometry.

        type (Integer):
            Enum value indicating the type of landmark.
            Defaults to `LandmarkType.LOCAL`.

        updated_on (DateTime):
            Timestamp automatically updated whenever the record is modified.
            Useful for auditing or syncing purposes.

        created_on (DateTime):
            Timestamp indicating when the record was first created.
            Defaults to the current time on insertion.
    """

    __tablename__ = "landmark"

    id = Column(Integer, primary_key=True)
    name = Column(String(32), nullable=False, index=True)
    version = Column(Integer, nullable=False, default=1)
    boundary = Column(
        Geometry(geometry_type="POLYGON", srid=4326), nullable=False, unique=True
    )
    type = Column(Integer, nullable=False, default=LandmarkType.LOCAL)
    # Metadata
    updated_on = Column(DateTime(timezone=True), onupdate=func.now())
    created_on = Column(DateTime(timezone=True), nullable=False, default=func.now())


class Fare(ORMbase):
    """
    Represents a fare configuration used by a transport company to determine ticket pricing.

    Each fare defines pricing logic and metadata, optionally scoped by applicability.
    Fares are versioned and uniquely named per company, supporting fare updates, seasonal changes,
    or experimental pricing models. The fare logic is stored as text, and attributes define input
    parameters or configuration details.

    Table Constraints:
        - UniqueConstraint(name, company_id):
            Ensures that a fare with the same name cannot exist more than once per company.
            Enables companies to version or replace fares by name without duplication.

    Columns:
        id (Integer):
            Primary key. Auto-incremented unique identifier for the fare record.

        company_id (Integer):
            References the `company.id` column.
            Indicates which company owns the fare configuration.
            Uses cascading delete — fares are deleted if the associated company is removed.

        version (Integer):
            Numerical version of the fare.
            Used to track changes or revisions to fare logic.

        name (String(32)):
            Human-readable name of the fare.
            Max length is 32 characters.
            Indexed to support fast lookup by name.

        attributes (JSONB):
            A structured set of parameters that define how the fare behaves.
            Stored as binary JSON for efficient querying and indexing in PostgreSQL.

        function (TEXT):
            The implementation logic for the fare, often expressed as a code block or formula.
            This function interprets the `attributes` to calculate fares dynamically.
            Unlimited size (`TEXT`), but should be validated for security/syntax at the application layer.

        scope (Integer):
            Indicates where or how the fare applies.
            Typically mapped to an enum like `FareScope.GLOBAL`.
            Defaults to global scope.

        updated_on (DateTime):
            Timestamp that is automatically updated when the record changes.
            Used for auditing and cache invalidation.

        created_on (DateTime):
            Timestamp indicating when the fare record was created.
            Set automatically at insertion time.
    """

    __tablename__ = "fare"
    __table_args__ = (UniqueConstraint("name", "company_id"),)

    id = Column(Integer, primary_key=True)
    company_id = Column(Integer, ForeignKey("company.id", ondelete="CASCADE"))
    version = Column(Integer, nullable=False, default=1)
    name = Column(String(32), nullable=False, index=True)
    attributes = Column(JSONB, nullable=False)
    function = Column(TEXT, nullable=False)
    scope = Column(Integer, nullable=False, default=FareScope.GLOBAL)
    # Metadata
    updated_on = Column(DateTime(timezone=True), onupdate=func.now())
    created_on = Column(DateTime(timezone=True), nullable=False, default=func.now())


class BusStop(ORMbase):
    """
    Represents a physical bus stop with a precise geospatial location and a relationship
    to a parent landmark.

    This table supports mapping and location-aware operations within transportation systems.
    Each bus stop is uniquely identified by a combination of its geographic `POINT` location
    and the `landmark` it belongs to. This model is useful for building spatial queries,
    organizing stops within specific zones, and supporting efficient geospatial indexing.

    Columns:
        id (Integer):
            Primary key. Unique identifier for the bus stop record.
            Auto-incremented by the database.

        name (TEXT):
            Human-readable name of the bus stop.
            Used for labeling in interfaces, navigation, and route planning.
            Maximum length is 128 characters.

        landmark_id (Integer):
            Foreign key to the `landmark.id` column.
            Associates the bus stop with a specific landmark.
            Required field. Deleting the associated landmark cascades and deletes the bus stop.

        location (Geometry):
            Geospatial location of the bus stop defined as a PostGIS `POINT` with SRID 4326 (WGS 84).
            Represents a specific latitude and longitude coordinate.
            Must be unique in combination with `landmark_id`.

        updated_on (DateTime):
            Timestamp automatically updated whenever the record is modified.
            Timezone-aware.
            Useful for tracking changes or syncing data.

        created_on (DateTime):
            Timestamp indicating when the bus stop was created.
            Timezone-aware.
            Automatically set at the time of record insertion.

    Table Constraints:
        UniqueConstraint(location, landmark_id):
            Ensures no two bus stops exist at the same geographic point within the same landmark.
            Helps maintain spatial uniqueness and prevents duplication.
    """

    __tablename__ = "bus_stop"
    __table_args__ = (UniqueConstraint("location", "landmark_id"),)

    id = Column(Integer, primary_key=True)
    name = Column(TEXT, nullable=False)
    landmark_id = Column(
        Integer, ForeignKey("landmark.id", ondelete="CASCADE"), nullable=False
    )
    location = Column(Geometry(geometry_type="POINT", srid=4326), nullable=False)
    # Metadata
    updated_on = Column(DateTime(timezone=True), onupdate=func.now())
    created_on = Column(DateTime(timezone=True), nullable=False, default=func.now())


class Business(ORMbase):
    """
    Represents a registered business entity within the system, serving as the parent
    organization for vendors, roles, and associated services.

    Each business maintains its own contact and identity information, status,
    classification type, and geographic location. This table supports business-level
    segregation and access control for multi-tenant architecture.

    Columns:
        id (Integer):
            Primary key. Unique identifier for the business.

        name (String(32)):
            Name of the business.
            Must not be null.
            Maximum 32 characters long.
            Used for identification and display across the platform.

        status (Integer):
            Indicates the current status of the business.
            Mapped from the `BusinessStatus`.
            Defaults to `BusinessStatus.ACTIVE`.

        type (Integer):
            Classifies the nature of the business.
            Mapped from the `BusinessType` enum.
            Defaults to `BusinessType.OTHER`.

        address (TEXT):
            Optional physical address of the business.
            Used for communication or billing purposes.
            Maximum 512 characters long.

        contact_person (TEXT):
            Name of the contact person for the business.
            Must not be null.
            Maximum 32 characters long.

        phone_number (TEXT):
            Contact number for the business, must not be null and unique.
            Maximum 32 characters long.
            Saved and processed in RFC3966 format (https://datatracker.ietf.org/doc/html/rfc3966).
            Phone number start with a plus sign followed by country code and local number.

        email_id (TEXT):
            Email address for the business, must not be null and unique.
            Maximum length is 256 characters.
            Enforce the format prescribed by RFC 5322 (https://en.wikipedia.org/wiki/Email_address).

        website (TEXT):
            Optional URL to the business's website or landing page.
            Should be a valid HTTP(S) address if provided.
            Maximum length is 256 characters.

        location (Geometry(Point)):
            Optional geographical location of the business in (latitude/longitude).
            Stored as a POINT geometry with SRID 4326 (WGS 84).
            Useful for spatial queries, mapping, and proximity-based operations.

        updated_on (DateTime):
            Timestamp automatically updated when the business record is modified.
            Useful for tracking the last administrative change.

        created_on (DateTime):
            Timestamp indicating when the business record was initially created.
            Automatically set during insertion.
    """

    __tablename__ = "business"

    id = Column(Integer, primary_key=True)
    name = Column(String(32), nullable=False)
    status = Column(Integer, nullable=False, default=BusinessStatus.ACTIVE)
    type = Column(Integer, nullable=False, default=BusinessType.OTHER)
    # Contact details
    address = Column(TEXT)
    contact_person = Column(TEXT, nullable=False)
    phone_number = Column(TEXT, nullable=False, unique=True)
    email_id = Column(TEXT, nullable=False, unique=True)
    website = Column(TEXT)
    location = Column(Geometry(geometry_type="POINT", srid=4326))
    # Metadata
    updated_on = Column(DateTime(timezone=True), onupdate=func.now())
    created_on = Column(DateTime(timezone=True), nullable=False, default=func.now())


class Vendor(ORMbase):
    """
    Represents a vendor within the business, typically a business representative or agent
    who interacts with the platform's services.

    This model stores authentication credentials, profile details, and status metadata
    necessary to manage vendor-level access and communication.

    Columns:
        id (Integer):
            Primary key. Unique identifier for the vendor.

        business_id (Integer):
            Foreign key referencing the associated business entity, its indexed.
            Links the vendor to a parent business account.
            Must not be null, Cascading deletion is applied when the business is deleted.

        username (String(32)):
            Unique username used for login or identification within the business entity.
            Ideally, the username shouldn't be changed once set.
            Must start with an alphabet (uppercase or lowercase).
            Can include uppercase and lowercase letters, digits (0 to 9),
            and symbols like hyphen (-), period (.), at symbol (@), and underscore (_).
            Must be 4-32 characters long.
            Must not be null, and unique against business.

        password (TEXT):
            Hashed password used for secure authentication.
            Length must be 8-32 characters.
            Allowed characters include uppercase, lowercase letters, digits, and special characters
            such as hyphen (-), plus (+), comma (,), period (.), at (@), underscore (_),
            dollar sign ($), percent (%), ampersand (&), asterisk (*), hash (#),
            exclamation mark (!), caret (^), equals (=), forward slash (/), question mark (?).
            Plaintext passwords are never stored. Argon2 is used for hashing.

        gender (Integer):
            Represents the vendor's gender.
            Mapped from the `GenderType` enum.
            Defaults to `GenderType.OTHER`.

        full_name (TEXT):
            Full name of the vendor.
            Optional field used for identification or display and communication.
            Maximum length is 32 characters.

        status (Integer):
            Indicates the account status of the vendor.
            Mapped from the `AccountStatus` enum.
            Defaults to `AccountStatus.ACTIVE`.

        phone_number (TEXT):
            Optional contact number of the vendor.
            Must be in RFC3966 format (https://datatracker.ietf.org/doc/html/rfc3966).
            Begins with a plus sign (+) followed by the country code and local number.
            Maximum length is 32 characters.

        email_id (TEXT):
            Optional email address for communication or password recovery.
            Maximum length is 256 characters.
            Should conform to RFC 5322 standards (https://en.wikipedia.org/wiki/Email_address).

        updated_on (DateTime):
            Timestamp of the last update to the vendor's profile or credentials.
            Automatically updated whenever the vendor's profile is modified.

        created_on (DateTime):
            Timestamp indicating when the vendor account was created.
            Automatically set at the time of account creation.
    """

    __tablename__ = "vendor"
    __table_args__ = (UniqueConstraint("business_id", "username"),)

    id = Column(Integer, primary_key=True)
    business_id = Column(
        Integer,
        ForeignKey("business.id", ondelete="CASCADE"),
        nullable=False,
        index=True,
    )
    username = Column(String(32), nullable=False)
    password = Column(TEXT, nullable=False)
    gender = Column(Integer, nullable=False, default=GenderType.OTHER)
    full_name = Column(TEXT)
    status = Column(Integer, nullable=False, default=AccountStatus.ACTIVE)
    # Contact details
    phone_number = Column(TEXT)
    email_id = Column(TEXT)
    # Metadata
    updated_on = Column(DateTime(timezone=True), onupdate=func.now())
    created_on = Column(DateTime(timezone=True), nullable=False, default=func.now())


class VendorToken(ORMbase):
    """
    Represents an authentication token issued to a vendor,
    providing secure access to the platform with support for token expiration,
    device tracking, and client metadata tracking.

    This table stores unique access tokens mapped to executives along with
    details about the device or client used and timestamps for auditing.
    Useful for session management, device tracking, and implementing token-based authentication.

    Columns:
        id (Integer):
            Primary key. Unique identifier for this token record.

        business_id (Integer):
            Foreign key referencing the associated business entity.
            Identifies the business associated with the vendor.
            Enforces cascading delete — if the business is deleted, related vendor tokens are also removed.

        vendor_id (Integer):
            Foreign key referencing the associated vendor entity, its indexed.
            Identifies the vendor who owns this token.
            Cascades on delete — if the vendor is removed, associated tokens are deleted.

        access_token (String):
            Unique, securely generated 64-character hexadecimal access token.
            Automatically generated using a secure random function.
            Used to authenticate the executive on subsequent requests.

        expires_in (Integer):
            Token expiration time in seconds.
            Defines the duration after which the token becomes invalid.

        expires_at (DateTime):
            Token expiration date and time.
            Defines the date and time after which the token becomes invalid.

        platform_type (Integer):
            Enum value indicating the client platform type.
            Defaults to `PlatformType.OTHER`.

        client_details (TEXT):
            Optional description of the client device or environment.
            May include user agent, app version, IP address, etc.
            Maximum 1024 characters long.

        updated_on (DateTime):
            Timestamp automatically updated when the token record is modified.
            Useful for tracking recent activity or token refresh events.

        created_on (DateTime):
            Timestamp indicating when the token was initially created.
            Automatically set to the current time at insertion.
    """

    __tablename__ = "vendor_token"

    id = Column(Integer, primary_key=True)
    business_id = Column(
        Integer,
        ForeignKey("business.id", ondelete="CASCADE"),
        nullable=False,
    )
    vendor_id = Column(
        Integer,
        ForeignKey("vendor.id", ondelete="CASCADE"),
        nullable=False,
        index=True,
    )
    access_token = Column(
        String(64), unique=True, nullable=False, default=lambda: token_hex(32)
    )
    expires_in = Column(Integer, nullable=False)
    expires_at = Column(DateTime(timezone=True), nullable=False)
    # Device related details
    platform_type = Column(Integer, default=PlatformType.OTHER)
    client_details = Column(TEXT)
    # Metadata
    updated_on = Column(DateTime(timezone=True), onupdate=func.now())
    created_on = Column(DateTime(timezone=True), nullable=False, default=func.now())


class VendorRole(ORMbase):
    """
    Represents a predefined role assigned to vendors, defining their access
    privileges and management capabilities within a business account.

    Each role is scoped to a specific business and can be assigned to one or more vendors,
    allowing granular control over vendor permissions and responsibilities.

    Columns:
        id (Integer):
            Primary key. Unique identifier for the role.

        name (String(32)):
            Name of the role.
            Must not be null, and unique against business.

        business_id (Integer):
            Foreign key referencing the associated business entity, its indexed.
            Identifies the business this role belongs to.
            Enforces cascading delete — if the business is deleted, the role is also removed.

        manage_token (Boolean):
            Indicates whether the role permits listing and deletion of vendor tokens.

        create_vendor (Boolean):
            Whether this role allows creation of new vendor accounts.

        update_vendor (Boolean):
            Whether this role allows editing existing vendor accounts.

        delete_vendor (Boolean):
            Whether this role allows deletion of vendor accounts.

        create_role (Boolean):
            Whether this role permits creation of new vendor roles.

        update_role (Boolean):
            Whether this role permits editing existing vendor roles.

        delete_role (Boolean):
            Whether this role permits deletion of vendor roles.

        updated_on (DateTime):
            Timestamp automatically updated when the role record is modified.

        created_on (DateTime):
            Timestamp indicating when the role was initially created.
    """

    __tablename__ = "vendor_role"
    __table_args__ = (UniqueConstraint("name", "business_id"),)

    id = Column(Integer, primary_key=True)
    name = Column(String(32), nullable=False)
    business_id = Column(
        Integer,
        ForeignKey("business.id", ondelete="CASCADE"),
        nullable=False,
        index=True,
    )
    # Vendor token management permission
    manage_token = Column(Boolean, nullable=False)
    # Vendor management permission
    create_vendor = Column(Boolean, nullable=False)
    update_vendor = Column(Boolean, nullable=False)
    delete_vendor = Column(Boolean, nullable=False)
    # Vendor role management permission
    create_role = Column(Boolean, nullable=False)
    update_role = Column(Boolean, nullable=False)
    delete_role = Column(Boolean, nullable=False)
    # Metadata
    updated_on = Column(DateTime(timezone=True), onupdate=func.now())
    created_on = Column(DateTime(timezone=True), nullable=False, default=func.now())


class VendorRoleMap(ORMbase):
    """
    Represents the mapping between vendors and their assigned roles,
    enabling a many-to-one relationship between `vendor` and `vendor_role`.

    This table allows an vendor to be assigned multiple roles and a role
    to be assigned to multiple vendor. Useful for implementing a flexible
    Role-Based Access Control (RBAC) system.

    Columns:
        id (Integer):
            Primary key. Unique identifier for this role mapping record.

        business_id (Integer):
            Foreign key referencing the associated business entity, its indexed.
            Identifies the business under which the vendor-role mapping exists.
            Cascades on delete — if the business is deleted, related mappings are also deleted.

        role_id (Integer):
            Foreign key referencing `vendor_role.id`.
            Specifies the role assigned to the vendor.
            Cascades on delete — if the role is removed, related mappings are deleted.

        vendor_id (Integer):
            Foreign key referencing `vendor.id`.
            Identifies the vendor receiving the role.
            Cascades on delete — if the vendor is removed, the mapping is deleted.

        updated_on (DateTime):
            Timestamp automatically updated whenever the mapping record is modified.
            Useful for auditing or tracking role changes.

        created_on (DateTime):
            Timestamp indicating when this mapping was created.
            Defaults to the current timestamp at insertion.
    """

    __tablename__ = "vendor_role_map"

    id = Column(Integer, primary_key=True)
    business_id = Column(
        Integer,
        ForeignKey("business.id", ondelete="CASCADE"),
        nullable=False,
        index=True,
    )
    role_id = Column(
        Integer,
        ForeignKey("vendor_role.id", ondelete="CASCADE"),
        nullable=False,
    )
    vendor_id = Column(
        Integer,
        ForeignKey("vendor.id", ondelete="CASCADE"),
        nullable=False,
    )
    # Metadata
    updated_on = Column(DateTime(timezone=True), onupdate=func.now())
    created_on = Column(DateTime(timezone=True), nullable=False, default=func.now())


class Wallet(ORMbase):
    """
    Represents a digital wallet tied to an associated object (e.g: entebus, company, merchant).

    - Wallets must be manually removed when the associated object is removed.
    - Wallets cannot be deleted if the balance is not zero, as it could lead to accounting inconsistencies.
    - Deletion is restricted via a database trigger (for non zero balance).
    - Wallet cannot be deleted if the debit_transfer, credit_transfer or wallet_transfer refer to this wallet.
    - Data cleaner should handle dangling wallets.

    Columns:
        id (Integer):
            Primary key. Unique identifier for the wallet.

        name (TEXT):
            Name of the wallet. This field is required.
            Maximum 32 characters in length

        balance (Numeric(10, 2)):
            The current balance of the wallet.
            Must be zero before deletion is permitted.

        updated_on (DateTime):
            The timestamp of the last balance update or modification.
            This is automatically set to the current time when the wallet is modified.

        created_on (DateTime):
            The timestamp when the wallet was created.
            Automatically set when the wallet is first inserted into the database.
    """

    __tablename__ = "wallet"

    id = Column(Integer, primary_key=True)
    name = Column(TEXT, nullable=False)
    balance = Column(Numeric(10, 2), nullable=False)
    # Metadata
    updated_on = Column(DateTime(timezone=True), onupdate=func.now())
    created_on = Column(DateTime(timezone=True), nullable=False, default=func.now())


class BankAccount(ORMbase):
    """
    Represents a bank account used for financial transactions and settlements.

    This table stores essential details of a bank account, such as the account holder's name,
    account number, IFSC code, and bank/branch details. It can be associated with operators, company,
    or merchants depending on the use case.

    Notes:
        - Bank accounts must be manually removed when the associated object is removed.
        - Bank accounts cannot be deleted if the debit_transfer refer to this bank account.
        - Data cleaner should handle dangling bank accounts.

    Columns:
        id (Integer):
            Primary key. Unique identifier for the bank account.

        bank_name (TEXT):
            Name of the bank. This field is required.
            Maximum 32 characters in length

        branch_name (TEXT):
            Name of the bank branch. Optional field.
            Maximum 32 characters in length

        account_number (TEXT):
            The actual bank account number. Required.
            Maximum 32 characters in length

        holder_name (TEXT):
            Full name of the account holder. Required.
            Maximum 32 characters in length

        ifsc (TEXT):
            The Indian Financial System Code (IFSC) of the branch.
            Used to uniquely identify a bank branch. Required.
            Maximum 16 characters in length

        account_type (Integer):
            Type of the bank account, stored as an integer enum.
            Refers to the `BankAccountType` enumeration.
            Defaults to `BankAccountType.OTHER`.

        updated_on (DateTime):
            The timestamp of the last balance update or modification.
            This is automatically set to the current time when their is a modification.

        created_on (DateTime):
            The timestamp when the account was created.
            Automatically set when the account is first inserted into the database.
    """

    __tablename__ = "bank_account"

    id = Column(Integer, primary_key=True)
    bank_name = Column(TEXT, nullable=False)
    branch_name = Column(TEXT)
    account_number = Column(TEXT, nullable=False)
    holder_name = Column(TEXT, nullable=False)
    ifsc = Column(TEXT, nullable=False)
    account_type = Column(Integer, nullable=False, default=BankAccountType.OTHER)
    # Metadata
    updated_on = Column(DateTime(timezone=True), onupdate=func.now())
    created_on = Column(DateTime(timezone=True), nullable=False, default=func.now())


class Bus(ORMbase):
    """
    Represents a bus entity that is part of a company's fleet.

    Each bus record stores registration and operational details and is uniquely
    identified by a combination of its registration number and company ID.

    Columns:
        id (Integer):
            Primary key. Unique identifier for the bus.

        company_id (Integer):
            Foreign key referencing the company that owns the bus.
            Must be non-null. Deletion of the company cascades to its buses.
            Indexed for optimized grouping and filtering.

        registration_number (String(16)):
            This should be an immutable value.
            Vehicle registration number.
            Must be unique per company and non-null.
            Indexed for fast lookup.

        name (String(32)):
            Display name or label for the bus.
            Must be non-null.
            Indexed for fast lookup.

        capacity (Integer):
            Seating or passenger capacity of the bus.
            Must be non-null.

        manufactured_on (DateTime):
            Manufacture date of the bus.
            Must be non-null.

        insurance_upto (DateTime):
            Date until which the bus is insured.
            Nullable.

        pollution_upto (DateTime):
            Date until which the pollution certificate is valid.
            Nullable.

        fitness_upto (DateTime):
            Date until which the fitness certificate is valid.
            Nullable.

        road_tax_upto (DateTime):
            Date until which road tax is paid.
            Nullable.

        status (Integer):
            Operational status of the bus (ACTIVE, MAINTENANCE, SUSPENDED).
            Must be non-null.
            Defaults to `BusStatus.ACTIVE`.

        updated_on (DateTime):
            Timestamp automatically updated whenever the record is modified.
            Useful for auditing or syncing purposes.

        created_on (DateTime):
            Timestamp indicating when the bus record was initially created.
            Must be non-null. Defaults to the current time.
    """

    __tablename__ = "bus"
    __table_args__ = (UniqueConstraint("registration_number", "company_id"),)

    id = Column(Integer, primary_key=True)
    company_id = Column(
        Integer,
        ForeignKey("company.id", ondelete="CASCADE"),
        nullable=False,
        index=True,
    )
    registration_number = Column(String(16), nullable=False, index=True)
    name = Column(String(32), nullable=False, index=True)
    capacity = Column(Integer, nullable=False)
    manufactured_on = Column(DateTime(timezone=True), nullable=False)
    insurance_upto = Column(DateTime(timezone=True))
    pollution_upto = Column(DateTime(timezone=True))
    fitness_upto = Column(DateTime(timezone=True))
    road_tax_upto = Column(DateTime(timezone=True))
    status = Column(Integer, nullable=False, default=BusStatus.ACTIVE)
    # Metadata
    updated_on = Column(DateTime(timezone=True), onupdate=func.now())
    created_on = Column(DateTime(timezone=True), nullable=False, default=func.now())


class Route(ORMbase):
    """
    Represents a route associated with a company.

    Each route defines a path that begins at a specific landmark and ends at another landmark.
    It is used for transportation or logistics operations.

    Columns:
        id (Integer):
            Primary key. Unique identifier for the route.

        company_id (Integer):
            Foreign key referencing the company that owns or operates the route.
            Must be non-null. Deletion of the company cascades to its routes.

        name (String(4096)):
            Descriptive name or label for the route.
            Must be non-null and unique within the company.
            ex:- Varkala -> Edava -> Kappil -> Paravoor

        updated_on (DateTime):
            Timestamp automatically updated when the route record is modified.
            Useful for audit logs, syncing, or change tracking.

        created_on (DateTime):
            Timestamp indicating when the route was initially created.
            Must be non-null. Defaults to the current timestamp.
    """

    __tablename__ = "route"
    __table_args__ = (UniqueConstraint("name", "company_id"),)

    id = Column(Integer, primary_key=True)
    company_id = Column(
        Integer, ForeignKey("company.id", ondelete="CASCADE"), nullable=False
    )
    name = Column(String(4096), nullable=False)
    # Metadata
    updated_on = Column(DateTime(timezone=True), onupdate=func.now())
    created_on = Column(DateTime(timezone=True), nullable=False, default=func.now())


class LandmarkInRoute(ORMbase):
    """
    Represents a landmark positioned within a specific route.

    This table defines the sequence and timing metadata of landmarks along a route.
    It helps determine the structure and scheduling of transportation or logistics operations.

    Columns:
        id (Integer):
            Primary key. Unique identifier for the landmark-in-route entry.

        company_id (Integer):
            Foreign key referencing the company that operates on the route.
            Must be non-null. Deletion of the company cascades to its entries.
            Indexed for optimized lookup.

        route_id (Integer):
            Foreign key referencing the associated route.
            Must be non-null. Deletion of the route cascades to its landmarks.
            Indexed for performance.

        landmark_id (Integer):
            Foreign key referencing the physical landmark.
            Indicates the location this entry refers to.
            Landmarks referenced here cannot be removed.

        distance_from_start (Integer):
            Distance in meters from the starting landmark of the route.
            Must be non-null. Used to determine ordering and physical spacing.
            Must be unique per route.

        arrival_delta (Integer):
            Time in minutes expected to arrive at this landmark from the start of the route.
            Helps in estimating arrival schedules for route traversal.

        departure_delta (Integer):
            Time in minutes expected to depart from this landmark after the route starts.
            Used to define dwell times or stop durations.

        updated_on (DateTime):
            Timestamp automatically updated whenever the record is modified.
            Useful for auditing and syncing operations.

        created_on (DateTime):
            Timestamp indicating when this record was created.
            Must be non-null. Defaults to the current timestamp.
    """
    __tablename__ = "landmark_in_route"
    __table_args__ = (UniqueConstraint("route_id", "distance_from_start"),)

    id = Column(Integer, primary_key=True)
    company_id = Column(
        Integer,
        ForeignKey("company.id", ondelete="CASCADE"),
        nullable=False,
        index=True,
    )
    route_id = Column(
        Integer, ForeignKey("route.id", ondelete="CASCADE"), nullable=False, index=True
    )
    landmark_id = Column(Integer, ForeignKey("landmark.id"))
    distance_from_start = Column(Integer, nullable=False)
    arrival_delta = Column(Integer, nullable=False)
    departure_delta = Column(Integer, nullable=False)
    # Metadata
    updated_on = Column(DateTime(timezone=True), onupdate=func.now())
    created_on = Column(DateTime(timezone=True), nullable=False, default=func.now())<|MERGE_RESOLUTION|>--- conflicted
+++ resolved
@@ -157,13 +157,6 @@
     create_company = Column(Boolean, nullable=False)
     update_company = Column(Boolean, nullable=False)
     delete_company = Column(Boolean, nullable=False)
-<<<<<<< HEAD
-    # Route management permission
-    create_route = Column(Boolean, nullable=False)
-    update_route = Column(Boolean, nullable=False)
-    delete_route = Column(Boolean, nullable=False)
-
-=======
     # Operator management permission
     create_operator = Column(Boolean, nullable=False)
     update_operator = Column(Boolean, nullable=False)
@@ -172,7 +165,11 @@
     create_business = Column(Boolean, nullable=False)
     update_business = Column(Boolean, nullable=False)
     delete_business = Column(Boolean, nullable=False)
->>>>>>> a2c4af7c
+    # Route management permission
+    create_route = Column(Boolean, nullable=False)
+    update_route = Column(Boolean, nullable=False)
+    delete_route = Column(Boolean, nullable=False)
+
     # Metadata
     updated_on = Column(DateTime(timezone=True), onupdate=func.now())
     created_on = Column(DateTime(timezone=True), nullable=False, default=func.now())
@@ -688,18 +685,15 @@
     )
     # Token management permission
     manage_op_token = Column(Boolean, nullable=False)
-<<<<<<< HEAD
+    # Operator management permission
+    create_operator = Column(Boolean, nullable=False)
+    update_operator = Column(Boolean, nullable=False)
+    delete_operator = Column(Boolean, nullable=False)
     # Route management permission
     create_route = Column(Boolean, nullable=False)
     update_route = Column(Boolean, nullable=False)
     delete_route = Column(Boolean, nullable=False)
 
-=======
-    # Operator management permission
-    create_operator = Column(Boolean, nullable=False)
-    update_operator = Column(Boolean, nullable=False)
-    delete_operator = Column(Boolean, nullable=False)
->>>>>>> a2c4af7c
     # Metadata
     updated_on = Column(DateTime(timezone=True), onupdate=func.now())
     created_on = Column(DateTime(timezone=True), nullable=False, default=func.now())
