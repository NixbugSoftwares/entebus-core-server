--- conflicted
+++ resolved
@@ -148,7 +148,6 @@
         delete_vendor (Boolean):
             Whether this role permits deletion of a vendor.
 
-<<<<<<< HEAD
         create_schedule (Boolean):
             Grants permission to create schedules.
 
@@ -158,8 +157,6 @@
         delete_schedule (Boolean):
             Grants permission to delete schedules.
 
-=======
->>>>>>> 88290927
         updated_on (DateTime):
             Timestamp automatically updated whenever the role record is modified.
 
@@ -207,13 +204,10 @@
     create_vendor = Column(Boolean, nullable=False)
     update_vendor = Column(Boolean, nullable=False)
     delete_vendor = Column(Boolean, nullable=False)
-<<<<<<< HEAD
     # Schedule management permission
     create_schedule = Column(Boolean, nullable=False)
     update_schedule = Column(Boolean, nullable=False)
     delete_schedule = Column(Boolean, nullable=False)
-=======
->>>>>>> 88290927
     # Metadata
     updated_on = Column(DateTime(timezone=True), onupdate=func.now())
     created_on = Column(DateTime(timezone=True), nullable=False, default=func.now())
@@ -764,10 +758,6 @@
     manage_token = Column(Boolean, nullable=False)
     # Company management permission
     update_company = Column(Boolean, nullable=False)
-<<<<<<< HEAD
-
-=======
->>>>>>> 88290927
     # Operator management permission
     create_operator = Column(Boolean, nullable=False)
     update_operator = Column(Boolean, nullable=False)
@@ -780,13 +770,10 @@
     create_bus = Column(Boolean, nullable=False)
     update_bus = Column(Boolean, nullable=False)
     delete_bus = Column(Boolean, nullable=False)
-<<<<<<< HEAD
     # Schedule management permission
     create_schedule = Column(Boolean, nullable=False)
     update_schedule = Column(Boolean, nullable=False)
     delete_schedule = Column(Boolean, nullable=False)
-=======
->>>>>>> 88290927
     # Metadata
     updated_on = Column(DateTime(timezone=True), onupdate=func.now())
     created_on = Column(DateTime(timezone=True), nullable=False, default=func.now())
@@ -1365,10 +1352,6 @@
     manage_token = Column(Boolean, nullable=False)
     # Business management permission
     update_business = Column(Boolean, nullable=False)
-<<<<<<< HEAD
-
-=======
->>>>>>> 88290927
     # Vendor management permission
     create_vendor = Column(Boolean, nullable=False)
     update_vendor = Column(Boolean, nullable=False)
