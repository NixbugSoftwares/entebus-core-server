from typing import Any, List
from fastapi import Request
from sqlalchemy.orm.session import Session
from sqlalchemy import Column
from datetime import timezone, datetime
from sqlalchemy.orm.session import Session
from sqlalchemy import Column
from datetime import timezone, datetime
from shapely import Polygon, wkt
from shapely.geometry import Point
from shapely.geometry.base import BaseGeometry
from typing import Optional

from app.src import openobserve, schemas
from app.src.db import (
    ExecutiveToken,
    ExecutiveRole,
    ExecutiveRoleMap,
    OperatorToken,
    OperatorRole,
    OperatorRoleMap,
    VendorToken,
    VendorRole,
    VendorRoleMap,
)


def getRequestInfo(request: Request):
    return {"method": request.method, "path": request.url.path}


def logExecutiveEvent(token: ExecutiveToken, request: dict, data: dict):
    logDetails = {
        "_method": request["method"],
        "_path": request["path"],
        "_executive_id": token.executive_id,
        "_app": "Executive",
    }
    logDetails.update(data)
    openobserve.logEvent(logDetails)


def makeExceptionResponses(exceptions: List[Any]):
    responses = {}

    for exception in exceptions:
        status_code = exception.status_code
        example_key = exception.__name__
        example_value = {
            "summary": str(exception.headers),
            "value": {"detail": exception.detail},
        }

        if status_code not in responses:
            responses[status_code] = {
                "model": schemas.ErrorResponse,
                "content": {
                    "application/json": {"examples": {example_key: example_value}}
                },
            }
        else:
            responses[status_code]["content"]["application/json"]["examples"][
                example_key
            ] = example_value
    return responses


def enumStr(enumClass):
    return ", ".join(f"{x.name}: {x.value}" for x in enumClass)


def getExecutiveToken(access_token: str, session: Session) -> ExecutiveToken | None:
    current_time = datetime.now(timezone.utc)
    return (
        session.query(ExecutiveToken)
        .filter(
            ExecutiveToken.access_token == access_token,
            ExecutiveToken.expires_at > current_time,
        )
        .first()
    )


def getExecutiveRole(token: ExecutiveToken, session: Session) -> ExecutiveRole | None:
    return (
        session.query(ExecutiveRole)
        .join(ExecutiveRoleMap, ExecutiveRole.id == ExecutiveRoleMap.role_id)
        .filter(ExecutiveRoleMap.executive_id == token.executive_id)
        .first()
    )


def checkExecutivePermission(role: ExecutiveRole, permission: Column) -> bool:
    if role and getattr(role, permission.name, False):
        return True
    else:
        return False


<<<<<<< HEAD
def logOperatorEvent(token: OperatorToken, request: dict, data: dict):
    logDetails = {
        "_method": request["method"],
        "_path": request["path"],
        "_operator_id": token.operator_id,
        "_app": "Operator",
    }
    logDetails.update(data)
    openobserve.logEvent(logDetails)


def getOperatorToken(access_token: str, session: Session) -> OperatorToken | None:
    current_time = datetime.now(timezone.utc)
    return (
        session.query(OperatorToken)
        .filter(
            OperatorToken.access_token == access_token,
            OperatorToken.expires_at > current_time,
        )
        .first()
    )


def getOperatorRole(token: OperatorToken, session: Session) -> OperatorRole | None:
    return (
        session.query(OperatorRole)
        .join(OperatorRoleMap, OperatorRole.id == OperatorRoleMap.role_id)
        .filter(OperatorRoleMap.operator_id == token.operator_id)
        .first()
    )


def checkOperatorPermission(role: OperatorRole, permission: Column) -> bool:
    if role and getattr(role, permission.name, False):
        return True
    else:
        return False


def logVendorEvent(token: VendorToken, request: dict, data: dict):
    logDetails = {
        "_method": request["method"],
        "_path": request["path"],
        "_vendor_id": token.vendor_id,
        "_app": "Vendor",
    }
    logDetails.update(data)
    openobserve.logEvent(logDetails)


def getVendorToken(access_token: str, session: Session) -> VendorToken | None:
    current_time = datetime.now(timezone.utc)
    return (
        session.query(VendorToken)
        .filter(
            VendorToken.access_token == access_token,
            VendorToken.expires_at > current_time,
        )
        .first()
    )


def getVendorRole(token: VendorToken, session: Session) -> VendorRole | None:
    return (
        session.query(VendorRole)
        .join(VendorRoleMap, VendorRole.id == VendorRoleMap.role_id)
        .filter(VendorRoleMap.vendor_id == token.vendor_id)
        .first()
    )


def checkVendorPermission(role: VendorRole, permission: Column) -> bool:
    if role and getattr(role, permission.name, False):
        return True
    else:
        return False
=======
def toWKTgeometry(wktString: str, type) -> Optional[BaseGeometry]:
    try:
        geom = wkt.loads(wktString)
        if not isinstance(geom, type):
            return None
        return geom
    except Exception as e:
        return None


def isSRID4326(wktGeom: BaseGeometry) -> bool:
    if isinstance(wktGeom, Point):
        coords = [(wktGeom.x, wktGeom.y)]
    else:
        coords = wktGeom.exterior.coords
    for longitude, latitude in coords:
        if not (-90 <= latitude <= 90) or not (-180 <= longitude <= 180):
            return False
    return True


def isAABB(wktGeom: BaseGeometry) -> bool:
    if not isinstance(wktGeom, Polygon):
        return False

    coords = list(wktGeom.exterior.coords)
    if len(coords) != 5:
        return False
    # Remove the duplicate last point
    coords = coords[:-1]
    # Check all sides are either horizontal or vertical
    for i in range(4):
        x1, y1 = coords[i]
        x2, y2 = coords[(i + 1) % 4]
        if not (x1 == x2 or y1 == y2):
            return False
    return True
>>>>>>> b13de9c9
<|MERGE_RESOLUTION|>--- conflicted
+++ resolved
@@ -1,8 +1,5 @@
 from typing import Any, List
 from fastapi import Request
-from sqlalchemy.orm.session import Session
-from sqlalchemy import Column
-from datetime import timezone, datetime
 from sqlalchemy.orm.session import Session
 from sqlalchemy import Column
 from datetime import timezone, datetime
@@ -97,7 +94,6 @@
         return False
 
 
-<<<<<<< HEAD
 def logOperatorEvent(token: OperatorToken, request: dict, data: dict):
     logDetails = {
         "_method": request["method"],
@@ -174,7 +170,6 @@
         return True
     else:
         return False
-=======
 def toWKTgeometry(wktString: str, type) -> Optional[BaseGeometry]:
     try:
         geom = wkt.loads(wktString)
@@ -211,5 +206,4 @@
         x2, y2 = coords[(i + 1) % 4]
         if not (x1 == x2 or y1 == y2):
             return False
-    return True
->>>>>>> b13de9c9
+    return True