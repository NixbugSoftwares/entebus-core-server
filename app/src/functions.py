from typing import Any, List
from fastapi import Request
from sqlalchemy.orm.session import Session
from sqlalchemy import Column
from datetime import timezone, datetime
<<<<<<< HEAD
=======
from sqlalchemy.orm.session import Session
from sqlalchemy import Column
from datetime import timezone, datetime
>>>>>>> 3e4bbeba

from app.src import openobserve, schemas
from app.src.db import (
    ExecutiveToken,
    ExecutiveRole,
    ExecutiveRoleMap,
)
<<<<<<< HEAD
=======
from app.src.db import (
    ExecutiveToken,
    ExecutiveRole,
    ExecutiveRoleMap,
)
>>>>>>> 3e4bbeba


def getRequestInfo(request: Request):
    return {"method": request.method, "path": request.url.path}


def logExecutiveEvent(token: ExecutiveToken, request: dict, data: dict):
    logDetails = {
        "_method": request["method"],
        "_path": request["path"],
        "_executive_id": token.executive_id,
        "_app": "Executive",
    }
    logDetails.update(data)
    openobserve.logEvent(logDetails)


def makeExceptionResponses(exceptions: List[Any]):
    responses = {}
    for exception in exceptions:
        responses[exception.status_code] = {
            "model": schemas.ErrorResponse,
            "description": exception.detail,
            "content": {"application/json": {"example": {"detail": exception.detail}}},
        }
    return responses


def enumStr(enumClass):
    return ", ".join(f"{x.name}: {x.value}" for x in enumClass)


def getExecutiveToken(access_token: str, session: Session) -> ExecutiveToken | None:
    current_time = datetime.now(timezone.utc)
    return (
        session.query(ExecutiveToken)
        .filter(
            ExecutiveToken.access_token == access_token,
            ExecutiveToken.expires_at > current_time,
        )
        .first()
    )


def getExecutiveRole(token: ExecutiveToken, session: Session) -> ExecutiveRole | None:
    return (
        session.query(ExecutiveRole)
        .join(ExecutiveRoleMap, ExecutiveRole.id == ExecutiveRoleMap.role_id)
        .filter(ExecutiveRoleMap.executive_id == token.executive_id)
        .first()
    )


def checkExecutivePermission(role: ExecutiveRole, permission: Column) -> bool:
<<<<<<< HEAD
    if role is None or getattr(role, permission.name) is False:
        raise False
    else:
        return True
=======
    if role and getattr(role, permission.name, False):
        return True
    else:
        return False
>>>>>>> 3e4bbeba
<|MERGE_RESOLUTION|>--- conflicted
+++ resolved
@@ -3,12 +3,13 @@
 from sqlalchemy.orm.session import Session
 from sqlalchemy import Column
 from datetime import timezone, datetime
-<<<<<<< HEAD
-=======
 from sqlalchemy.orm.session import Session
 from sqlalchemy import Column
 from datetime import timezone, datetime
->>>>>>> 3e4bbeba
+from shapely import Polygon, wkt
+from shapely.geometry import Point
+from shapely.geometry.base import BaseGeometry
+from typing import Optional
 
 from app.src import openobserve, schemas
 from app.src.db import (
@@ -16,14 +17,6 @@
     ExecutiveRole,
     ExecutiveRoleMap,
 )
-<<<<<<< HEAD
-=======
-from app.src.db import (
-    ExecutiveToken,
-    ExecutiveRole,
-    ExecutiveRoleMap,
-)
->>>>>>> 3e4bbeba
 
 
 def getRequestInfo(request: Request):
@@ -78,14 +71,7 @@
 
 
 def checkExecutivePermission(role: ExecutiveRole, permission: Column) -> bool:
-<<<<<<< HEAD
-    if role is None or getattr(role, permission.name) is False:
-        raise False
-    else:
-        return True
-=======
     if role and getattr(role, permission.name, False):
         return True
     else:
-        return False
->>>>>>> 3e4bbeba
+        return False