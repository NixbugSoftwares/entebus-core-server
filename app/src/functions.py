--- conflicted
+++ resolved
@@ -3,8 +3,16 @@
 from sqlalchemy.orm.session import Session
 from sqlalchemy import Column
 from datetime import timezone, datetime
+from sqlalchemy.orm.session import Session
+from sqlalchemy import Column
+from datetime import timezone, datetime
 
 from app.src import openobserve, schemas
+from app.src.db import (
+    ExecutiveToken,
+    ExecutiveRole,
+    ExecutiveRoleMap,
+)
 from app.src.db import (
     ExecutiveToken,
     ExecutiveRole,
@@ -64,14 +72,7 @@
 
 
 def checkExecutivePermission(role: ExecutiveRole, permission: Column) -> bool:
-<<<<<<< HEAD
     if role and getattr(role, permission.name, False):
         return True
     else:
-        return False
-=======
-    if role is None or getattr(role, permission.name) is False:
-        raise False
-    else:
-        return True
->>>>>>> d19abb2e
+        return False