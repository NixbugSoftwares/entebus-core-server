--- conflicted
+++ resolved
@@ -102,12 +102,6 @@
     headers = {"X-Error": "NoPermission"}
 
 
-<<<<<<< HEAD
-class InvalidIdentifier(APIException):
-    status_code = status.HTTP_404_NOT_FOUND
-    detail = "Invalid ID provided"
-    headers = {"X-Error": "InvalidIdentifier"}
-=======
 class InvalidWKTStringOrType(APIException):
     status_code = status.HTTP_406_NOT_ACCEPTABLE
     detail = "Invalid WKT string or type"
@@ -135,5 +129,4 @@
 class InvalidLandmarkBoundaryArea(APIException):
     status_code = status.HTTP_406_NOT_ACCEPTABLE
     detail = "Boundary area not within the prescribed limits"
-    headers = {"X-Error": "InvalidLandmarkBoundaryArea"}
->>>>>>> b13de9c9
+    headers = {"X-Error": "InvalidLandmarkBoundaryArea"}