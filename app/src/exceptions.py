from traceback import format_exception
from logging import getLogger
from fastapi import status, HTTPException
from sqlalchemy.exc import IntegrityError
from psycopg2.errorcodes import UNIQUE_VIOLATION, FOREIGN_KEY_VIOLATION
from pydantic import ValidationError


# Function to format DB integrity log error
def formatIntegrityError(e: IntegrityError):
    errorMessage: str = e.orig.diag.message_detail
    errorMessage = errorMessage.translate({ord(i): None for i in '\\"\\.\\(\\)'})
    errorMessage = errorMessage.replace("Key ", "For ")
    errorMessage = errorMessage.replace("=", " value ")
    return errorMessage


# Function to log error
def logException(e: Exception):
    detail = str(format_exception(type(e), e, e.__traceback__))
    logger = getLogger("uvicorn.error")
    logger.error(detail)


# Base class for all app specific exceptions
class APIException(HTTPException):
    status_code = status.HTTP_400_BAD_REQUEST
    detail = None
    headers = None

    def __init__(self, *args, **kwargs):
        if "status_code" not in kwargs:
            kwargs["status_code"] = self.status_code
        if "detail" not in kwargs:
            kwargs["detail"] = self.detail
        if "headers" not in kwargs:
            kwargs["headers"] = self.headers
        super().__init__(*args, **kwargs)


# Function to handle exceptions
def handle(e: Exception):
    if isinstance(e, IntegrityError):
        if e.orig.diag.sqlstate == UNIQUE_VIOLATION:
            raise UniqueViolation(formatIntegrityError(e))
        if e.orig.diag.sqlstate == FOREIGN_KEY_VIOLATION:
            raise ForeignKeyViolation(formatIntegrityError(e))
    if isinstance(e, ValidationError):
        raise PydanticError(detail=e.errors())
    if isinstance(e, APIException):
        raise e
    else:
        logException(e)
        raise e


class PydanticError(APIException):
    status_code = status.HTTP_422_UNPROCESSABLE_ENTITY
    headers = {"X-Error": "PydanticError"}

    def __init__(self, detail: str):
        super().__init__(detail=detail)


class UniqueViolation(APIException):
    status_code = status.HTTP_409_CONFLICT
    headers = {"X-Error": "UniqueViolation"}

    def __init__(self, detail: str):
        super().__init__(detail=detail)


class ForeignKeyViolation(APIException):
    status_code = status.HTTP_422_UNPROCESSABLE_ENTITY
    headers = {"X-Error": "ForeignKeyViolation"}

    def __init__(self, detail: str):
        super().__init__(detail=detail)


class UnknownValue(APIException):
    status_code = status.HTTP_404_NOT_FOUND
    headers = {"X-Error": "UnknownValue"}

    def __init__(self, column_name: str):
        detail = f"Invalid {column_name.key} is provided"
        super().__init__(detail=detail)


class InvalidValue(APIException):
    status_code = status.HTTP_406_NOT_ACCEPTABLE
    headers = {"X-Error": "InvalidValue"}

    def __init__(self, column_name: str):
        detail = f"Invalid {column_name.key} is provided"
        super().__init__(detail=detail)


class InvalidCredentials(APIException):
    status_code = status.HTTP_401_UNAUTHORIZED
    detail = "Invalid username or password"
    headers = {"X-Error": "InvalidCredentials"}


class InactiveAccount(APIException):
    status_code = status.HTTP_412_PRECONDITION_FAILED
    detail = "The account is not in active status"
    headers = {"X-Error": "InactiveAccount"}


class InvalidToken(APIException):
    status_code = status.HTTP_401_UNAUTHORIZED
    detail = "Invalid token"
    headers = {"X-Error": "InvalidToken"}


class NoPermission(APIException):
    status_code = status.HTTP_403_FORBIDDEN
    detail = "This user has no permission to perform this action"
    headers = {"X-Error": "NoPermission"}


class InvalidIdentifier(APIException):
    status_code = status.HTTP_404_NOT_FOUND
    detail = "Invalid ID provided"
    headers = {"X-Error": "InvalidIdentifier"}


class InvalidWKTStringOrType(APIException):
    status_code = status.HTTP_406_NOT_ACCEPTABLE
    detail = "Invalid WKT string or type"
    headers = {"X-Error": "InvalidWKTStringOrType"}


class InvalidSRID4326(APIException):
    status_code = status.HTTP_406_NOT_ACCEPTABLE
    detail = "The SRID of the geometry is not 4326"
    headers = {"X-Error": "InvalidSRID4326"}


class InvalidAABB(APIException):
    status_code = status.HTTP_406_NOT_ACCEPTABLE
    detail = "The geometry is not a valid Axis-Aligned Bounding Box"
    headers = {"X-Error": "InvalidAABB"}


class OverlappingLandmarkBoundary(APIException):
    status_code = status.HTTP_406_NOT_ACCEPTABLE
    detail = "Boundary overlapping with other landmarks boundary"
    headers = {"X-Error": "OverlappingLandmarkBoundary"}


class InvalidBoundaryArea(APIException):
    status_code = status.HTTP_406_NOT_ACCEPTABLE
    detail = "Boundary area not within the prescribed limits"
    headers = {"X-Error": "InvalidBoundaryArea"}


class BusStopOutsideLandmark(APIException):
    status_code = status.HTTP_406_NOT_ACCEPTABLE
    detail = "The bus stop location is not within the landmark boundary"
    headers = {"X-Error": "BusStopOutsideLandmark"}


class InvalidStateTransition(APIException):
    status_code = status.HTTP_406_NOT_ACCEPTABLE
    headers = {"X-Error": "InvalidStateTransition"}

    def __init__(self, state_name: str):
        detail = f"The {state_name} cannot be set to the provided value"
        super().__init__(detail=detail)


class InvalidAssociation(APIException):
    status_code = status.HTTP_406_NOT_ACCEPTABLE
    headers = {"X-Error": "InvalidAssociation"}

    def __init__(self, column_name_1: str, column_name_2: str):
        detail = f"The {column_name_1.key} is not associated with {column_name_2.key}"
        super().__init__(detail=detail)


class InvalidRoute(APIException):
    status_code = status.HTTP_406_NOT_ACCEPTABLE
    detail = "Route is not usable"
    headers = {"X-Error": "UnusableRoute"}


class InactiveResource(APIException):
    status_code = status.HTTP_412_PRECONDITION_FAILED
    headers = {"X-Error": "InactiveResource"}

    def __init__(self, orm_class):
        detail = (
            f"The status of {orm_class.__name__} is not in an active or useful state"
        )
        super().__init__(detail=detail)


class DataInUse(APIException):
    status_code = status.HTTP_406_NOT_ACCEPTABLE
    headers = {"X-Error": "DataInUse"}

    def __init__(self, orm_class):
        detail = f"The {orm_class.__name__} is currently in use"
        super().__init__(detail=detail)


class MissingParameter(APIException):
    status_code = status.HTTP_406_NOT_ACCEPTABLE
    headers = {"X-Error": "MissingParameter"}

    def __init__(self, column_name_1: str):
        detail = f"The {column_name_1.key} is missing"
        super().__init__(detail=detail)


class UnexpectedParameter(APIException):
    status_code = status.HTTP_406_NOT_ACCEPTABLE
    headers = {"X-Error": "UnexpectedParameter"}

    def __init__(self, column_name_1: str):
        detail = f"Unexpected parameter {column_name_1.key} is provided"
        super().__init__(detail=detail)


class InvalidFareFunction(APIException):
    status_code = status.HTTP_406_NOT_ACCEPTABLE
    detail = "Invalid fare function"
    headers = {"X-Error": "InvalidFareFunction"}


class UnknownTicketType(APIException):
    status_code = status.HTTP_406_NOT_ACCEPTABLE
    headers = {"X-Error": "UnknownTicketType"}

    def __init__(self, ticket_type_name: str):
        detail = (
            f"Ticket type '{ticket_type_name}' cannot be validated using the function"
        )
        super().__init__(detail=detail)


class JSTimeLimitExceeded(APIException):
    status_code = status.HTTP_406_NOT_ACCEPTABLE
    headers = {"X-Error": "JSTimeout"}
    detail = "JavaScript execution timed out"


class JSMemoryLimitExceeded(APIException):
    status_code = status.HTTP_406_NOT_ACCEPTABLE
    headers = {"X-Error": "JSMemoryLimitExceeded"}
    detail = "JavaScript execution exceeded the allowed memory limit"


class LockAcquireFailed(APIException):
    status_code = status.HTTP_406_NOT_ACCEPTABLE
    headers = {"X-Error": "LockAcquireFailed"}
    detail = "Unable to acquire lock"


class LockAcquireTimeout(APIException):
    status_code = status.HTTP_406_NOT_ACCEPTABLE
    headers = {"X-Error": "LockAcquireTimeout"}
    detail = "Lock acquisition timed out"


<<<<<<< HEAD
class DuplicateDuty(APIException):
    status_code = status.HTTP_406_NOT_ACCEPTABLE
    headers = {"X-Error": "DuplicateDuty"}

    def __init__(self, column_name_1: str, column_name_2: str):
        detail = f"The {column_name_1.key} already has a assigned duty for this {column_name_2.key}"
        super().__init__(detail=detail)
=======
class ExceededMaxLimit(APIException):
    status_code = status.HTTP_406_NOT_ACCEPTABLE
    headers = {"X-Error": "ExceededMaxLimit"}

    def __init__(self, orm_class):
        detail = f"Maximum limit for {orm_class.__name__} is exceeded"
        super().__init__(detail=detail)


class InvalidFareVersion(APIException):
    status_code = status.HTTP_406_NOT_ACCEPTABLE
    headers = {"X-Error": "InvalidFareVersion"}
    detail = "Invalid dynamic fare version"
>>>>>>> 597c07c7
<|MERGE_RESOLUTION|>--- conflicted
+++ resolved
@@ -265,26 +265,25 @@
     detail = "Lock acquisition timed out"
 
 
-<<<<<<< HEAD
+class ExceededMaxLimit(APIException):
+    status_code = status.HTTP_406_NOT_ACCEPTABLE
+    headers = {"X-Error": "ExceededMaxLimit"}
+
+    def __init__(self, orm_class):
+        detail = f"Maximum limit for {orm_class.__name__} is exceeded"
+        super().__init__(detail=detail)
+
+
+class InvalidFareVersion(APIException):
+    status_code = status.HTTP_406_NOT_ACCEPTABLE
+    headers = {"X-Error": "InvalidFareVersion"}
+    detail = "Invalid dynamic fare version"
+
+
 class DuplicateDuty(APIException):
     status_code = status.HTTP_406_NOT_ACCEPTABLE
     headers = {"X-Error": "DuplicateDuty"}
 
     def __init__(self, column_name_1: str, column_name_2: str):
         detail = f"The {column_name_1.key} already has a assigned duty for this {column_name_2.key}"
-        super().__init__(detail=detail)
-=======
-class ExceededMaxLimit(APIException):
-    status_code = status.HTTP_406_NOT_ACCEPTABLE
-    headers = {"X-Error": "ExceededMaxLimit"}
-
-    def __init__(self, orm_class):
-        detail = f"Maximum limit for {orm_class.__name__} is exceeded"
-        super().__init__(detail=detail)
-
-
-class InvalidFareVersion(APIException):
-    status_code = status.HTTP_406_NOT_ACCEPTABLE
-    headers = {"X-Error": "InvalidFareVersion"}
-    detail = "Invalid dynamic fare version"
->>>>>>> 597c07c7
+        super().__init__(detail=detail)