--- conflicted
+++ resolved
@@ -153,17 +153,10 @@
     headers = {"X-Error": "BusStopOutsideLandmark"}
 
 
-<<<<<<< HEAD
-class WalletAlreadyExists(APIException):
-    status_code = status.HTTP_409_CONFLICT
-    detail = "A wallet exists for this account."
-    headers = {"X-Error": "WalletAlredyExists"}
-=======
 class InvalidStateTransition(APIException):
     status_code = status.HTTP_406_NOT_ACCEPTABLE
     headers = {"X-Error": "InvalidStateTransition"}
 
     def __init__(self, state_name: str):
         detail = f"The {state_name} cannot be set to the provided value"
-        super().__init__(detail=detail)
->>>>>>> 5a267724
+        super().__init__(detail=detail)