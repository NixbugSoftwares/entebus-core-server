--- conflicted
+++ resolved
@@ -20,7 +20,11 @@
     SERVER = 4
 
 
-<<<<<<< HEAD
+class OrderIn(IntEnum):
+    ASC = 1
+    DESC = 2
+
+
 class BusinessStatus(IntEnum):
     ACTIVE = 1
     SUSPENDED = 2
@@ -30,9 +34,4 @@
 class BusinessType(IntEnum):
     OTHER = 1
     ORGANIZATION = 2
-    INDIVIDUAL = 3
-=======
-class OrderIn(IntEnum):
-    ASC = 1
-    DESC = 2
->>>>>>> 5e0a7361
+    INDIVIDUAL = 3