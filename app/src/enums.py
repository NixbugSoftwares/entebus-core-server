--- conflicted
+++ resolved
@@ -57,11 +57,11 @@
     GOVERNMENT = 3
 
 
-<<<<<<< HEAD
 class VerificationStatus(IntEnum):
     VALIDATING = 1
     VERIFIED = 2
-=======
+
+
 class FareScope(IntEnum):
     GLOBAL = 1
     LOCAL = 2
@@ -71,5 +71,4 @@
     OTHER = 1
     SAVINGS_ACCOUNT = 2
     CURRENT_ACCOUNT = 3
-    SALARY_ACCOUNT = 4
->>>>>>> e001d59c
+    SALARY_ACCOUNT = 4