--- conflicted
+++ resolved
@@ -20,7 +20,11 @@
     SERVER = 4
 
 
-<<<<<<< HEAD
+class OrderIn(IntEnum):
+    ASC = 1
+    DESC = 2
+
+
 class CompanyStatus(IntEnum):
     UNDER_VERIFICATION = 1
     VERIFIED = 2
@@ -30,9 +34,4 @@
 class CompanyType(IntEnum):
     OTHER = 1
     PRIVATE = 2
-    GOVERNMENT = 3
-=======
-class OrderIn(IntEnum):
-    ASC = 1
-    DESC = 2
->>>>>>> 5e0a7361
+    GOVERNMENT = 3