--- conflicted
+++ resolved
@@ -57,12 +57,6 @@
     GOVERNMENT = 3
 
 
-<<<<<<< HEAD
-class BusStatus(IntEnum):
-    ACTIVE = 1
-    MAINTENANCE = 2
-    SUSPENDED = 3
-=======
 class FareScope(IntEnum):
     GLOBAL = 1
     LOCAL = 2
@@ -73,4 +67,9 @@
     SAVINGS_ACCOUNT = 2
     CURRENT_ACCOUNT = 3
     SALARY_ACCOUNT = 4
->>>>>>> e001d59c
+
+
+class BusStatus(IntEnum):
+    ACTIVE = 1
+    MAINTENANCE = 2
+    SUSPENDED = 3