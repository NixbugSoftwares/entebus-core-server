--- conflicted
+++ resolved
@@ -105,7 +105,19 @@
     updated_on: Optional[datetime]
 
 
-<<<<<<< HEAD
+class Operator(BaseModel):
+    id: int
+    company_id: int
+    username: str
+    gender: int
+    full_name: Optional[str]
+    phone_number: Optional[str]
+    email_id: Optional[str]
+    status: int
+    updated_on: Optional[datetime]
+    created_on: datetime
+
+
 class Business(BaseModel):
     id: int
     name: str
@@ -118,17 +130,4 @@
     status: int
     type: int
     created_on: datetime
-    updated_on: Optional[datetime]
-=======
-class Operator(BaseModel):
-    id: int
-    company_id: int
-    username: str
-    gender: int
-    full_name: Optional[str]
-    phone_number: Optional[str]
-    email_id: Optional[str]
-    status: int
-    updated_on: Optional[datetime]
-    created_on: datetime
->>>>>>> 054485f5
+    updated_on: Optional[datetime]