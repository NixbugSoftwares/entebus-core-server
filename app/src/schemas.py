--- conflicted
+++ resolved
@@ -18,24 +18,6 @@
     detail: str
 
 
-<<<<<<< HEAD
-=======
-class MaskedExecutiveToken(BaseModel):
-    id: int
-    executive_id: int
-    expires_in: int
-    platform_type: int
-    client_details: Optional[str]
-    created_on: datetime
-    updated_on: Optional[datetime]
-
-
-class ExecutiveToken(MaskedExecutiveToken):
-    access_token: str
-    token_type: Optional[str] = "bearer"
-
-
->>>>>>> 6026b707
 class MaskedOperatorToken(BaseModel):
     id: int
     operator_id: int
@@ -81,24 +63,6 @@
     created_on: datetime
 
 
-<<<<<<< HEAD
-class Business(BaseModel):
-    id: int
-    name: str
-    address: Optional[str]
-    location: Optional[str]
-    contact_person: str
-    phone_number: str
-    email_id: str
-    website: Optional[str]
-    status: int
-    type: int
-    created_on: datetime
-    updated_on: Optional[datetime]
-
-
-=======
->>>>>>> 6026b707
 class Bus(BaseModel):
     id: int
     company_id: int
