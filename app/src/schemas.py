from datetime import datetime
from typing import Optional
from pydantic import BaseModel


class HealthStatus(BaseModel):
    status: str
    version: str


class ErrorResponse(BaseModel):
    detail: str


class MaskedExecutiveToken(BaseModel):
    id: int
    executive_id: int
    expires_in: int
    platform_type: int
    client_details: Optional[str]
    created_on: datetime
    updated_on: Optional[datetime]


class ExecutiveToken(MaskedExecutiveToken):
    access_token: str
    token_type: Optional[str] = "bearer"


class Landmark(BaseModel):
    id: int
    name: str
    version: int
    boundary: str
    type: int
    updated_on: Optional[datetime]
    created_on: datetime


class BusStop(BaseModel):
    id: int
    name: str
    landmark_id: int
    location: str
    created_on: datetime
    updated_on: Optional[datetime]


class MaskedOperatorToken(BaseModel):
    id: int
    operator_id: int
    company_id: int
    expires_in: int
    platform_type: int
    client_details: Optional[str]
    created_on: datetime
    updated_on: Optional[datetime]


class OperatorToken(MaskedOperatorToken):
    access_token: str
    token_type: Optional[str] = "bearer"


class Executive(BaseModel):
    id: int
    username: str
    gender: int
    full_name: Optional[str]
    designation: Optional[str]
    phone_number: Optional[str]
    email_id: Optional[str]
    status: int
    updated_on: Optional[datetime]
    created_on: datetime


class MaskedVendorToken(BaseModel):
    id: int
    business_id: int
    vendor_id: int
    expires_in: int
    platform_type: int
    client_details: Optional[str]
    created_on: datetime
    updated_on: Optional[datetime]


class VendorToken(MaskedVendorToken):
    access_token: str
    token_type: Optional[str] = "bearer"


class Company(BaseModel):
    id: int
    name: str
    address: str
    location: str
    contact_person: str
    phone_number: str
    email_id: Optional[str]
    status: int
    type: int
    created_on: datetime
    updated_on: Optional[datetime]


<<<<<<< HEAD
class Route(BaseModel):
    id: int
    company_id: int
    name: str
=======
class Operator(BaseModel):
    id: int
    company_id: int
    username: str
    gender: int
    full_name: Optional[str]
    phone_number: Optional[str]
    email_id: Optional[str]
    status: int
>>>>>>> a2c4af7c
    updated_on: Optional[datetime]
    created_on: datetime


<<<<<<< HEAD
class LandmarkInRoute(BaseModel):
    id: int
    company_id: int
    route_id: int
    landmark_id: int
    distance_from_start: int
    arrival_delta: int
    departure_delta: int
    updated_on: Optional[datetime]
    created_on: datetime
=======
class Business(BaseModel):
    id: int
    name: str
    address: Optional[str]
    location: Optional[str]
    contact_person: str
    phone_number: str
    email_id: str
    website: Optional[str]
    status: int
    type: int
    created_on: datetime
    updated_on: Optional[datetime]
>>>>>>> a2c4af7c
<|MERGE_RESOLUTION|>--- conflicted
+++ resolved
@@ -105,12 +105,6 @@
     updated_on: Optional[datetime]
 
 
-<<<<<<< HEAD
-class Route(BaseModel):
-    id: int
-    company_id: int
-    name: str
-=======
 class Operator(BaseModel):
     id: int
     company_id: int
@@ -120,23 +114,10 @@
     phone_number: Optional[str]
     email_id: Optional[str]
     status: int
->>>>>>> a2c4af7c
     updated_on: Optional[datetime]
     created_on: datetime
 
 
-<<<<<<< HEAD
-class LandmarkInRoute(BaseModel):
-    id: int
-    company_id: int
-    route_id: int
-    landmark_id: int
-    distance_from_start: int
-    arrival_delta: int
-    departure_delta: int
-    updated_on: Optional[datetime]
-    created_on: datetime
-=======
 class Business(BaseModel):
     id: int
     name: str
@@ -150,4 +131,23 @@
     type: int
     created_on: datetime
     updated_on: Optional[datetime]
->>>>>>> a2c4af7c
+
+
+class Route(BaseModel):
+    id: int
+    company_id: int
+    name: str
+    updated_on: Optional[datetime]
+    created_on: datetime
+
+
+class LandmarkInRoute(BaseModel):
+    id: int
+    company_id: int
+    route_id: int
+    landmark_id: int
+    distance_from_start: int
+    arrival_delta: int
+    departure_delta: int
+    updated_on: Optional[datetime]
+    created_on: datetime