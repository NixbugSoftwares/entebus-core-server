from datetime import datetime
from typing import Optional
from pydantic import BaseModel


class RequestInfo(BaseModel):
    method: str
    path: str
    app_id: int


class HealthStatus(BaseModel):
    status: str
    version: str


class ErrorResponse(BaseModel):
    detail: str


<<<<<<< HEAD
class MaskedExecutiveToken(BaseModel):
    id: int
    executive_id: int
    expires_in: int
    platform_type: int
    client_details: Optional[str]
    created_on: datetime
    updated_on: Optional[datetime]


class ExecutiveToken(MaskedExecutiveToken):
    access_token: str
    token_type: Optional[str] = "bearer"


class Landmark(BaseModel):
    id: int
    name: str
    version: int
    boundary: str
    type: int
    updated_on: Optional[datetime]
    created_on: datetime


class BusStop(BaseModel):
    id: int
    name: str
    landmark_id: int
    location: str
    created_on: datetime
    updated_on: Optional[datetime]


class MaskedOperatorToken(BaseModel):
    id: int
    operator_id: int
    company_id: int
    expires_in: int
    platform_type: int
    client_details: Optional[str]
    created_on: datetime
    updated_on: Optional[datetime]


class OperatorToken(MaskedOperatorToken):
    access_token: str
    token_type: Optional[str] = "bearer"


class Executive(BaseModel):
    id: int
    username: str
    gender: int
    full_name: Optional[str]
    designation: Optional[str]
    phone_number: Optional[str]
    email_id: Optional[str]
    status: int
    updated_on: Optional[datetime]
    created_on: datetime


class MaskedVendorToken(BaseModel):
    id: int
    business_id: int
    vendor_id: int
    expires_in: int
    platform_type: int
    client_details: Optional[str]
    created_on: datetime
    updated_on: Optional[datetime]


class VendorToken(MaskedVendorToken):
    access_token: str
    token_type: Optional[str] = "bearer"


class Operator(BaseModel):
    id: int
    company_id: int
    username: str
    gender: int
    full_name: Optional[str]
    phone_number: Optional[str]
    email_id: Optional[str]
    status: int
    updated_on: Optional[datetime]
    created_on: datetime


class Business(BaseModel):
    id: int
    name: str
    address: Optional[str]
    location: Optional[str]
    contact_person: str
    phone_number: str
    email_id: str
    website: Optional[str]
    status: int
    type: int
    created_on: datetime
    updated_on: Optional[datetime]


class LandmarkInRoute(BaseModel):
    id: int
    company_id: int
    route_id: int
    landmark_id: int
    distance_from_start: int
    arrival_delta: int
    departure_delta: int
=======
class Bus(BaseModel):
    id: int
    company_id: int
    registration_number: str
    name: str
    capacity: int
    manufactured_on: datetime
    insurance_upto: Optional[datetime]
    pollution_upto: Optional[datetime]
    fitness_upto: Optional[datetime]
    road_tax_upto: Optional[datetime]
    status: int
>>>>>>> c8f641c1
    updated_on: Optional[datetime]
    created_on: datetime<|MERGE_RESOLUTION|>--- conflicted
+++ resolved
@@ -18,123 +18,6 @@
     detail: str
 
 
-<<<<<<< HEAD
-class MaskedExecutiveToken(BaseModel):
-    id: int
-    executive_id: int
-    expires_in: int
-    platform_type: int
-    client_details: Optional[str]
-    created_on: datetime
-    updated_on: Optional[datetime]
-
-
-class ExecutiveToken(MaskedExecutiveToken):
-    access_token: str
-    token_type: Optional[str] = "bearer"
-
-
-class Landmark(BaseModel):
-    id: int
-    name: str
-    version: int
-    boundary: str
-    type: int
-    updated_on: Optional[datetime]
-    created_on: datetime
-
-
-class BusStop(BaseModel):
-    id: int
-    name: str
-    landmark_id: int
-    location: str
-    created_on: datetime
-    updated_on: Optional[datetime]
-
-
-class MaskedOperatorToken(BaseModel):
-    id: int
-    operator_id: int
-    company_id: int
-    expires_in: int
-    platform_type: int
-    client_details: Optional[str]
-    created_on: datetime
-    updated_on: Optional[datetime]
-
-
-class OperatorToken(MaskedOperatorToken):
-    access_token: str
-    token_type: Optional[str] = "bearer"
-
-
-class Executive(BaseModel):
-    id: int
-    username: str
-    gender: int
-    full_name: Optional[str]
-    designation: Optional[str]
-    phone_number: Optional[str]
-    email_id: Optional[str]
-    status: int
-    updated_on: Optional[datetime]
-    created_on: datetime
-
-
-class MaskedVendorToken(BaseModel):
-    id: int
-    business_id: int
-    vendor_id: int
-    expires_in: int
-    platform_type: int
-    client_details: Optional[str]
-    created_on: datetime
-    updated_on: Optional[datetime]
-
-
-class VendorToken(MaskedVendorToken):
-    access_token: str
-    token_type: Optional[str] = "bearer"
-
-
-class Operator(BaseModel):
-    id: int
-    company_id: int
-    username: str
-    gender: int
-    full_name: Optional[str]
-    phone_number: Optional[str]
-    email_id: Optional[str]
-    status: int
-    updated_on: Optional[datetime]
-    created_on: datetime
-
-
-class Business(BaseModel):
-    id: int
-    name: str
-    address: Optional[str]
-    location: Optional[str]
-    contact_person: str
-    phone_number: str
-    email_id: str
-    website: Optional[str]
-    status: int
-    type: int
-    created_on: datetime
-    updated_on: Optional[datetime]
-
-
-class LandmarkInRoute(BaseModel):
-    id: int
-    company_id: int
-    route_id: int
-    landmark_id: int
-    distance_from_start: int
-    arrival_delta: int
-    departure_delta: int
-=======
 class Bus(BaseModel):
     id: int
     company_id: int
@@ -147,6 +30,5 @@
     fitness_upto: Optional[datetime]
     road_tax_upto: Optional[datetime]
     status: int
->>>>>>> c8f641c1
     updated_on: Optional[datetime]
     created_on: datetime