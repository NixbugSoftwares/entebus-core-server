from datetime import datetime
from typing import Optional
from pydantic import BaseModel


class RequestInfo(BaseModel):
    method: str
    path: str
    app_id: int


class HealthStatus(BaseModel):
    status: str
    version: str


class ErrorResponse(BaseModel):
    detail: str


class MaskedExecutiveToken(BaseModel):
    id: int
    executive_id: int
    expires_in: int
    platform_type: int
    client_details: Optional[str]
    created_on: datetime
    updated_on: Optional[datetime]


class ExecutiveToken(MaskedExecutiveToken):
    access_token: str
    token_type: Optional[str] = "bearer"


<<<<<<< HEAD
=======
class Landmark(BaseModel):
    id: int
    name: str
    version: int
    boundary: str
    type: int
    updated_on: Optional[datetime]
    created_on: datetime


>>>>>>> a4a21130
class MaskedOperatorToken(BaseModel):
    id: int
    operator_id: int
    company_id: int
    expires_in: int
    platform_type: int
    client_details: Optional[str]
    created_on: datetime
    updated_on: Optional[datetime]


class OperatorToken(MaskedOperatorToken):
    access_token: str
    token_type: Optional[str] = "bearer"


class Executive(BaseModel):
    id: int
    username: str
    gender: int
    full_name: Optional[str]
    designation: Optional[str]
    phone_number: Optional[str]
    email_id: Optional[str]
    status: int
    updated_on: Optional[datetime]
    created_on: datetime


class MaskedVendorToken(BaseModel):
    id: int
    business_id: int
    vendor_id: int
    expires_in: int
    platform_type: int
    client_details: Optional[str]
    created_on: datetime
    updated_on: Optional[datetime]


class VendorToken(MaskedVendorToken):
    access_token: str
    token_type: Optional[str] = "bearer"


class Operator(BaseModel):
    id: int
    company_id: int
    username: str
    gender: int
    full_name: Optional[str]
    phone_number: Optional[str]
    email_id: Optional[str]
    status: int
    updated_on: Optional[datetime]
    created_on: datetime


<<<<<<< HEAD
class Business(BaseModel):
    id: int
    name: str
    address: Optional[str]
    location: Optional[str]
    contact_person: str
    phone_number: str
    email_id: str
    website: Optional[str]
    status: int
    type: int
    created_on: datetime
    updated_on: Optional[datetime]


=======
>>>>>>> a4a21130
class Bus(BaseModel):
    id: int
    company_id: int
    registration_number: str
    name: str
    capacity: int
    manufactured_on: datetime
    insurance_upto: Optional[datetime]
    pollution_upto: Optional[datetime]
    fitness_upto: Optional[datetime]
    road_tax_upto: Optional[datetime]
    status: int
    updated_on: Optional[datetime]
    created_on: datetime<|MERGE_RESOLUTION|>--- conflicted
+++ resolved
@@ -33,19 +33,6 @@
     token_type: Optional[str] = "bearer"
 
 
-<<<<<<< HEAD
-=======
-class Landmark(BaseModel):
-    id: int
-    name: str
-    version: int
-    boundary: str
-    type: int
-    updated_on: Optional[datetime]
-    created_on: datetime
-
-
->>>>>>> a4a21130
 class MaskedOperatorToken(BaseModel):
     id: int
     operator_id: int
@@ -104,24 +91,6 @@
     created_on: datetime
 
 
-<<<<<<< HEAD
-class Business(BaseModel):
-    id: int
-    name: str
-    address: Optional[str]
-    location: Optional[str]
-    contact_person: str
-    phone_number: str
-    email_id: str
-    website: Optional[str]
-    status: int
-    type: int
-    created_on: datetime
-    updated_on: Optional[datetime]
-
-
-=======
->>>>>>> a4a21130
 class Bus(BaseModel):
     id: int
     company_id: int
