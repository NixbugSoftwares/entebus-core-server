--- conflicted
+++ resolved
@@ -37,7 +37,6 @@
     created_on: datetime
 
 
-<<<<<<< HEAD
 class BusStop(BaseModel):
     id: int
     name: str
@@ -45,7 +44,8 @@
     status: int
     location: str
     created_on: datetime
-=======
+
+
 class MaskedOperatorToken(BaseModel):
     id: int
     operator_id: int
@@ -59,5 +59,4 @@
 
 class OperatorToken(MaskedOperatorToken):
     access_token: str
-    token_type: Optional[str] = "bearer"
->>>>>>> e001d59c
+    token_type: Optional[str] = "bearer"