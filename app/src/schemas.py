--- conflicted
+++ resolved
@@ -137,27 +137,6 @@
     created_on: datetime
 
 
-<<<<<<< HEAD
-class BusinessWallet(BaseModel):
-    id: int
-    business_id: int
-    account_number: str
-    account_name: str
-    ifsc_code: str
-    balance: int
-    bank_name: Optional[str]
-    created_on: datetime
-
-
-class CompanyWallet(BaseModel):
-    id: int
-    company_id: int
-    account_number: str
-    account_name: str
-    ifsc_code: str
-    balance: int
-    bank_name: Optional[str]
-=======
 class Bus(BaseModel):
     id: int
     company_id: int
@@ -171,5 +150,4 @@
     road_tax_upto: Optional[datetime]
     status: int
     updated_on: Optional[datetime]
->>>>>>> 5a267724
     created_on: datetime