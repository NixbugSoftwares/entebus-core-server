import random, string
from datetime import datetime, timezone
from sqlalchemy.orm.session import Session
from sqlalchemy import Column
from shapely import Polygon, wkt
from shapely.geometry import Point
from shapely.geometry.base import BaseGeometry

from app.src.db import (
    ExecutiveRole,
    ExecutiveToken,
    OperatorRole,
    OperatorToken,
    VendorRole,
    VendorToken,
    LandmarkInRoute,
)
from app.src.constants import MIN_LANDMARK_IN_ROUTE
from app.src import exceptions
from app.src.dynamic_fare import v1


# Validate token (raise exceptions.InvalidToken())
def executiveToken(access_token: str, session: Session) -> ExecutiveToken:
    current_time = datetime.now(timezone.utc)
    token = (
        session.query(ExecutiveToken)
        .filter(
            ExecutiveToken.access_token == access_token,
            ExecutiveToken.expires_at > current_time,
        )
        .first()
    )
    if token is None:
        raise exceptions.InvalidToken()
    return token


def vendorToken(access_token: str, session: Session) -> VendorToken:
    current_time = datetime.now(timezone.utc)
    token = (
        session.query(VendorToken)
        .filter(
            VendorToken.access_token == access_token,
            VendorToken.expires_at > current_time,
        )
        .first()
    )
    if token is None:
        raise exceptions.InvalidToken()
    return token


def operatorToken(access_token: str, session: Session) -> OperatorToken:
    current_time = datetime.now(timezone.utc)
    token = (
        session.query(OperatorToken)
        .filter(
            OperatorToken.access_token == access_token,
            OperatorToken.expires_at > current_time,
        )
        .first()
    )
    if token is None:
        raise exceptions.InvalidToken()
    return token


# Validate permission (raise exceptions.NoPermission())
def executivePermission(role: ExecutiveRole, permission: Column) -> bool:
    if role and getattr(role, permission.name, False):
        return True
    else:
        raise exceptions.NoPermission()


def vendorPermission(role: VendorRole, permission: Column) -> bool:
    if role and getattr(role, permission.name, False):
        return True
    else:
        raise exceptions.NoPermission()


def operatorPermission(role: OperatorRole, permission: Column) -> bool:
    if role and getattr(role, permission.name, False):
        return True
    else:
        raise exceptions.NoPermission()


# Functions to validate WKT string (raise exceptions.InvalidWKTStringOrType())
def WKTstring(wktString: str, type) -> BaseGeometry:
    try:
        wktGeometry = wkt.loads(wktString)
        if not isinstance(wktGeometry, type):
            raise exceptions.InvalidWKTStringOrType()
        return wktGeometry
    except Exception as e:
        raise exceptions.InvalidWKTStringOrType()


# Function to validate SRID 4326 (raise exceptions.InvalidSRID4326())
def SRID4326(wktGeometry: BaseGeometry) -> bool:
    if isinstance(wktGeometry, Point):
        coords = [(wktGeometry.x, wktGeometry.y)]
    else:
        coords = wktGeometry.exterior.coords
    for longitude, latitude in coords:
        if not (-90 <= latitude <= 90) or not (-180 <= longitude <= 180):
            raise exceptions.InvalidSRID4326()
    return True


# Function to validate AABB (raise exceptions.InvalidAABB())
def AABB(wktGeometry: BaseGeometry) -> bool:
    if not isinstance(wktGeometry, Polygon):
        raise exceptions.InvalidAABB()

    coords = list(wktGeometry.exterior.coords)
    if len(coords) != 5:
        raise exceptions.InvalidAABB()
    # Remove the duplicate last point
    coords = coords[:-1]
    # Check all sides are either horizontal or vertical
    for i in range(4):
        x1, y1 = coords[i]
        x2, y2 = coords[(i + 1) % 4]
        if not (x1 == x2 or y1 == y2):
            raise exceptions.InvalidAABB()
    return True


# FUnction to check valid status transitions
def stateTransition(transitions: dict, old_state, new_state, state: Column) -> bool:
    if new_state in transitions.get(old_state, []):
        return True
    else:
        raise exceptions.InvalidStateTransition(state.name)


<<<<<<< HEAD
def fareFunction(function, attributes) -> str:
    if not v1.DynamicFare.validate(function):
        raise exceptions.InvalidFareFunction()

    ticketTypes = attributes["ticket_types"]
    ticketTypeNames = []
    for ticketType in ticketTypes:
        ticketTypeName = ticketType["name"]
        totalFareFor0m = v1.DynamicFare.evaluate(ticketTypeName, 0)
        totalFareFor1m = v1.DynamicFare.evaluate(ticketTypeName, 1)
        if totalFareFor0m < 0 or totalFareFor1m < 0:
            raise exceptions.UnknownTicketType(ticketTypeName)
        ticketTypeNames.append(ticketTypeName)

    newTicketTypeName = "".join(random.choices(string.ascii_letters, k=32))
    totalFareFor0m = v1.DynamicFare.evaluate(newTicketTypeName, 0)
    if totalFareFor0m != -1.0:
        raise exceptions.InvalidFareFunction()
=======
def landmarkInRoute(route: int, session: Session):
    landmarkInRoute = (
        session.query(LandmarkInRoute)
        .filter(LandmarkInRoute.route_id == route)
        .order_by(LandmarkInRoute.distance_from_start.asc())
        .all()
    )
    if (
        len(landmarkInRoute) < MIN_LANDMARK_IN_ROUTE
        or landmarkInRoute[0].distance_from_start != 0
    ):
        raise exceptions.InvalidRoute()
    if (
        landmarkInRoute[0].arrival_delta
        or landmarkInRoute[0].departure_delta
        or landmarkInRoute[-1].arrival_delta != landmarkInRoute[-1].departure_delta
    ):
        raise exceptions.InvalidRoute()
    for index, route in enumerate(landmarkInRoute[1:-1]):
        if route.arrival_delta < landmarkInRoute[index].departure_delta:
            raise exceptions.InvalidRoute()
>>>>>>> caeb576a
<|MERGE_RESOLUTION|>--- conflicted
+++ resolved
@@ -138,26 +138,6 @@
         raise exceptions.InvalidStateTransition(state.name)
 
 
-<<<<<<< HEAD
-def fareFunction(function, attributes) -> str:
-    if not v1.DynamicFare.validate(function):
-        raise exceptions.InvalidFareFunction()
-
-    ticketTypes = attributes["ticket_types"]
-    ticketTypeNames = []
-    for ticketType in ticketTypes:
-        ticketTypeName = ticketType["name"]
-        totalFareFor0m = v1.DynamicFare.evaluate(ticketTypeName, 0)
-        totalFareFor1m = v1.DynamicFare.evaluate(ticketTypeName, 1)
-        if totalFareFor0m < 0 or totalFareFor1m < 0:
-            raise exceptions.UnknownTicketType(ticketTypeName)
-        ticketTypeNames.append(ticketTypeName)
-
-    newTicketTypeName = "".join(random.choices(string.ascii_letters, k=32))
-    totalFareFor0m = v1.DynamicFare.evaluate(newTicketTypeName, 0)
-    if totalFareFor0m != -1.0:
-        raise exceptions.InvalidFareFunction()
-=======
 def landmarkInRoute(route: int, session: Session):
     landmarkInRoute = (
         session.query(LandmarkInRoute)
@@ -179,4 +159,23 @@
     for index, route in enumerate(landmarkInRoute[1:-1]):
         if route.arrival_delta < landmarkInRoute[index].departure_delta:
             raise exceptions.InvalidRoute()
->>>>>>> caeb576a
+
+
+def fareFunction(function, attributes) -> str:
+    if not v1.DynamicFare.validate(function):
+        raise exceptions.InvalidFareFunction()
+
+    ticketTypes = attributes["ticket_types"]
+    ticketTypeNames = []
+    for ticketType in ticketTypes:
+        ticketTypeName = ticketType["name"]
+        totalFareFor0m = v1.DynamicFare.evaluate(ticketTypeName, 0)
+        totalFareFor1m = v1.DynamicFare.evaluate(ticketTypeName, 1)
+        if totalFareFor0m < 0 or totalFareFor1m < 0:
+            raise exceptions.UnknownTicketType(ticketTypeName)
+        ticketTypeNames.append(ticketTypeName)
+
+    newTicketTypeName = "".join(random.choices(string.ascii_letters, k=32))
+    totalFareFor0m = v1.DynamicFare.evaluate(newTicketTypeName, 0)
+    if totalFareFor0m != -1.0:
+        raise exceptions.InvalidFareFunction()